--- conflicted
+++ resolved
@@ -13,8 +13,6 @@
     # See: https://github.com/cross-rs/cross/wiki/FAQ#using-clang--bindgen for
     # recommended clang versions for the given cross and bindgen version.
     "apt-get update && apt-get install --assume-yes --no-install-recommends llvm-dev libclang-dev clang",
-<<<<<<< HEAD
-=======
 ]
 
 [target.x86_64-pc-windows-gnu]
@@ -34,7 +32,6 @@
 ]
 env.passthrough = [
     "CARGO_TARGET_RISCV64GC_UNKNOWN_LINUX_GNU_LINKER=riscv64-linux-gnu-gcc",
->>>>>>> 41ed7e0b
 ]
 
 [target.x86_64-pc-windows-gnu]

//! Configuration for the payload builder.

use core::time::Duration;
use reth_chainspec::MIN_TRANSACTION_GAS;
use std::{fmt::Debug, time::Instant};

/// Settings for the Scroll builder.
#[derive(Debug, PartialEq, Eq, Clone)]
pub struct ScrollBuilderConfig {
    /// Gas limit.
    pub gas_limit: u64,
    /// Time limit for payload building.
    pub time_limit: Duration,
<<<<<<< HEAD
    /// Maximum total data availability size for a block
    ///
    /// 0 means no limit.
    pub max_da_block_size: u64,
=======
    /// Maximum total data availability size for a block.
    pub max_da_block_size: Option<u64>,
>>>>>>> 357655f0
}

/// Minimal data bytes size per transaction.
pub const MIN_TRANSACTION_DATA_SIZE: u64 = 115u64;

impl ScrollBuilderConfig {
    /// Returns a new instance of [`ScrollBuilderConfig`].
<<<<<<< HEAD
    pub const fn new(gas_limit: u64, time_limit: Duration, max_da_block_size: u64) -> Self {
=======
    pub const fn new(gas_limit: u64, time_limit: Duration, max_da_block_size: Option<u64>) -> Self {
>>>>>>> 357655f0
        Self { gas_limit, time_limit, max_da_block_size }
    }

    /// Returns the [`PayloadBuildingBreaker`] for the config.
    pub(super) fn breaker(&self) -> PayloadBuildingBreaker {
        PayloadBuildingBreaker::new(self.time_limit, self.gas_limit, self.max_da_block_size)
<<<<<<< HEAD
    }

    /// Returns the max allowed data availability size per block, if any.
    pub const fn max_da_block_size(&self) -> Option<u64> {
        if self.max_da_block_size == 0 {
            None
        } else {
            Some(self.max_da_block_size)
        }
=======
>>>>>>> 357655f0
    }
}

/// Used in the [`super::ScrollPayloadBuilder`] to exit the transactions execution loop early.
#[derive(Debug, Clone)]
pub struct PayloadBuildingBreaker {
    start: Instant,
    time_limit: Duration,
    gas_limit: u64,
<<<<<<< HEAD
    max_da_block_size: u64,
=======
    max_da_block_size: Option<u64>,
>>>>>>> 357655f0
}

impl PayloadBuildingBreaker {
    /// Returns a new instance of the [`PayloadBuildingBreaker`].
<<<<<<< HEAD
    fn new(time_limit: Duration, gas_limit: u64, max_da_block_size: u64) -> Self {
=======
    fn new(time_limit: Duration, gas_limit: u64, max_da_block_size: Option<u64>) -> Self {
>>>>>>> 357655f0
        Self { start: Instant::now(), time_limit, gas_limit, max_da_block_size }
    }

    /// Returns whether the payload building should stop.
    pub(super) fn should_break(
        &self,
        cumulative_gas_used: u64,
        cumulative_da_size_used: u64,
    ) -> bool {
<<<<<<< HEAD
        self.start.elapsed() >= self.time_limit ||
            cumulative_gas_used > self.gas_limit.saturating_sub(MIN_TRANSACTION_GAS) ||
            (self.max_da_block_size != 0 &&
                cumulative_da_size_used >
                    self.max_da_block_size.saturating_sub(MIN_TRANSACTION_DATA_SIZE))
=======
        // Check time limit
        if self.start.elapsed() >= self.time_limit {
            return true;
        }

        // Check gas limit
        if cumulative_gas_used > self.gas_limit.saturating_sub(MIN_TRANSACTION_GAS) {
            return true;
        }

        // Check data availability size limit if configured
        if let Some(max_size) = self.max_da_block_size {
            if cumulative_da_size_used > max_size.saturating_sub(MIN_TRANSACTION_DATA_SIZE) {
                return true;
            }
        }

        false
>>>>>>> 357655f0
    }
}

#[cfg(test)]
mod tests {
    use super::*;

    #[test]
    fn test_should_break_on_time_limit() {
        let breaker = PayloadBuildingBreaker::new(
            Duration::from_millis(200),
            2 * MIN_TRANSACTION_GAS,
<<<<<<< HEAD
            MIN_TRANSACTION_DATA_SIZE,
=======
            Some(2 * MIN_TRANSACTION_DATA_SIZE),
>>>>>>> 357655f0
        );
        assert!(!breaker.should_break(MIN_TRANSACTION_GAS, MIN_TRANSACTION_DATA_SIZE));
        std::thread::sleep(Duration::from_millis(201));
        assert!(breaker.should_break(MIN_TRANSACTION_GAS, MIN_TRANSACTION_DATA_SIZE));
    }

    #[test]
    fn test_should_break_on_gas_limit() {
        let breaker = PayloadBuildingBreaker::new(
            Duration::from_secs(1),
            2 * MIN_TRANSACTION_GAS,
<<<<<<< HEAD
            MIN_TRANSACTION_DATA_SIZE,
=======
            Some(2 * MIN_TRANSACTION_DATA_SIZE),
>>>>>>> 357655f0
        );
        assert!(!breaker.should_break(MIN_TRANSACTION_GAS, MIN_TRANSACTION_DATA_SIZE));
        assert!(breaker.should_break(MIN_TRANSACTION_GAS + 1, MIN_TRANSACTION_DATA_SIZE));
    }

    #[test]
    fn test_should_break_on_data_size_limit() {
        let breaker = PayloadBuildingBreaker::new(
            Duration::from_secs(1),
<<<<<<< HEAD
            MIN_TRANSACTION_GAS,
            2 * MIN_TRANSACTION_DATA_SIZE,
        );
        assert!(!breaker.should_break(MIN_TRANSACTION_GAS, MIN_TRANSACTION_DATA_SIZE));
        assert!(breaker.should_break(MIN_TRANSACTION_GAS, MIN_TRANSACTION_DATA_SIZE + 1));
=======
            2 * MIN_TRANSACTION_GAS,
            Some(2 * MIN_TRANSACTION_DATA_SIZE),
        );
        assert!(!breaker.should_break(MIN_TRANSACTION_GAS, MIN_TRANSACTION_DATA_SIZE));
        assert!(breaker.should_break(MIN_TRANSACTION_GAS, MIN_TRANSACTION_DATA_SIZE + 1));
    }

    #[test]
    fn test_should_break_with_no_da_limit() {
        let breaker = PayloadBuildingBreaker::new(
            Duration::from_secs(1),
            2 * MIN_TRANSACTION_GAS,
            None, // No DA limit
        );
        // Should not break on large DA size when no limit is set
        assert!(!breaker.should_break(MIN_TRANSACTION_GAS, u64::MAX));
        // But should still break on gas limit
        assert!(breaker.should_break(MIN_TRANSACTION_GAS + 1, u64::MAX));
>>>>>>> 357655f0
    }
}<|MERGE_RESOLUTION|>--- conflicted
+++ resolved
@@ -11,15 +11,8 @@
     pub gas_limit: u64,
     /// Time limit for payload building.
     pub time_limit: Duration,
-<<<<<<< HEAD
-    /// Maximum total data availability size for a block
-    ///
-    /// 0 means no limit.
-    pub max_da_block_size: u64,
-=======
     /// Maximum total data availability size for a block.
     pub max_da_block_size: Option<u64>,
->>>>>>> 357655f0
 }
 
 /// Minimal data bytes size per transaction.
@@ -27,29 +20,13 @@
 
 impl ScrollBuilderConfig {
     /// Returns a new instance of [`ScrollBuilderConfig`].
-<<<<<<< HEAD
-    pub const fn new(gas_limit: u64, time_limit: Duration, max_da_block_size: u64) -> Self {
-=======
     pub const fn new(gas_limit: u64, time_limit: Duration, max_da_block_size: Option<u64>) -> Self {
->>>>>>> 357655f0
         Self { gas_limit, time_limit, max_da_block_size }
     }
 
     /// Returns the [`PayloadBuildingBreaker`] for the config.
     pub(super) fn breaker(&self) -> PayloadBuildingBreaker {
         PayloadBuildingBreaker::new(self.time_limit, self.gas_limit, self.max_da_block_size)
-<<<<<<< HEAD
-    }
-
-    /// Returns the max allowed data availability size per block, if any.
-    pub const fn max_da_block_size(&self) -> Option<u64> {
-        if self.max_da_block_size == 0 {
-            None
-        } else {
-            Some(self.max_da_block_size)
-        }
-=======
->>>>>>> 357655f0
     }
 }
 
@@ -59,20 +36,12 @@
     start: Instant,
     time_limit: Duration,
     gas_limit: u64,
-<<<<<<< HEAD
-    max_da_block_size: u64,
-=======
     max_da_block_size: Option<u64>,
->>>>>>> 357655f0
 }
 
 impl PayloadBuildingBreaker {
     /// Returns a new instance of the [`PayloadBuildingBreaker`].
-<<<<<<< HEAD
-    fn new(time_limit: Duration, gas_limit: u64, max_da_block_size: u64) -> Self {
-=======
     fn new(time_limit: Duration, gas_limit: u64, max_da_block_size: Option<u64>) -> Self {
->>>>>>> 357655f0
         Self { start: Instant::now(), time_limit, gas_limit, max_da_block_size }
     }
 
@@ -82,13 +51,6 @@
         cumulative_gas_used: u64,
         cumulative_da_size_used: u64,
     ) -> bool {
-<<<<<<< HEAD
-        self.start.elapsed() >= self.time_limit ||
-            cumulative_gas_used > self.gas_limit.saturating_sub(MIN_TRANSACTION_GAS) ||
-            (self.max_da_block_size != 0 &&
-                cumulative_da_size_used >
-                    self.max_da_block_size.saturating_sub(MIN_TRANSACTION_DATA_SIZE))
-=======
         // Check time limit
         if self.start.elapsed() >= self.time_limit {
             return true;
@@ -107,7 +69,6 @@
         }
 
         false
->>>>>>> 357655f0
     }
 }
 
@@ -120,11 +81,7 @@
         let breaker = PayloadBuildingBreaker::new(
             Duration::from_millis(200),
             2 * MIN_TRANSACTION_GAS,
-<<<<<<< HEAD
-            MIN_TRANSACTION_DATA_SIZE,
-=======
             Some(2 * MIN_TRANSACTION_DATA_SIZE),
->>>>>>> 357655f0
         );
         assert!(!breaker.should_break(MIN_TRANSACTION_GAS, MIN_TRANSACTION_DATA_SIZE));
         std::thread::sleep(Duration::from_millis(201));
@@ -136,11 +93,7 @@
         let breaker = PayloadBuildingBreaker::new(
             Duration::from_secs(1),
             2 * MIN_TRANSACTION_GAS,
-<<<<<<< HEAD
-            MIN_TRANSACTION_DATA_SIZE,
-=======
             Some(2 * MIN_TRANSACTION_DATA_SIZE),
->>>>>>> 357655f0
         );
         assert!(!breaker.should_break(MIN_TRANSACTION_GAS, MIN_TRANSACTION_DATA_SIZE));
         assert!(breaker.should_break(MIN_TRANSACTION_GAS + 1, MIN_TRANSACTION_DATA_SIZE));
@@ -150,13 +103,6 @@
     fn test_should_break_on_data_size_limit() {
         let breaker = PayloadBuildingBreaker::new(
             Duration::from_secs(1),
-<<<<<<< HEAD
-            MIN_TRANSACTION_GAS,
-            2 * MIN_TRANSACTION_DATA_SIZE,
-        );
-        assert!(!breaker.should_break(MIN_TRANSACTION_GAS, MIN_TRANSACTION_DATA_SIZE));
-        assert!(breaker.should_break(MIN_TRANSACTION_GAS, MIN_TRANSACTION_DATA_SIZE + 1));
-=======
             2 * MIN_TRANSACTION_GAS,
             Some(2 * MIN_TRANSACTION_DATA_SIZE),
         );
@@ -175,6 +121,5 @@
         assert!(!breaker.should_break(MIN_TRANSACTION_GAS, u64::MAX));
         // But should still break on gas limit
         assert!(breaker.should_break(MIN_TRANSACTION_GAS + 1, u64::MAX));
->>>>>>> 357655f0
     }
 }
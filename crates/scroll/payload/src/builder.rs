--- conflicted
+++ resolved
@@ -492,12 +492,8 @@
 
         while let Some(tx) = best_txs.next(()) {
             let tx = tx.into_consensus();
-<<<<<<< HEAD
-            if info.is_tx_over_limits(tx.inner(), block_gas_limit, block_da_limit) {
-=======
             if info.is_tx_over_limits(tx.inner(), block_gas_limit, builder_config.max_da_block_size)
             {
->>>>>>> 357655f0
                 // we can't fit this transaction into the block, so we need to mark it as
                 // invalid which also removes all dependent transaction from
                 // the iterator before we can continue

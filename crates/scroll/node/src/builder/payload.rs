--- conflicted
+++ resolved
@@ -20,11 +20,7 @@
     /// The payload building time limit.
     pub payload_building_time_limit: Duration,
     /// The block DA size limit.
-<<<<<<< HEAD
-    pub block_da_size_limit: u64,
-=======
     pub block_da_size_limit: Option<u64>,
->>>>>>> 357655f0
 }
 
 impl Default for ScrollPayloadBuilderBuilder {
@@ -32,11 +28,7 @@
         Self {
             best_transactions: (),
             payload_building_time_limit: SCROLL_PAYLOAD_BUILDING_DURATION,
-<<<<<<< HEAD
-            block_da_size_limit: 0,
-=======
             block_da_size_limit: Some(SCROLL_DEFAULT_PAYLOAD_SIZE_LIMIT),
->>>>>>> 357655f0
         }
     }
 }

//! Loads a pending block from database. Helper trait for `eth_` block, transaction, call and trace
//! RPC methods.

use super::SpawnBlocking;
use crate::{EthApiTypes, FromEthApiError, FromEvmError, RpcNodeCore};
use alloy_consensus::{BlockHeader, Transaction};
use alloy_eips::eip4844::MAX_DATA_GAS_PER_BLOCK;
use alloy_network::Network;
use alloy_primitives::B256;
use alloy_rpc_types_eth::BlockNumberOrTag;
use futures::Future;
use reth_chainspec::{EthChainSpec, EthereumHardforks};
use reth_errors::RethError;
use reth_evm::{
    env::EvmEnv, state_change::post_block_withdrawals_balance_increments,
    system_calls::SystemCaller, ConfigureEvm, ConfigureEvmEnv, NextBlockEnvAttributes,
};
use reth_primitives::{BlockExt, InvalidTransactionError, SealedBlockWithSenders};
use reth_primitives_traits::Receipt;
use reth_provider::{
    BlockReader, BlockReaderIdExt, ChainSpecProvider, EvmEnvProvider, ProviderBlock, ProviderError,
    ProviderHeader, ProviderReceipt, ProviderTx, ReceiptProvider, StateProviderFactory,
};
<<<<<<< HEAD
use reth_revm::primitives::{
    BlockEnv, CfgEnv, CfgEnvWithHandlerCfg, EVMError, Env, ExecutionResult, InvalidTransaction,
    ResultAndState, SpecId,
=======
use reth_revm::{
    database::StateProviderDatabase,
    primitives::{
        BlockEnv, CfgEnvWithHandlerCfg, EVMError, Env, ExecutionResult, InvalidTransaction,
        ResultAndState,
    },
>>>>>>> abc4ff97
};
use reth_rpc_eth_types::{EthApiError, PendingBlock, PendingBlockEnv, PendingBlockEnvOrigin};
use reth_scroll_execution::FinalizeExecution;
use reth_transaction_pool::{
    error::InvalidPoolTransactionError, BestTransactionsAttributes, PoolTransaction,
    TransactionPool,
};
use revm::{db::states::bundle_state::BundleRetention, DatabaseCommit, State};
use std::time::{Duration, Instant};
use tokio::sync::Mutex;
use tracing::debug;

/// Loads a pending block from database.
///
/// Behaviour shared by several `eth_` RPC methods, not exclusive to `eth_` blocks RPC methods.
pub trait LoadPendingBlock:
    EthApiTypes<
        NetworkTypes: Network<
            HeaderResponse = alloy_rpc_types_eth::Header<ProviderHeader<Self::Provider>>,
        >,
    > + RpcNodeCore<
        Provider: BlockReaderIdExt<Receipt: Receipt>
                      + EvmEnvProvider<ProviderHeader<Self::Provider>>
                      + ChainSpecProvider<ChainSpec: EthChainSpec + EthereumHardforks>
                      + StateProviderFactory,
        Pool: TransactionPool<Transaction: PoolTransaction<Consensus = ProviderTx<Self::Provider>>>,
        Evm: ConfigureEvm<
            Header = ProviderHeader<Self::Provider>,
            Transaction = ProviderTx<Self::Provider>,
        >,
    >
{
    /// Returns a handle to the pending block.
    ///
    /// Data access in default (L1) trait method implementations.
    #[expect(clippy::type_complexity)]
    fn pending_block(
        &self,
    ) -> &Mutex<Option<PendingBlock<ProviderBlock<Self::Provider>, ProviderReceipt<Self::Provider>>>>;

    /// Configures the [`CfgEnvWithHandlerCfg`] and [`BlockEnv`] for the pending block
    ///
    /// If no pending block is available, this will derive it from the `latest` block
    #[expect(clippy::type_complexity)]
    fn pending_block_env_and_cfg(
        &self,
    ) -> Result<
        PendingBlockEnv<ProviderBlock<Self::Provider>, ProviderReceipt<Self::Provider>>,
        Self::Error,
    > {
        if let Some(block) =
            self.provider().pending_block_with_senders().map_err(Self::Error::from_eth_err)?
        {
            if let Some(receipts) = self
                .provider()
                .receipts_by_block(block.hash().into())
                .map_err(Self::Error::from_eth_err)?
            {
                // Note: for the PENDING block we assume it is past the known merge block and
                // thus this will not fail when looking up the total
                // difficulty value for the blockenv.
                let evm_env = self
                    .provider()
                    .env_with_header(block.header(), self.evm_config().clone())
                    .map_err(Self::Error::from_eth_err)?;

                let EvmEnv { cfg_env_with_handler_cfg, block_env } = evm_env;

                return Ok(PendingBlockEnv::new(
                    cfg_env_with_handler_cfg,
                    block_env,
                    PendingBlockEnvOrigin::ActualPending(block, receipts),
                ));
            }
        }

        // no pending block from the CL yet, so we use the latest block and modify the env
        // values that we can
        let latest = self
            .provider()
            .latest_header()
            .map_err(Self::Error::from_eth_err)?
            .ok_or(EthApiError::HeaderNotFound(BlockNumberOrTag::Latest.into()))?;

        let EvmEnv { cfg_env_with_handler_cfg, block_env } = self
            .evm_config()
            .next_cfg_and_block_env(
                &latest,
                NextBlockEnvAttributes {
                    timestamp: latest.timestamp() + 12,
                    suggested_fee_recipient: latest.beneficiary(),
                    prev_randao: B256::random(),
                    gas_limit: latest.gas_limit(),
                },
            )
            .map_err(RethError::other)
            .map_err(Self::Error::from_eth_err)?;

        Ok(PendingBlockEnv::new(
            cfg_env_with_handler_cfg,
            block_env,
            PendingBlockEnvOrigin::DerivedFromLatest(latest.hash()),
        ))
    }

    /// Returns the locally built pending block
    #[expect(clippy::type_complexity)]
    fn local_pending_block(
        &self,
    ) -> impl Future<
        Output = Result<
            Option<(
                SealedBlockWithSenders<<Self::Provider as BlockReader>::Block>,
                Vec<ProviderReceipt<Self::Provider>>,
            )>,
            Self::Error,
        >,
    > + Send
    where
        Self: SpawnBlocking,
    {
        async move {
            let pending = self.pending_block_env_and_cfg()?;
            let parent_hash = match pending.origin {
                PendingBlockEnvOrigin::ActualPending(block, receipts) => {
                    return Ok(Some((block, receipts)));
                }
                PendingBlockEnvOrigin::DerivedFromLatest(parent_hash) => parent_hash,
            };

            // we couldn't find the real pending block, so we need to build it ourselves
            let mut lock = self.pending_block().lock().await;

            let now = Instant::now();

            // check if the block is still good
            if let Some(pending_block) = lock.as_ref() {
                // this is guaranteed to be the `latest` header
                if pending.block_env.number.to::<u64>() == pending_block.block.number() &&
                    parent_hash == pending_block.block.parent_hash() &&
                    now <= pending_block.expires_at
                {
                    return Ok(Some((pending_block.block.clone(), pending_block.receipts.clone())));
                }
            }

            // no pending block from the CL yet, so we need to build it ourselves via txpool
            let (sealed_block, receipts) = match self
                .spawn_blocking_io(move |this| {
                    // we rebuild the block
                    this.build_block(pending.cfg, pending.block_env, parent_hash)
                })
                .await
            {
                Ok(block) => block,
                Err(err) => {
                    debug!(target: "rpc", "Failed to build pending block: {:?}", err);
                    return Ok(None)
                }
            };

            let now = Instant::now();
            *lock = Some(PendingBlock::new(
                now + Duration::from_secs(1),
                sealed_block.clone(),
                receipts.clone(),
            ));

            Ok(Some((sealed_block, receipts)))
        }
    }

    /// Assembles a receipt for a transaction, based on its [`ExecutionResult`].
    fn assemble_receipt(
        &self,
        tx: &ProviderTx<Self::Provider>,
        result: ExecutionResult,
        cumulative_gas_used: u64,
    ) -> ProviderReceipt<Self::Provider>;

    /// Assembles a pending block.
    fn assemble_block(
        &self,
        block_env: &BlockEnv,
        parent_hash: revm_primitives::B256,
        state_root: revm_primitives::B256,
        transactions: Vec<ProviderTx<Self::Provider>>,
        receipts: &[ProviderReceipt<Self::Provider>],
    ) -> ProviderBlock<Self::Provider>;

    /// Helper to invoke both [`Self::assemble_block`] and [`Self::assemble_receipt`].
    fn assemble_block_and_receipts(
        &self,
        block_env: &BlockEnv,
        parent_hash: revm_primitives::B256,
        state_root: revm_primitives::B256,
        transactions: Vec<ProviderTx<Self::Provider>>,
        results: Vec<ExecutionResult>,
    ) -> (ProviderBlock<Self::Provider>, Vec<ProviderReceipt<Self::Provider>>) {
        let mut cumulative_gas_used = 0;
        let mut receipts = Vec::with_capacity(results.len());

        for (tx, outcome) in transactions.iter().zip(results) {
            cumulative_gas_used += outcome.gas_used();
            receipts.push(self.assemble_receipt(tx, outcome, cumulative_gas_used));
        }

        let block =
            self.assemble_block(block_env, parent_hash, state_root, transactions, &receipts);

        (block, receipts)
    }

    /// Builds a pending block using the configured provider and pool.
    ///
    /// If the origin is the actual pending block, the block is built with withdrawals.
    ///
    /// After Cancun, if the origin is the actual pending block, the block includes the EIP-4788 pre
    /// block contract call using the parent beacon block root received from the CL.
    #[expect(clippy::type_complexity)]
    fn build_block(
        &self,
        cfg: CfgEnvWithHandlerCfg,
        block_env: BlockEnv,
        parent_hash: B256,
    ) -> Result<
        (
            SealedBlockWithSenders<ProviderBlock<Self::Provider>>,
            Vec<ProviderReceipt<Self::Provider>>,
        ),
        Self::Error,
    >
    where
        EthApiError: From<ProviderError>,
    {
        let state_provider = self
            .provider()
            .history_by_block_hash(parent_hash)
            .map_err(Self::Error::from_eth_err)?;
        #[cfg(not(feature = "scroll"))]
        let state = reth_revm::database::StateProviderDatabase::new(state_provider);
        #[cfg(feature = "scroll")]
        let state = reth_scroll_storage::ScrollStateProviderDatabase::new(state_provider);
        let mut db = State::builder().with_database(state).with_bundle_update().build();

        let mut cumulative_gas_used = 0;
        let mut sum_blob_gas_used = 0;
        let block_gas_limit: u64 = block_env.gas_limit.to::<u64>();
        let base_fee = block_env.basefee.to::<u64>();

        let mut executed_txs = Vec::new();
        let mut senders = Vec::new();
        let mut best_txs =
            self.pool().best_transactions_with_attributes(BestTransactionsAttributes::new(
                base_fee,
                block_env.get_blob_gasprice().map(|gasprice| gasprice as u64),
            ));

        let chain_spec = self.provider().chain_spec();

        let mut system_caller = SystemCaller::new(self.evm_config().clone(), chain_spec.clone());

        system_caller
            .pre_block_blockhashes_contract_call(&mut db, &cfg, &block_env, parent_hash)
            .map_err(|err| EthApiError::Internal(err.into()))?;

        let mut results = Vec::new();

        while let Some(pool_tx) = best_txs.next() {
            // ensure we still have capacity for this transaction
            if cumulative_gas_used + pool_tx.gas_limit() > block_gas_limit {
                // we can't fit this transaction into the block, so we need to mark it as invalid
                // which also removes all dependent transaction from the iterator before we can
                // continue
                best_txs.mark_invalid(
                    &pool_tx,
                    InvalidPoolTransactionError::ExceedsGasLimit(
                        pool_tx.gas_limit(),
                        block_gas_limit,
                    ),
                );
                continue
            }

            if pool_tx.origin.is_private() {
                // we don't want to leak any state changes made by private transactions, so we mark
                // them as invalid here which removes all dependent transactions from the iterator
                // before we can continue
                best_txs.mark_invalid(
                    &pool_tx,
                    InvalidPoolTransactionError::Consensus(
                        InvalidTransactionError::TxTypeNotSupported,
                    ),
                );
                continue
            }

            // convert tx to a signed transaction
            let tx = pool_tx.to_consensus();

            // There's only limited amount of blob space available per block, so we need to check if
            // the EIP-4844 can still fit in the block
            if let Some(tx_blob_gas) = tx.blob_gas_used() {
                if sum_blob_gas_used + tx_blob_gas > MAX_DATA_GAS_PER_BLOCK {
                    // we can't fit this _blob_ transaction into the block, so we mark it as
                    // invalid, which removes its dependent transactions from
                    // the iterator. This is similar to the gas limit condition
                    // for regular transactions above.
                    best_txs.mark_invalid(
                        &pool_tx,
                        InvalidPoolTransactionError::ExceedsGasLimit(
                            tx_blob_gas,
                            MAX_DATA_GAS_PER_BLOCK,
                        ),
                    );
                    continue
                }
            }

            // Configure the environment for the block.
            let env = Env::boxed(
                cfg.cfg_env.clone(),
                block_env.clone(),
                Self::evm_config(self).tx_env(tx.as_signed(), tx.signer()),
            );

            let mut evm = revm::Evm::builder().with_env(env).with_db(&mut db).build();

            let ResultAndState { result, state } = match evm.transact() {
                Ok(res) => res,
                Err(err) => {
                    match err {
                        EVMError::Transaction(err) => {
                            if matches!(err, InvalidTransaction::NonceTooLow { .. }) {
                                // if the nonce is too low, we can skip this transaction
                            } else {
                                // if the transaction is invalid, we can skip it and all of its
                                // descendants
                                best_txs.mark_invalid(
                                    &pool_tx,
                                    InvalidPoolTransactionError::Consensus(
                                        InvalidTransactionError::TxTypeNotSupported,
                                    ),
                                );
                            }
                            continue
                        }
                        err => {
                            // this is an error that we should treat as fatal for this attempt
                            return Err(Self::Error::from_evm_err(err))
                        }
                    }
                }
            };
            // drop evm to release db reference.
            drop(evm);
            // commit changes
            db.commit(state);

            // add to the total blob gas used if the transaction successfully executed
            if let Some(tx_blob_gas) = tx.blob_gas_used() {
                sum_blob_gas_used += tx_blob_gas;

                // if we've reached the max data gas per block, we can skip blob txs entirely
                if sum_blob_gas_used == MAX_DATA_GAS_PER_BLOCK {
                    best_txs.skip_blobs();
                }
            }

            let gas_used = result.gas_used();

            // add gas used by the transaction to cumulative gas used, before creating the receipt
            cumulative_gas_used += gas_used;

            // append transaction to the list of executed transactions
            let (tx, sender) = tx.to_components();
            executed_txs.push(tx);
            senders.push(sender);
            results.push(result);
        }

        // executes the withdrawals and commits them to the Database and BundleState.
        let balance_increments = post_block_withdrawals_balance_increments(
            chain_spec.as_ref(),
            block_env.timestamp.try_into().unwrap_or(u64::MAX),
            &[],
        );

        // increment account balances for withdrawals
        db.increment_balances(balance_increments).map_err(Self::Error::from_eth_err)?;

        // merge all transitions into bundle state.
        db.merge_transitions(BundleRetention::PlainState);

<<<<<<< HEAD
        let execution_outcome = ExecutionOutcome::new(
            db.finalize(),
            vec![receipts.clone()].into(),
            block_number,
            Vec::new(),
        );
        let hashed_state = db.database.hashed_post_state(execution_outcome.state());

        let receipts_root = self.receipts_root(&block_env, &execution_outcome, block_number);

        let logs_bloom =
            execution_outcome.block_logs_bloom(block_number).expect("Block is present");
=======
        let bundle_state = db.take_bundle();
        let hashed_state = db.database.hashed_post_state(&bundle_state);
>>>>>>> abc4ff97

        // calculate the state root
        let state_root =
            db.database.state_root_from_state(hashed_state).map_err(Self::Error::from_eth_err)?;

        let (block, receipts) = self.assemble_block_and_receipts(
            &block_env,
            parent_hash,
            state_root,
            executed_txs,
            results,
        );

        Ok((SealedBlockWithSenders { block: block.seal_slow(), senders }, receipts))
    }
}<|MERGE_RESOLUTION|>--- conflicted
+++ resolved
@@ -21,18 +21,9 @@
     BlockReader, BlockReaderIdExt, ChainSpecProvider, EvmEnvProvider, ProviderBlock, ProviderError,
     ProviderHeader, ProviderReceipt, ProviderTx, ReceiptProvider, StateProviderFactory,
 };
-<<<<<<< HEAD
 use reth_revm::primitives::{
-    BlockEnv, CfgEnv, CfgEnvWithHandlerCfg, EVMError, Env, ExecutionResult, InvalidTransaction,
-    ResultAndState, SpecId,
-=======
-use reth_revm::{
-    database::StateProviderDatabase,
-    primitives::{
-        BlockEnv, CfgEnvWithHandlerCfg, EVMError, Env, ExecutionResult, InvalidTransaction,
-        ResultAndState,
-    },
->>>>>>> abc4ff97
+    BlockEnv, CfgEnvWithHandlerCfg, EVMError, Env, ExecutionResult, InvalidTransaction,
+    ResultAndState,
 };
 use reth_rpc_eth_types::{EthApiError, PendingBlock, PendingBlockEnv, PendingBlockEnvOrigin};
 use reth_scroll_execution::FinalizeExecution;
@@ -427,23 +418,8 @@
         // merge all transitions into bundle state.
         db.merge_transitions(BundleRetention::PlainState);
 
-<<<<<<< HEAD
-        let execution_outcome = ExecutionOutcome::new(
-            db.finalize(),
-            vec![receipts.clone()].into(),
-            block_number,
-            Vec::new(),
-        );
-        let hashed_state = db.database.hashed_post_state(execution_outcome.state());
-
-        let receipts_root = self.receipts_root(&block_env, &execution_outcome, block_number);
-
-        let logs_bloom =
-            execution_outcome.block_logs_bloom(block_number).expect("Block is present");
-=======
-        let bundle_state = db.take_bundle();
+        let bundle_state = db.finalize();
         let hashed_state = db.database.hashed_post_state(&bundle_state);
->>>>>>> abc4ff97
 
         // calculate the state root
         let state_root =

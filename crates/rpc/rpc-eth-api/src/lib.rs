//! Reth RPC `eth_` API implementation
//!
//! ## Feature Flags
//!
//! - `client`: Enables JSON-RPC client support.

#![doc(
    html_logo_url = "https://raw.githubusercontent.com/paradigmxyz/reth/main/assets/reth-docs.png",
    html_favicon_url = "https://avatars0.githubusercontent.com/u/97369466?s=256",
    issue_tracker_base_url = "https://github.com/paradigmxyz/reth/issues/"
)]
#![cfg_attr(not(test), warn(unused_crate_dependencies))]
#![cfg_attr(docsrs, feature(doc_cfg, doc_auto_cfg))]

pub mod bundle;
pub mod core;
pub mod ext;
pub mod filter;
pub mod helpers;
pub mod node;
pub mod pubsub;
pub mod types;

pub use bundle::{EthBundleApiServer, EthCallBundleApiServer};
pub use core::{EthApiServer, FullEthApiServer};
pub use ext::L2EthApiExtServer;
pub use filter::{EngineEthFilter, EthFilterApiServer, QueryLimits};
pub use node::{RpcNodeCore, RpcNodeCoreExt};
pub use pubsub::EthPubSubApiServer;
pub use reth_rpc_convert::*;
pub use reth_rpc_eth_types::error::{
    AsEthApiError, FromEthApiError, FromEvmError, IntoEthApiError,
};
<<<<<<< HEAD
pub use reth_rpc_types_compat::{
    try_into_op_tx_info, try_into_scroll_tx_info, IntoRpcTx, RpcConverter, TransactionCompat,
    TransactionConversionError, TryIntoSimTx, TxInfoMapper,
};
=======
>>>>>>> f67629fe
pub use types::{EthApiTypes, FullEthApiTypes, RpcBlock, RpcHeader, RpcReceipt, RpcTransaction};

#[cfg(feature = "client")]
pub use bundle::{EthBundleApiClient, EthCallBundleApiClient};
#[cfg(feature = "client")]
pub use core::EthApiClient;
#[cfg(feature = "client")]
pub use ext::L2EthApiExtClient;
#[cfg(feature = "client")]
pub use filter::EthFilterApiClient;

use reth_trie_common as _;<|MERGE_RESOLUTION|>--- conflicted
+++ resolved
@@ -31,13 +31,6 @@
 pub use reth_rpc_eth_types::error::{
     AsEthApiError, FromEthApiError, FromEvmError, IntoEthApiError,
 };
-<<<<<<< HEAD
-pub use reth_rpc_types_compat::{
-    try_into_op_tx_info, try_into_scroll_tx_info, IntoRpcTx, RpcConverter, TransactionCompat,
-    TransactionConversionError, TryIntoSimTx, TxInfoMapper,
-};
-=======
->>>>>>> f67629fe
 pub use types::{EthApiTypes, FullEthApiTypes, RpcBlock, RpcHeader, RpcReceipt, RpcTransaction};
 
 #[cfg(feature = "client")]

--- conflicted
+++ resolved
@@ -1,21 +1,12 @@
 use crate::prefix_set::{PrefixSetMut, TriePrefixSetsMut};
 use alloy_primitives::{
-<<<<<<< HEAD
-    map::{hash_map, HashMap, HashSet},
-=======
-    keccak256,
     map::{hash_map, B256HashMap, B256HashSet, HashMap, HashSet},
->>>>>>> abc4ff97
     Address, B256, U256,
 };
 use itertools::Itertools;
 use rayon::prelude::{IntoParallelIterator, ParallelIterator};
 use reth_primitives::Account;
-<<<<<<< HEAD
 use reth_trie_common::{unpack_nibbles, KeyHasher};
-=======
-use reth_trie_common::KeyHasher;
->>>>>>> abc4ff97
 use revm::db::{states::CacheAccount, AccountStatus, BundleAccount};
 use std::borrow::Cow;
 
@@ -39,13 +30,8 @@
             .into_par_iter()
             .map(|(address, account)| {
                 let hashed_address = KH::hash_key(address);
-<<<<<<< HEAD
                 let hashed_account = account.info.clone().map(Into::into);
                 let hashed_storage = HashedStorage::from_plain_storage::<KH>(
-=======
-                let hashed_account = account.info.as_ref().map(Into::into);
-                let hashed_storage = HashedStorage::from_plain_storage(
->>>>>>> abc4ff97
                     account.status,
                     account.storage.iter().map(|(slot, value)| (slot, &value.present_value)),
                 );
@@ -71,14 +57,9 @@
             .into_par_iter()
             .map(|(address, account)| {
                 let hashed_address = KH::hash_key(address);
-<<<<<<< HEAD
                 let hashed_account =
-                    account.account.as_ref().map(|a| Account::from_account_info(a.info.clone()));
+                    account.account.as_ref().map(|a| Account::from_account_info(&a.info));
                 let hashed_storage = HashedStorage::from_plain_storage::<KH>(
-=======
-                let hashed_account = account.account.as_ref().map(|a| (&a.info).into());
-                let hashed_storage = HashedStorage::from_plain_storage(
->>>>>>> abc4ff97
                     account.status,
                     account.account.as_ref().map(|a| a.storage.iter()).into_iter().flatten(),
                 );
@@ -384,11 +365,7 @@
 mod tests {
     #![allow(clippy::needless_update)]
     use super::*;
-<<<<<<< HEAD
     use alloy_primitives::{keccak256, Address, Bytes};
-=======
-    use alloy_primitives::Bytes;
->>>>>>> abc4ff97
     use reth_trie_common::KeccakKeyHasher;
     use revm::{
         db::{

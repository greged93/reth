--- conflicted
+++ resolved
@@ -67,35 +67,24 @@
     "alloy-consensus/serde",
     "alloy-trie/serde",
     "alloy-eips/serde",
-<<<<<<< HEAD
-	"revm/serde",
-	"reth-trie-common/serde",
-	"reth-primitives-traits/serde",
-]
-test-utils = [
-	"triehash",
-	"revm/test-utils",
-	"reth-primitives/test-utils",
-	"reth-trie-common/test-utils",
-	"reth-stages-types/test-utils",
-	"reth-primitives-traits/test-utils"
-]
-scroll = [
-	"revm/scroll",
-	"reth-primitives-traits/scroll",
-	"reth-trie-common/scroll"
-=======
     "revm/serde",
     "reth-trie-common/serde",
+    "reth-primitives-traits/serde",
 ]
 test-utils = [
     "triehash",
     "revm/test-utils",
     "reth-primitives/test-utils",
     "reth-trie-common/test-utils",
+	"reth-trie-common/test-utils",
     "reth-trie-sparse/test-utils",
     "reth-stages-types/test-utils",
->>>>>>> b69c2ebe
+    "reth-primitives-traits/test-utils"
+]
+scroll = [
+	"revm/scroll",
+	"reth-primitives-traits/scroll",
+	"reth-trie-common/scroll"
 ]
 
 [[bench]]

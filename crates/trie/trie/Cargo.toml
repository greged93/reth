--- conflicted
+++ resolved
@@ -77,11 +77,7 @@
     "revm/test-utils",
     "reth-primitives-traits/test-utils",
     "reth-trie-common/test-utils",
-<<<<<<< HEAD
-	"reth-trie-common/test-utils",
-=======
     "reth-ethereum-primitives/test-utils",
->>>>>>> b06682e9
     "reth-trie-sparse/test-utils",
     "reth-stages-types/test-utils",
     "reth-primitives-traits/test-utils"

use crate::{
    prefix_set::{PrefixSetMut, TriePrefixSetsMut},
    KeyHasher, Nibbles,
};
use alloc::{borrow::Cow, vec::Vec};
use alloy_primitives::{
    keccak256,
    map::{hash_map, B256Map, B256Set, HashMap, HashSet},
    Address, B256, U256,
};
use itertools::Itertools;
#[cfg(feature = "rayon")]
pub use rayon::*;
use reth_primitives_traits::Account;

#[cfg(feature = "rayon")]
use rayon::prelude::{IntoParallelIterator, ParallelIterator};

use revm_database::{AccountStatus, BundleAccount};

/// Representation of in-memory hashed state.
#[derive(PartialEq, Eq, Clone, Default, Debug)]
pub struct HashedPostState {
    /// Mapping of hashed address to account info, `None` if destroyed.
    pub accounts: B256Map<Option<Account>>,
    /// Mapping of hashed address to hashed storage.
    pub storages: B256Map<HashedStorage>,
}

impl HashedPostState {
    /// Create new instance of [`HashedPostState`].
    pub fn with_capacity(capacity: usize) -> Self {
        Self {
            accounts: B256Map::with_capacity_and_hasher(capacity, Default::default()),
            storages: B256Map::with_capacity_and_hasher(capacity, Default::default()),
        }
    }

    /// Initialize [`HashedPostState`] from bundle state.
    /// Hashes all changed accounts and storage entries that are currently stored in the bundle
    /// state.
    #[inline]
    #[cfg(feature = "rayon")]
    pub fn from_bundle_state<'a, KH: KeyHasher>(
        state: impl IntoParallelIterator<Item = (&'a Address, &'a BundleAccount)>,
    ) -> Self {
        let hashed = state
            .into_par_iter()
            .map(|(address, account)| {
                let hashed_address = KH::hash_key(address);
                let hashed_account = account.info.as_ref().map(Into::into);
                let hashed_storage = HashedStorage::from_plain_storage(
                    account.status,
                    account.storage.iter().map(|(slot, value)| (slot, &value.present_value)),
                );
                (hashed_address, (hashed_account, hashed_storage))
            })
            .collect::<Vec<(B256, (Option<Account>, HashedStorage))>>();

        let mut accounts = HashMap::with_capacity_and_hasher(hashed.len(), Default::default());
        let mut storages = HashMap::with_capacity_and_hasher(hashed.len(), Default::default());
        for (address, (account, storage)) in hashed {
            accounts.insert(address, account);
            if !storage.is_empty() {
                storages.insert(address, storage);
            }
        }
        Self { accounts, storages }
    }

    /// Initialize [`HashedPostState`] from bundle state.
    /// Hashes all changed accounts and storage entries that are currently stored in the bundle
    /// state.
    #[cfg(not(feature = "rayon"))]
    pub fn from_bundle_state<'a, KH: KeyHasher>(
        state: impl IntoIterator<Item = (&'a Address, &'a BundleAccount)>,
    ) -> Self {
        let hashed = state
            .into_iter()
            .map(|(address, account)| {
                let hashed_address = KH::hash_key(address);
                let hashed_account = account.info.as_ref().map(Into::into);
                let hashed_storage = HashedStorage::from_plain_storage(
                    account.status,
                    account.storage.iter().map(|(slot, value)| (slot, &value.present_value)),
                );
                (hashed_address, (hashed_account, hashed_storage))
            })
            .collect::<Vec<(B256, (Option<Account>, HashedStorage))>>();

        let mut accounts = HashMap::with_capacity_and_hasher(hashed.len(), Default::default());
        let mut storages = HashMap::with_capacity_and_hasher(hashed.len(), Default::default());
        for (address, (account, storage)) in hashed {
            accounts.insert(address, account);
            if !storage.is_empty() {
                storages.insert(address, storage);
            }
        }
        Self { accounts, storages }
    }

    /// Construct [`HashedPostState`] from a single [`HashedStorage`].
    pub fn from_hashed_storage(hashed_address: B256, storage: HashedStorage) -> Self {
        Self {
            accounts: HashMap::default(),
            storages: HashMap::from_iter([(hashed_address, storage)]),
        }
    }

    /// Set account entries on hashed state.
    pub fn with_accounts(
        mut self,
        accounts: impl IntoIterator<Item = (B256, Option<Account>)>,
    ) -> Self {
        self.accounts = HashMap::from_iter(accounts);
        self
    }

    /// Set storage entries on hashed state.
    pub fn with_storages(
        mut self,
        storages: impl IntoIterator<Item = (B256, HashedStorage)>,
    ) -> Self {
        self.storages = HashMap::from_iter(storages);
        self
    }

    /// Returns `true` if the hashed state is empty.
    pub fn is_empty(&self) -> bool {
        self.accounts.is_empty() && self.storages.is_empty()
    }

    /// Construct [`TriePrefixSetsMut`] from hashed post state.
    /// The prefix sets contain the hashed account and storage keys that have been changed in the
    /// post state.
    pub fn construct_prefix_sets(&self) -> TriePrefixSetsMut {
        // Populate account prefix set.
        let mut account_prefix_set = PrefixSetMut::with_capacity(self.accounts.len());
        let mut destroyed_accounts = HashSet::default();
        for (hashed_address, account) in &self.accounts {
            account_prefix_set.insert(Nibbles::unpack(hashed_address));

            if account.is_none() {
                destroyed_accounts.insert(*hashed_address);
            }
        }

        // Populate storage prefix sets.
        let mut storage_prefix_sets =
            HashMap::with_capacity_and_hasher(self.storages.len(), Default::default());
        for (hashed_address, hashed_storage) in &self.storages {
            account_prefix_set.insert(Nibbles::unpack(hashed_address));
            storage_prefix_sets.insert(*hashed_address, hashed_storage.construct_prefix_set());
        }

        TriePrefixSetsMut { account_prefix_set, storage_prefix_sets, destroyed_accounts }
    }

    /// Extend this hashed post state with contents of another.
    /// Entries in the second hashed post state take precedence.
    pub fn extend(&mut self, other: Self) {
        self.extend_inner(Cow::Owned(other));
    }

    /// Extend this hashed post state with contents of another.
    /// Entries in the second hashed post state take precedence.
    ///
    /// Slightly less efficient than [`Self::extend`], but preferred to `extend(other.clone())`.
    pub fn extend_ref(&mut self, other: &Self) {
        self.extend_inner(Cow::Borrowed(other));
    }

    fn extend_inner(&mut self, other: Cow<'_, Self>) {
        self.accounts.extend(other.accounts.iter().map(|(&k, &v)| (k, v)));

        self.storages.reserve(other.storages.len());
        match other {
            Cow::Borrowed(other) => {
                self.extend_storages(other.storages.iter().map(|(k, v)| (*k, Cow::Borrowed(v))))
            }
            Cow::Owned(other) => {
                self.extend_storages(other.storages.into_iter().map(|(k, v)| (k, Cow::Owned(v))))
            }
        }
    }

    fn extend_storages<'a>(
        &mut self,
        storages: impl IntoIterator<Item = (B256, Cow<'a, HashedStorage>)>,
    ) {
        for (hashed_address, storage) in storages {
            match self.storages.entry(hashed_address) {
                hash_map::Entry::Vacant(entry) => {
                    entry.insert(storage.into_owned());
                }
                hash_map::Entry::Occupied(mut entry) => {
                    entry.get_mut().extend(&storage);
                }
            }
        }
    }

    /// Converts hashed post state into [`HashedPostStateSorted`].
    pub fn into_sorted(self) -> HashedPostStateSorted {
        let mut updated_accounts = Vec::new();
        let mut destroyed_accounts = HashSet::default();
        for (hashed_address, info) in self.accounts {
            if let Some(info) = info {
                updated_accounts.push((hashed_address, info));
            } else {
                destroyed_accounts.insert(hashed_address);
            }
        }
        updated_accounts.sort_unstable_by_key(|(address, _)| *address);
        let accounts = HashedAccountsSorted { accounts: updated_accounts, destroyed_accounts };

        let storages = self
            .storages
            .into_iter()
            .map(|(hashed_address, storage)| (hashed_address, storage.into_sorted()))
            .collect();

        HashedPostStateSorted { accounts, storages }
    }
}

/// Representation of in-memory hashed storage.
#[derive(PartialEq, Eq, Clone, Debug, Default)]
pub struct HashedStorage {
    /// Flag indicating whether the storage was wiped or not.
    pub wiped: bool,
    /// Mapping of hashed storage slot to storage value.
    pub storage: B256Map<U256>,
}

impl HashedStorage {
    /// Create new instance of [`HashedStorage`].
    pub fn new(wiped: bool) -> Self {
        Self { wiped, storage: HashMap::default() }
    }

    /// Check if self is empty.
    pub fn is_empty(&self) -> bool {
        !self.wiped && self.storage.is_empty()
    }

    /// Create new hashed storage from iterator.
    pub fn from_iter(wiped: bool, iter: impl IntoIterator<Item = (B256, U256)>) -> Self {
        Self { wiped, storage: HashMap::from_iter(iter) }
    }

    /// Create new hashed storage from account status and plain storage.
    pub fn from_plain_storage<'a>(
        status: AccountStatus,
        storage: impl IntoIterator<Item = (&'a U256, &'a U256)>,
    ) -> Self {
        Self::from_iter(
            status.was_destroyed(),
            storage.into_iter().map(|(key, value)| (keccak256(B256::from(*key)), *value)),
        )
    }

    /// Construct [`PrefixSetMut`] from hashed storage.
    pub fn construct_prefix_set(&self) -> PrefixSetMut {
        if self.wiped {
            PrefixSetMut::all()
        } else {
            let mut prefix_set = PrefixSetMut::with_capacity(self.storage.len());
            for hashed_slot in self.storage.keys() {
                prefix_set.insert(Nibbles::unpack(hashed_slot));
            }
            prefix_set
        }
    }

    /// Extend hashed storage with contents of other.
    /// The entries in second hashed storage take precedence.
    pub fn extend(&mut self, other: &Self) {
        if other.wiped {
            self.wiped = true;
            self.storage.clear();
        }
        self.storage.extend(other.storage.iter().map(|(&k, &v)| (k, v)));
    }

    /// Converts hashed storage into [`HashedStorageSorted`].
    pub fn into_sorted(self) -> HashedStorageSorted {
        let mut non_zero_valued_slots = Vec::new();
        let mut zero_valued_slots = HashSet::default();
        for (hashed_slot, value) in self.storage {
            if value.is_zero() {
                zero_valued_slots.insert(hashed_slot);
            } else {
                non_zero_valued_slots.push((hashed_slot, value));
            }
        }
        non_zero_valued_slots.sort_unstable_by_key(|(key, _)| *key);

        HashedStorageSorted { non_zero_valued_slots, zero_valued_slots, wiped: self.wiped }
    }
}

/// Sorted hashed post state optimized for iterating during state trie calculation.
#[derive(PartialEq, Eq, Clone, Default, Debug)]
pub struct HashedPostStateSorted {
    /// Updated state of accounts.
    pub accounts: HashedAccountsSorted,
    /// Map of hashed addresses to hashed storage.
    pub storages: B256Map<HashedStorageSorted>,
}

impl HashedPostStateSorted {
    /// Create new instance of [`HashedPostStateSorted`]
    pub const fn new(
        accounts: HashedAccountsSorted,
        storages: B256Map<HashedStorageSorted>,
    ) -> Self {
        Self { accounts, storages }
    }

    /// Returns reference to hashed accounts.
    pub const fn accounts(&self) -> &HashedAccountsSorted {
        &self.accounts
    }

    /// Returns reference to hashed account storages.
    pub const fn account_storages(&self) -> &B256Map<HashedStorageSorted> {
        &self.storages
    }
}

/// Sorted account state optimized for iterating during state trie calculation.
#[derive(Clone, Eq, PartialEq, Default, Debug)]
pub struct HashedAccountsSorted {
    /// Sorted collection of hashed addresses and their account info.
    pub accounts: Vec<(B256, Account)>,
    /// Set of destroyed account keys.
    pub destroyed_accounts: B256Set,
}

impl HashedAccountsSorted {
    /// Returns a sorted iterator over updated accounts.
    pub fn accounts_sorted(&self) -> impl Iterator<Item = (B256, Option<Account>)> {
        self.accounts
            .iter()
            .map(|(address, account)| (*address, Some(*account)))
            .chain(self.destroyed_accounts.iter().map(|address| (*address, None)))
            .sorted_by_key(|entry| *entry.0)
    }
}

/// Sorted hashed storage optimized for iterating during state trie calculation.
#[derive(Clone, Eq, PartialEq, Debug)]
pub struct HashedStorageSorted {
    /// Sorted hashed storage slots with non-zero value.
    pub non_zero_valued_slots: Vec<(B256, U256)>,
    /// Slots that have been zero valued.
    pub zero_valued_slots: B256Set,
    /// Flag indicating whether the storage was wiped or not.
    pub wiped: bool,
}

impl HashedStorageSorted {
    /// Returns `true` if the account was wiped.
    pub const fn is_wiped(&self) -> bool {
        self.wiped
    }

    /// Returns a sorted iterator over updated storage slots.
    pub fn storage_slots_sorted(&self) -> impl Iterator<Item = (B256, U256)> {
        self.non_zero_valued_slots
            .iter()
            .map(|(hashed_slot, value)| (*hashed_slot, *value))
            .chain(self.zero_valued_slots.iter().map(|hashed_slot| (*hashed_slot, U256::ZERO)))
            .sorted_by_key(|entry| *entry.0)
    }
}

#[cfg(test)]
mod tests {
    use super::*;
    use crate::KeccakKeyHasher;
    use alloy_primitives::Bytes;
    use revm_database::{states::StorageSlot, StorageWithOriginalValues};
    use revm_state::{AccountInfo, Bytecode};

    #[test]
    fn hashed_state_wiped_extension() {
        let hashed_address = B256::default();
        let hashed_slot = B256::with_last_byte(64);
        let hashed_slot2 = B256::with_last_byte(65);

        // Initialize post state storage
        let original_slot_value = U256::from(123);
        let mut hashed_state = HashedPostState::default().with_storages([(
            hashed_address,
            HashedStorage::from_iter(
                false,
                [(hashed_slot, original_slot_value), (hashed_slot2, original_slot_value)],
            ),
        )]);

        // Update single slot value
        let updated_slot_value = U256::from(321);
        let extension = HashedPostState::default().with_storages([(
            hashed_address,
            HashedStorage::from_iter(false, [(hashed_slot, updated_slot_value)]),
        )]);
        hashed_state.extend(extension);

        let account_storage = hashed_state.storages.get(&hashed_address);
        assert_eq!(
            account_storage.and_then(|st| st.storage.get(&hashed_slot)),
            Some(&updated_slot_value)
        );
        assert_eq!(
            account_storage.and_then(|st| st.storage.get(&hashed_slot2)),
            Some(&original_slot_value)
        );
        assert_eq!(account_storage.map(|st| st.wiped), Some(false));

        // Wipe account storage
        let wiped_extension =
            HashedPostState::default().with_storages([(hashed_address, HashedStorage::new(true))]);
        hashed_state.extend(wiped_extension);

        let account_storage = hashed_state.storages.get(&hashed_address);
        assert_eq!(account_storage.map(|st| st.storage.is_empty()), Some(true));
        assert_eq!(account_storage.map(|st| st.wiped), Some(true));

        // Reinitialize single slot value
        hashed_state.extend(HashedPostState::default().with_storages([(
            hashed_address,
            HashedStorage::from_iter(false, [(hashed_slot, original_slot_value)]),
        )]));
        let account_storage = hashed_state.storages.get(&hashed_address);
        assert_eq!(
            account_storage.and_then(|st| st.storage.get(&hashed_slot)),
            Some(&original_slot_value)
        );
        assert_eq!(account_storage.and_then(|st| st.storage.get(&hashed_slot2)), None);
        assert_eq!(account_storage.map(|st| st.wiped), Some(true));

        // Reinitialize single slot value
        hashed_state.extend(HashedPostState::default().with_storages([(
            hashed_address,
            HashedStorage::from_iter(false, [(hashed_slot2, updated_slot_value)]),
        )]));
        let account_storage = hashed_state.storages.get(&hashed_address);
        assert_eq!(
            account_storage.and_then(|st| st.storage.get(&hashed_slot)),
            Some(&original_slot_value)
        );
        assert_eq!(
            account_storage.and_then(|st| st.storage.get(&hashed_slot2)),
            Some(&updated_slot_value)
        );
        assert_eq!(account_storage.map(|st| st.wiped), Some(true));
    }

    #[test]
    fn test_hashed_post_state_from_bundle_state() {
        // Prepare a random Ethereum address as a key for the account.
        let address = Address::random();

        // Create a mock account info object.
        let account_info = AccountInfo {
            balance: U256::from(123),
            nonce: 42,
            code_hash: B256::random(),
<<<<<<< HEAD
            code: Some(Bytecode::LegacyRaw(Bytes::from(vec![1, 2]))),
            #[cfg(feature = "scroll")]
            code_size: 2,
=======
            code: Some(Bytecode::new_raw(Bytes::from(vec![1, 2]))),
>>>>>>> 4ada1535
        };

        let mut storage = StorageWithOriginalValues::default();
        storage.insert(
            U256::from(1),
            StorageSlot { present_value: U256::from(4), ..Default::default() },
        );

        // Create a `BundleAccount` struct to represent the account and its storage.
        let account = BundleAccount {
            status: AccountStatus::Changed,
            info: Some(account_info.clone()),
            storage,
            original_info: None,
        };

        // Create a vector of tuples representing the bundle state.
        let state = vec![(&address, &account)];

        // Convert the bundle state into a hashed post state.
        let hashed_state = HashedPostState::from_bundle_state::<KeccakKeyHasher>(state);

        // Validate the hashed post state.
        assert_eq!(hashed_state.accounts.len(), 1);
        assert_eq!(hashed_state.storages.len(), 1);

        // Validate the account info.
        assert_eq!(
            *hashed_state.accounts.get(&keccak256(address)).unwrap(),
            Some(account_info.into())
        );
    }

    #[test]
    fn test_hashed_post_state_with_accounts() {
        // Prepare random addresses and mock account info.
        let address_1 = Address::random();
        let address_2 = Address::random();

        let account_info_1 = AccountInfo {
            balance: U256::from(1000),
            nonce: 1,
            code_hash: B256::random(),
            code: None,
            #[cfg(feature = "scroll")]
            code_size: 10,
        };

        // Create hashed accounts with addresses.
        let account_1 = (keccak256(address_1), Some(account_info_1.into()));
        let account_2 = (keccak256(address_2), None);

        // Add accounts to the hashed post state.
        let hashed_state = HashedPostState::default().with_accounts(vec![account_1, account_2]);

        // Validate the hashed post state.
        assert_eq!(hashed_state.accounts.len(), 2);
        assert!(hashed_state.accounts.contains_key(&keccak256(address_1)));
        assert!(hashed_state.accounts.contains_key(&keccak256(address_2)));
    }

    #[test]
    fn test_hashed_post_state_with_storages() {
        // Prepare random addresses and mock storage entries.
        let address_1 = Address::random();
        let address_2 = Address::random();

        let storage_1 = (keccak256(address_1), HashedStorage::new(false));
        let storage_2 = (keccak256(address_2), HashedStorage::new(true));

        // Add storages to the hashed post state.
        let hashed_state = HashedPostState::default().with_storages(vec![storage_1, storage_2]);

        // Validate the hashed post state.
        assert_eq!(hashed_state.storages.len(), 2);
        assert!(hashed_state.storages.contains_key(&keccak256(address_1)));
        assert!(hashed_state.storages.contains_key(&keccak256(address_2)));
    }

    #[test]
    fn test_hashed_post_state_is_empty() {
        // Create an empty hashed post state and validate it's empty.
        let empty_state = HashedPostState::default();
        assert!(empty_state.is_empty());

        // Add an account and validate the state is no longer empty.
        let non_empty_state = HashedPostState::default()
            .with_accounts(vec![(keccak256(Address::random()), Some(Account::default()))]);
        assert!(!non_empty_state.is_empty());
    }
}<|MERGE_RESOLUTION|>--- conflicted
+++ resolved
@@ -468,13 +468,9 @@
             balance: U256::from(123),
             nonce: 42,
             code_hash: B256::random(),
-<<<<<<< HEAD
-            code: Some(Bytecode::LegacyRaw(Bytes::from(vec![1, 2]))),
+            code: Some(Bytecode::new_raw(Bytes::from(vec![1, 2]))),
             #[cfg(feature = "scroll")]
             code_size: 2,
-=======
-            code: Some(Bytecode::new_raw(Bytes::from(vec![1, 2]))),
->>>>>>> 4ada1535
         };
 
         let mut storage = StorageWithOriginalValues::default();

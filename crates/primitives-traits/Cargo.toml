--- conflicted
+++ resolved
@@ -106,10 +106,7 @@
 test-utils = [
 	"arbitrary",
 	"reth-codecs?/test-utils",
-<<<<<<< HEAD
-=======
 	"reth-chainspec/test-utils"
->>>>>>> b263b5c6
 ]
 arbitrary = [
 	"std",
@@ -125,11 +122,8 @@
 	"secp256k1?/rand",
 	"op-alloy-consensus?/arbitrary",
 	"alloy-trie/arbitrary",
-<<<<<<< HEAD
-	"scroll-alloy-consensus?/arbitrary"
-=======
-	"reth-chainspec/arbitrary"
->>>>>>> b263b5c6
+	"reth-chainspec/arbitrary",
+    "scroll-alloy-consensus?/arbitrary"
 ]
 serde-bincode-compat = [
 	"serde",

[package]
name = "reth-execution-types"
version.workspace = true
edition.workspace = true
rust-version.workspace = true
license.workspace = true
homepage.workspace = true
repository.workspace = true

[lints]
workspace = true

[dependencies]
reth-primitives.workspace = true
reth-primitives-traits.workspace = true
reth-execution-errors.workspace = true
reth-trie-common = { workspace = true, optional = true }
reth-trie.workspace = true

revm.workspace = true

# alloy
alloy-consensus.workspace = true
alloy-primitives.workspace = true
alloy-eips.workspace = true

serde = { workspace = true, optional = true }
serde_with = { workspace = true, optional = true }

[dev-dependencies]
arbitrary.workspace = true
bincode.workspace = true
rand.workspace = true
reth-primitives = { workspace = true, features = ["arbitrary", "test-utils"] }
reth-ethereum-primitives.workspace = true

[features]
default = ["std"]
optimism = ["reth-primitives/optimism", "revm/optimism"]
serde = [
	"dep:serde",
	"rand/serde",
	"revm/serde",
	"alloy-eips/serde",
	"alloy-primitives/serde",
	"reth-primitives-traits/serde",
	"alloy-consensus/serde",
	"reth-trie/serde",
	"reth-trie-common?/serde"
]
serde-bincode-compat = [
	"serde",
	"reth-trie-common/serde-bincode-compat",
	"reth-primitives/serde-bincode-compat",
	"reth-primitives-traits/serde-bincode-compat",
	"serde_with",
	"alloy-eips/serde-bincode-compat",
    "alloy-consensus/serde-bincode-compat",
]
std = [
	"reth-primitives/std",
	"alloy-eips/std",
	"alloy-primitives/std",
	"revm/std",
	"serde?/std",
	"reth-primitives-traits/std",
	"alloy-consensus/std",
	"serde_with?/std",
<<<<<<< HEAD
	"reth-trie-common?/std"
]
scroll = [
	"revm/scroll",
	"reth-primitives/scroll"
=======
	"reth-trie-common?/std",
    "reth-ethereum-primitives/std"
>>>>>>> ac25fd8c
]<|MERGE_RESOLUTION|>--- conflicted
+++ resolved
@@ -66,14 +66,10 @@
 	"reth-primitives-traits/std",
 	"alloy-consensus/std",
 	"serde_with?/std",
-<<<<<<< HEAD
-	"reth-trie-common?/std"
+	"reth-trie-common?/std",
+    "reth-ethereum-primitives/std"
 ]
 scroll = [
 	"revm/scroll",
 	"reth-primitives/scroll"
-=======
-	"reth-trie-common?/std",
-    "reth-ethereum-primitives/std"
->>>>>>> ac25fd8c
 ]
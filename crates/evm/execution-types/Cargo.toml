--- conflicted
+++ resolved
@@ -66,11 +66,7 @@
     "serde_with?/std",
     "reth-trie-common/std",
     "reth-ethereum-primitives/std",
-<<<<<<< HEAD
-]
-scroll = ["revm/scroll"]
-=======
     "reth-execution-errors/std",
     "derive_more/std",
 ]
->>>>>>> a96bc611
+scroll = ["revm/scroll"]
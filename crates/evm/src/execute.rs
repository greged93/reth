--- conflicted
+++ resolved
@@ -635,13 +635,8 @@
 #[cfg(test)]
 mod tests {
     use super::*;
-<<<<<<< HEAD
-    use alloy_eips::eip7685::Requests;
-    use alloy_primitives::{address, bytes, U256};
-=======
     use alloy_consensus::constants::KECCAK_EMPTY;
     use alloy_primitives::{address, U256};
->>>>>>> a1ca2dec
     use core::marker::PhantomData;
     use reth_ethereum_primitives::EthPrimitives;
     use revm::state::AccountInfo;

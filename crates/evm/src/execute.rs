//! Traits for execution.

use alloy_consensus::BlockHeader;
// Re-export execution types
pub use reth_execution_errors::{
    BlockExecutionError, BlockValidationError, InternalBlockExecutionError,
};
pub use reth_execution_types::{BlockExecutionOutput, ExecutionOutcome};
use reth_primitives_traits::Block as _;
pub use reth_storage_errors::provider::ProviderError;

use crate::{system_calls::OnStateHook, TxEnvOverrides};
use alloc::{boxed::Box, vec::Vec};
use alloy_eips::eip7685::Requests;
use alloy_primitives::{
    map::{DefaultHashBuilder, HashMap},
    Address, BlockNumber,
};
use core::fmt::Display;
use reth_consensus::ConsensusError;
use reth_primitives::{BlockWithSenders, NodePrimitives, Receipt};
use reth_prune_types::PruneModes;
use reth_revm::batch::BlockBatchRecord;
<<<<<<< HEAD
use reth_scroll_execution::FinalizeExecution;
use revm::{db::BundleState, State};
use revm_primitives::{db::Database, Account, AccountStatus, EvmState, U256};
=======
use revm::{
    db::{states::bundle_state::BundleRetention, BundleState},
    State,
};
use revm_primitives::{db::Database, Account, AccountStatus, EvmState};
>>>>>>> b69c2ebe

/// A general purpose executor trait that executes an input (e.g. block) and produces an output
/// (e.g. state changes and receipts).
///
/// This executor does not validate the output, see [`BatchExecutor`] for that.
pub trait Executor<DB> {
    /// The input type for the executor.
    type Input<'a>;
    /// The output type for the executor.
    type Output;
    /// The error type returned by the executor.
    type Error;

    /// Initialize the executor with the given transaction environment overrides.
    fn init(&mut self, _tx_env_overrides: Box<dyn TxEnvOverrides>) {}

    /// Consumes the type and executes the block.
    ///
    /// # Note
    /// Execution happens without any validation of the output. To validate the output, use the
    /// [`BatchExecutor`].
    ///
    /// # Returns
    /// The output of the block execution.
    fn execute(self, input: Self::Input<'_>) -> Result<Self::Output, Self::Error>;

    /// Executes the EVM with the given input and accepts a state closure that is invoked with
    /// the EVM state after execution.
    fn execute_with_state_closure<F>(
        self,
        input: Self::Input<'_>,
        state: F,
    ) -> Result<Self::Output, Self::Error>
    where
        F: FnMut(&State<DB>);

    /// Executes the EVM with the given input and accepts a state hook closure that is invoked with
    /// the EVM state after execution.
    fn execute_with_state_hook<F>(
        self,
        input: Self::Input<'_>,
        state_hook: F,
    ) -> Result<Self::Output, Self::Error>
    where
        F: OnStateHook + 'static;
}

/// A general purpose executor that can execute multiple inputs in sequence, validate the outputs,
/// and keep track of the state over the entire batch.
pub trait BatchExecutor<DB> {
    /// The input type for the executor.
    type Input<'a>;
    /// The output type for the executor.
    type Output;
    /// The error type returned by the executor.
    type Error;

    /// Executes the next block in the batch, verifies the output and updates the state internally.
    fn execute_and_verify_one(&mut self, input: Self::Input<'_>) -> Result<(), Self::Error>;

    /// Executes multiple inputs in the batch, verifies the output, and updates the state
    /// internally.
    ///
    /// This method is a convenience function for calling [`BatchExecutor::execute_and_verify_one`]
    /// for each input.
    fn execute_and_verify_many<'a, I>(&mut self, inputs: I) -> Result<(), Self::Error>
    where
        I: IntoIterator<Item = Self::Input<'a>>,
    {
        for input in inputs {
            self.execute_and_verify_one(input)?;
        }
        Ok(())
    }

    /// Executes the entire batch, verifies the output, and returns the final state.
    ///
    /// This method is a convenience function for calling [`BatchExecutor::execute_and_verify_many`]
    /// and [`BatchExecutor::finalize`].
    fn execute_and_verify_batch<'a, I>(mut self, batch: I) -> Result<Self::Output, Self::Error>
    where
        I: IntoIterator<Item = Self::Input<'a>>,
        Self: Sized,
    {
        self.execute_and_verify_many(batch)?;
        Ok(self.finalize())
    }

    /// Finishes the batch and return the final state.
    fn finalize(self) -> Self::Output;

    /// Set the expected tip of the batch.
    ///
    /// This can be used to optimize state pruning during execution.
    fn set_tip(&mut self, tip: BlockNumber);

    /// Set the prune modes.
    ///
    /// They are used to determine which parts of the state should be kept during execution.
    fn set_prune_modes(&mut self, prune_modes: PruneModes);

    /// The size hint of the batch's tracked state size.
    ///
    /// This is used to optimize DB commits depending on the size of the state.
    fn size_hint(&self) -> Option<usize>;
}

/// A type that can create a new executor for block execution.
pub trait BlockExecutorProvider: Send + Sync + Clone + Unpin + 'static {
    /// Receipt type.
    type Primitives: NodePrimitives;

    /// An executor that can execute a single block given a database.
    ///
    /// # Verification
    ///
    /// The on [`Executor::execute`] the executor is expected to validate the execution output of
    /// the input, this includes:
    /// - Cumulative gas used must match the input's gas used.
    /// - Receipts must match the input's receipts root.
    ///
    /// It is not expected to validate the state trie root, this must be done by the caller using
    /// the returned state.
    type Executor<DB: Database<Error: Into<ProviderError> + Display>>: for<'a> Executor<
        DB,
        Input<'a> = &'a BlockWithSenders<<Self::Primitives as NodePrimitives>::Block>,
        Output = BlockExecutionOutput<<Self::Primitives as NodePrimitives>::Receipt>,
        Error = BlockExecutionError,
    >
    where
        State<DB>: FinalizeExecution<Output = BundleState>;

    /// An executor that can execute a batch of blocks given a database.
    type BatchExecutor<DB: Database<Error: Into<ProviderError> + Display>>: for<'a> BatchExecutor<
        DB,
        Input<'a> = &'a BlockWithSenders<<Self::Primitives as NodePrimitives>::Block>,
        Output = ExecutionOutcome<<Self::Primitives as NodePrimitives>::Receipt>,
        Error = BlockExecutionError,
    >
    where
        State<DB>: FinalizeExecution<Output = BundleState>;

    /// Creates a new executor for single block execution.
    ///
    /// This is used to execute a single block and get the changed state.
    fn executor<DB>(&self, db: DB) -> Self::Executor<DB>
    where
        DB: Database<Error: Into<ProviderError> + Display>,
        State<DB>: FinalizeExecution<Output = BundleState>;

    /// Creates a new batch executor with the given database and pruning modes.
    ///
    /// Batch executor is used to execute multiple blocks in sequence and keep track of the state
    /// during historical sync which involves executing multiple blocks in sequence.
    fn batch_executor<DB>(&self, db: DB) -> Self::BatchExecutor<DB>
    where
        DB: Database<Error: Into<ProviderError> + Display>,
        State<DB>: FinalizeExecution<Output = BundleState>;
}

/// Helper type for the output of executing a block.
#[derive(Debug, Clone)]
pub struct ExecuteOutput<R = Receipt> {
    /// Receipts obtained after executing a block.
    pub receipts: Vec<R>,
    /// Cumulative gas used in the block execution.
    pub gas_used: u64,
}

/// Defines the strategy for executing a single block.
pub trait BlockExecutionStrategy {
    /// Database this strategy operates on.
    type DB: Database;

    /// Primitive types used by the strategy.
    type Primitives: NodePrimitives;

    /// The error type returned by this strategy's methods.
    type Error: From<ProviderError> + core::error::Error;

    /// Initialize the strategy with the given transaction environment overrides.
    fn init(&mut self, _tx_env_overrides: Box<dyn TxEnvOverrides>) {}

    /// Applies any necessary changes before executing the block's transactions.
    fn apply_pre_execution_changes(
        &mut self,
        block: &BlockWithSenders<<Self::Primitives as NodePrimitives>::Block>,
    ) -> Result<(), Self::Error>;

    /// Executes all transactions in the block.
    fn execute_transactions(
        &mut self,
        block: &BlockWithSenders<<Self::Primitives as NodePrimitives>::Block>,
    ) -> Result<ExecuteOutput<<Self::Primitives as NodePrimitives>::Receipt>, Self::Error>;

    /// Applies any necessary changes after executing the block's transactions.
    fn apply_post_execution_changes(
        &mut self,
        block: &BlockWithSenders<<Self::Primitives as NodePrimitives>::Block>,
        receipts: &[<Self::Primitives as NodePrimitives>::Receipt],
    ) -> Result<Requests, Self::Error>;

    /// Returns a reference to the current state.
    fn state_ref(&self) -> &State<Self::DB>;

    /// Returns a mutable reference to the current state.
    fn state_mut(&mut self) -> &mut State<Self::DB>;

    /// Sets a hook to be called after each state change during execution.
    fn with_state_hook(&mut self, _hook: Option<Box<dyn OnStateHook>>) {}

    /// Returns the final bundle state.
    fn finish(&mut self) -> BundleState;

    /// Validate a block with regard to execution results.
    fn validate_block_post_execution(
        &self,
        _block: &BlockWithSenders<<Self::Primitives as NodePrimitives>::Block>,
        _receipts: &[<Self::Primitives as NodePrimitives>::Receipt],
        _requests: &Requests,
    ) -> Result<(), ConsensusError> {
        Ok(())
    }
}

/// A strategy factory that can create block execution strategies.
pub trait BlockExecutionStrategyFactory: Send + Sync + Clone + Unpin + 'static {
    /// Primitive types used by the strategy.
    type Primitives: NodePrimitives;

    /// Associated strategy type.
    type Strategy<DB: Database<Error: Into<ProviderError> + Display>>: BlockExecutionStrategy<
        DB = DB,
        Primitives = Self::Primitives,
        Error = BlockExecutionError,
    >
    where
        State<DB>: FinalizeExecution<Output = BundleState>;

    /// Creates a strategy using the give database.
    fn create_strategy<DB>(&self, db: DB) -> Self::Strategy<DB>
    where
        DB: Database<Error: Into<ProviderError> + Display>,
        State<DB>: FinalizeExecution<Output = BundleState>;
}

impl<F> Clone for BasicBlockExecutorProvider<F>
where
    F: Clone,
{
    fn clone(&self) -> Self {
        Self { strategy_factory: self.strategy_factory.clone() }
    }
}

/// A generic block executor provider that can create executors using a strategy factory.
#[allow(missing_debug_implementations)]
pub struct BasicBlockExecutorProvider<F> {
    strategy_factory: F,
}

impl<F> BasicBlockExecutorProvider<F> {
    /// Creates a new `BasicBlockExecutorProvider` with the given strategy factory.
    pub const fn new(strategy_factory: F) -> Self {
        Self { strategy_factory }
    }
}

impl<F> BlockExecutorProvider for BasicBlockExecutorProvider<F>
where
    F: BlockExecutionStrategyFactory,
{
    type Primitives = F::Primitives;

    type Executor<DB: Database<Error: Into<ProviderError> + Display>>
        = BasicBlockExecutor<F::Strategy<DB>>
    where
        State<DB>: FinalizeExecution<Output = BundleState>;

    type BatchExecutor<DB: Database<Error: Into<ProviderError> + Display>>
        = BasicBatchExecutor<F::Strategy<DB>>
    where
        State<DB>: FinalizeExecution<Output = BundleState>;

    fn executor<DB>(&self, db: DB) -> Self::Executor<DB>
    where
        DB: Database<Error: Into<ProviderError> + Display>,
        State<DB>: FinalizeExecution<Output = BundleState>,
    {
        let strategy = self.strategy_factory.create_strategy(db);
        BasicBlockExecutor::new(strategy)
    }

    fn batch_executor<DB>(&self, db: DB) -> Self::BatchExecutor<DB>
    where
        DB: Database<Error: Into<ProviderError> + Display>,
        State<DB>: FinalizeExecution<Output = BundleState>,
    {
        let strategy = self.strategy_factory.create_strategy(db);
        let batch_record = BlockBatchRecord::default();
        BasicBatchExecutor::new(strategy, batch_record)
    }
}

/// A generic block executor that uses a [`BlockExecutionStrategy`] to
/// execute blocks.
#[allow(missing_debug_implementations, dead_code)]
pub struct BasicBlockExecutor<S> {
    /// Block execution strategy.
    pub(crate) strategy: S,
}

impl<S> BasicBlockExecutor<S> {
    /// Creates a new `BasicBlockExecutor` with the given strategy.
    pub const fn new(strategy: S) -> Self {
        Self { strategy }
    }
}

impl<S, DB> Executor<DB> for BasicBlockExecutor<S>
where
    S: BlockExecutionStrategy<DB = DB>,
    DB: Database<Error: Into<ProviderError> + Display>,
    State<DB>: FinalizeExecution<Output = BundleState>,
{
    type Input<'a> = &'a BlockWithSenders<<S::Primitives as NodePrimitives>::Block>;
    type Output = BlockExecutionOutput<<S::Primitives as NodePrimitives>::Receipt>;
    type Error = S::Error;

    fn init(&mut self, env_overrides: Box<dyn TxEnvOverrides>) {
        self.strategy.init(env_overrides);
    }

    fn execute(mut self, block: Self::Input<'_>) -> Result<Self::Output, Self::Error> {
        self.strategy.apply_pre_execution_changes(block)?;
        let ExecuteOutput { receipts, gas_used } = self.strategy.execute_transactions(block)?;
        let requests = self.strategy.apply_post_execution_changes(block, &receipts)?;
        let state = self.strategy.finish();

        Ok(BlockExecutionOutput { state, receipts, requests, gas_used })
    }

    fn execute_with_state_closure<F>(
        mut self,
        block: Self::Input<'_>,
        mut state: F,
    ) -> Result<Self::Output, Self::Error>
    where
        F: FnMut(&State<DB>),
    {
        self.strategy.apply_pre_execution_changes(block)?;
        let ExecuteOutput { receipts, gas_used } = self.strategy.execute_transactions(block)?;
        let requests = self.strategy.apply_post_execution_changes(block, &receipts)?;

        state(self.strategy.state_ref());

        let state = self.strategy.finish();

        Ok(BlockExecutionOutput { state, receipts, requests, gas_used })
    }

    fn execute_with_state_hook<H>(
        mut self,
        block: Self::Input<'_>,
        state_hook: H,
    ) -> Result<Self::Output, Self::Error>
    where
        H: OnStateHook + 'static,
    {
        self.strategy.with_state_hook(Some(Box::new(state_hook)));

        self.strategy.apply_pre_execution_changes(block)?;
        let ExecuteOutput { receipts, gas_used } = self.strategy.execute_transactions(block)?;
        let requests = self.strategy.apply_post_execution_changes(block, &receipts)?;

        let state = self.strategy.finish();

        Ok(BlockExecutionOutput { state, receipts, requests, gas_used })
    }
}

/// A generic batch executor that uses a [`BlockExecutionStrategy`] to
/// execute batches.
#[allow(missing_debug_implementations)]
pub struct BasicBatchExecutor<S>
where
    S: BlockExecutionStrategy,
{
    /// Batch execution strategy.
    pub(crate) strategy: S,
    /// Keeps track of batch execution receipts and requests.
    pub(crate) batch_record: BlockBatchRecord<<S::Primitives as NodePrimitives>::Receipt>,
}

impl<S> BasicBatchExecutor<S>
where
    S: BlockExecutionStrategy,
{
    /// Creates a new `BasicBatchExecutor` with the given strategy.
    pub const fn new(
        strategy: S,
        batch_record: BlockBatchRecord<<S::Primitives as NodePrimitives>::Receipt>,
    ) -> Self {
        Self { strategy, batch_record }
    }
}

impl<S, DB> BatchExecutor<DB> for BasicBatchExecutor<S>
where
    S: BlockExecutionStrategy<DB = DB, Error = BlockExecutionError>,
    DB: Database<Error: Into<ProviderError> + Display>,
    State<DB>: FinalizeExecution<Output = BundleState>,
{
    type Input<'a> = &'a BlockWithSenders<<S::Primitives as NodePrimitives>::Block>;
    type Output = ExecutionOutcome<<S::Primitives as NodePrimitives>::Receipt>;
    type Error = BlockExecutionError;

    fn execute_and_verify_one(&mut self, block: Self::Input<'_>) -> Result<(), Self::Error> {
        if self.batch_record.first_block().is_none() {
            self.batch_record.set_first_block(block.header().number());
        }

        self.strategy.apply_pre_execution_changes(block)?;
        let ExecuteOutput { receipts, .. } = self.strategy.execute_transactions(block)?;
        let requests = self.strategy.apply_post_execution_changes(block, &receipts)?;

        self.strategy.validate_block_post_execution(block, &receipts, &requests)?;

        // prepare the state according to the prune mode
        let retention = self.batch_record.bundle_retention(block.header().number());
        self.strategy.state_mut().merge_transitions(retention);

        // store receipts in the set
        self.batch_record.save_receipts(receipts)?;

        // store requests in the set
        self.batch_record.save_requests(requests);

        Ok(())
    }

    fn finalize(mut self) -> Self::Output {
        ExecutionOutcome::new(
            self.strategy.state_mut().finalize(),
            self.batch_record.take_receipts(),
            self.batch_record.first_block().unwrap_or_default(),
            self.batch_record.take_requests(),
        )
    }

    fn set_tip(&mut self, tip: BlockNumber) {
        self.batch_record.set_tip(tip);
    }

    fn set_prune_modes(&mut self, prune_modes: PruneModes) {
        self.batch_record.set_prune_modes(prune_modes);
    }

    fn size_hint(&self) -> Option<usize> {
        Some(self.strategy.state_ref().bundle_state.size_hint())
    }
}

/// Creates an `EvmState` from a map of balance increments and the current state
/// to load accounts from. No balance increment is done in the function.
/// Zero balance increments are ignored and won't create state entries.
pub fn balance_increment_state<DB>(
    balance_increments: &HashMap<Address, u128, DefaultHashBuilder>,
    state: &mut State<DB>,
) -> Result<EvmState, BlockExecutionError>
where
    DB: Database,
{
    let mut load_account = |address: &Address| -> Result<(Address, Account), BlockExecutionError> {
        let cache_account = state.load_cache_account(*address).map_err(|_| {
            BlockExecutionError::msg("could not load account for balance increment")
        })?;

        let account = cache_account.account.as_ref().ok_or_else(|| {
            BlockExecutionError::msg("could not load account for balance increment")
        })?;

        Ok((
            *address,
            Account {
                info: account.info.clone(),
                storage: Default::default(),
                status: AccountStatus::Touched,
            },
        ))
    };

    balance_increments
        .iter()
        .filter(|(_, &balance)| balance != 0)
        .map(|(addr, _)| load_account(addr))
        .collect::<Result<EvmState, _>>()
}

#[cfg(test)]
mod tests {
    use super::*;
    use alloy_primitives::U256;
    use core::marker::PhantomData;
    use reth_chainspec::{ChainSpec, MAINNET};
    use reth_primitives::EthPrimitives;
    use revm::db::{CacheDB, EmptyDBTyped};
    use revm_primitives::{address, bytes, AccountInfo, TxEnv};
    use std::sync::Arc;

    #[derive(Clone, Default)]
    struct TestExecutorProvider;

    impl BlockExecutorProvider for TestExecutorProvider {
        type Primitives = EthPrimitives;
        type Executor<DB: Database<Error: Into<ProviderError> + Display>>
            = TestExecutor<DB>
        where
            State<DB>: FinalizeExecution<Output = BundleState>;
        type BatchExecutor<DB: Database<Error: Into<ProviderError> + Display>>
            = TestExecutor<DB>
        where
            State<DB>: FinalizeExecution<Output = BundleState>;

        fn executor<DB>(&self, _db: DB) -> Self::Executor<DB>
        where
            DB: Database<Error: Into<ProviderError> + Display>,
            State<DB>: FinalizeExecution<Output = BundleState>,
        {
            TestExecutor(PhantomData)
        }

        fn batch_executor<DB>(&self, _db: DB) -> Self::BatchExecutor<DB>
        where
            DB: Database<Error: Into<ProviderError> + Display>,
            State<DB>: FinalizeExecution<Output = BundleState>,
        {
            TestExecutor(PhantomData)
        }
    }

    struct TestExecutor<DB>(PhantomData<DB>);

<<<<<<< HEAD
    impl<DB> Executor<DB> for TestExecutor<DB>
    where
        State<DB>: FinalizeExecution<Output = BundleState>,
    {
        type Input<'a> = BlockExecutionInput<'a, BlockWithSenders>;
=======
    impl<DB> Executor<DB> for TestExecutor<DB> {
        type Input<'a> = &'a BlockWithSenders;
>>>>>>> b69c2ebe
        type Output = BlockExecutionOutput<Receipt>;
        type Error = BlockExecutionError;

        fn execute(self, _input: Self::Input<'_>) -> Result<Self::Output, Self::Error> {
            Err(BlockExecutionError::msg("execution unavailable for tests"))
        }

        fn execute_with_state_closure<F>(
            self,
            _: Self::Input<'_>,
            _: F,
        ) -> Result<Self::Output, Self::Error>
        where
            F: FnMut(&State<DB>),
        {
            Err(BlockExecutionError::msg("execution unavailable for tests"))
        }

        fn execute_with_state_hook<F>(
            self,
            _: Self::Input<'_>,
            _: F,
        ) -> Result<Self::Output, Self::Error>
        where
            F: OnStateHook,
        {
            Err(BlockExecutionError::msg("execution unavailable for tests"))
        }
    }

    impl<DB> BatchExecutor<DB> for TestExecutor<DB> {
        type Input<'a> = &'a BlockWithSenders;
        type Output = ExecutionOutcome;
        type Error = BlockExecutionError;

        fn execute_and_verify_one(&mut self, _input: Self::Input<'_>) -> Result<(), Self::Error> {
            Ok(())
        }

        fn finalize(self) -> Self::Output {
            todo!()
        }

        fn set_tip(&mut self, _tip: BlockNumber) {
            todo!()
        }

        fn set_prune_modes(&mut self, _prune_modes: PruneModes) {
            todo!()
        }

        fn size_hint(&self) -> Option<usize> {
            None
        }
    }

    struct TestExecutorStrategy<DB, EvmConfig> {
        // chain spec and evm config here only to illustrate how the strategy
        // factory can use them in a real use case.
        _chain_spec: Arc<ChainSpec>,
        _evm_config: EvmConfig,
        state: State<DB>,
        execute_transactions_result: ExecuteOutput<Receipt>,
        apply_post_execution_changes_result: Requests,
        finish_result: BundleState,
    }

    #[derive(Clone)]
    struct TestExecutorStrategyFactory {
        execute_transactions_result: ExecuteOutput<Receipt>,
        apply_post_execution_changes_result: Requests,
        finish_result: BundleState,
    }

    impl BlockExecutionStrategyFactory for TestExecutorStrategyFactory {
        type Primitives = EthPrimitives;
        type Strategy<DB: Database<Error: Into<ProviderError> + Display>>
            = TestExecutorStrategy<DB, TestEvmConfig>
        where
            State<DB>: FinalizeExecution<Output = BundleState>;

        fn create_strategy<DB>(&self, db: DB) -> Self::Strategy<DB>
        where
            DB: Database<Error: Into<ProviderError> + Display>,
            State<DB>: FinalizeExecution<Output = BundleState>,
        {
            let state = State::builder()
                .with_database(db)
                .with_bundle_update()
                .without_state_clear()
                .build();

            TestExecutorStrategy {
                _chain_spec: MAINNET.clone(),
                _evm_config: TestEvmConfig {},
                execute_transactions_result: self.execute_transactions_result.clone(),
                apply_post_execution_changes_result: self
                    .apply_post_execution_changes_result
                    .clone(),
                finish_result: self.finish_result.clone(),
                state,
            }
        }
    }

    impl<DB> BlockExecutionStrategy for TestExecutorStrategy<DB, TestEvmConfig>
    where
        DB: Database,
        State<DB>: FinalizeExecution<Output = BundleState>,
    {
        type DB = DB;
        type Primitives = EthPrimitives;
        type Error = BlockExecutionError;

        fn apply_pre_execution_changes(
            &mut self,
            _block: &BlockWithSenders,
        ) -> Result<(), Self::Error> {
            Ok(())
        }

        fn execute_transactions(
            &mut self,
            _block: &BlockWithSenders,
        ) -> Result<ExecuteOutput<Receipt>, Self::Error> {
            Ok(self.execute_transactions_result.clone())
        }

        fn apply_post_execution_changes(
            &mut self,
            _block: &BlockWithSenders,
            _receipts: &[Receipt],
        ) -> Result<Requests, Self::Error> {
            Ok(self.apply_post_execution_changes_result.clone())
        }

        fn state_ref(&self) -> &State<DB> {
            &self.state
        }

        fn state_mut(&mut self) -> &mut State<DB> {
            &mut self.state
        }

        fn with_state_hook(&mut self, _hook: Option<Box<dyn OnStateHook>>) {}

        fn finish(&mut self) -> BundleState {
            self.finish_result.clone()
        }

        fn validate_block_post_execution(
            &self,
            _block: &BlockWithSenders,
            _receipts: &[Receipt],
            _requests: &Requests,
        ) -> Result<(), ConsensusError> {
            Ok(())
        }
    }

    #[derive(Clone)]
    struct TestEvmConfig {}

    #[test]
    fn test_provider() {
        let provider = TestExecutorProvider;
        let db = CacheDB::<EmptyDBTyped<ProviderError>>::default();
        let executor = provider.executor(db);
        let _ = executor.execute(&Default::default());
    }

    #[test]
    fn test_strategy() {
        let expected_gas_used = 10;
        let expected_receipts = vec![Receipt::default()];
        let expected_execute_transactions_result = ExecuteOutput::<Receipt> {
            receipts: expected_receipts.clone(),
            gas_used: expected_gas_used,
        };
        let expected_apply_post_execution_changes_result = Requests::new(vec![bytes!("deadbeef")]);
        let expected_finish_result = BundleState::default();

        let strategy_factory = TestExecutorStrategyFactory {
            execute_transactions_result: expected_execute_transactions_result,
            apply_post_execution_changes_result: expected_apply_post_execution_changes_result
                .clone(),
            finish_result: expected_finish_result.clone(),
        };
        let provider = BasicBlockExecutorProvider::new(strategy_factory);
        let db = CacheDB::<EmptyDBTyped<ProviderError>>::default();
        let executor = provider.executor(db);
        let result = executor.execute(&Default::default());

        assert!(result.is_ok());
        let block_execution_output = result.unwrap();
        assert_eq!(block_execution_output.gas_used, expected_gas_used);
        assert_eq!(block_execution_output.receipts, expected_receipts);
        assert_eq!(block_execution_output.requests, expected_apply_post_execution_changes_result);
        assert_eq!(block_execution_output.state, expected_finish_result);
    }

    #[test]
    fn test_tx_env_overrider() {
        let strategy_factory = TestExecutorStrategyFactory {
            execute_transactions_result: ExecuteOutput {
                receipts: vec![Receipt::default()],
                gas_used: 10,
            },
            apply_post_execution_changes_result: Requests::new(vec![bytes!("deadbeef")]),
            finish_result: BundleState::default(),
        };
        let provider = BasicBlockExecutorProvider::new(strategy_factory);
        let db = CacheDB::<EmptyDBTyped<ProviderError>>::default();

        // if we want to apply tx env overrides the executor must be mut.
        let mut executor = provider.executor(db);
        // execute consumes the executor, so we can only call it once.
        executor.init(Box::new(|tx_env: &mut TxEnv| {
            tx_env.nonce.take();
        }));
        let result = executor.execute(&Default::default());
        assert!(result.is_ok());
    }

    fn setup_state_with_account(
        addr: Address,
        balance: u128,
        nonce: u64,
    ) -> State<CacheDB<EmptyDBTyped<BlockExecutionError>>> {
        let db = CacheDB::<EmptyDBTyped<BlockExecutionError>>::default();
        let mut state = State::builder().with_database(db).with_bundle_update().build();

        let account_info =
            AccountInfo { balance: U256::from(balance), nonce, ..Default::default() };
        state.insert_account(addr, account_info);
        state
    }

    #[test]
    fn test_balance_increment_state_zero() {
        let addr = address!("1000000000000000000000000000000000000000");
        let mut state = setup_state_with_account(addr, 100, 1);

        let mut increments = HashMap::<Address, u128, DefaultHashBuilder>::default();
        increments.insert(addr, 0);

        let result = balance_increment_state(&increments, &mut state).unwrap();
        assert!(result.is_empty(), "Zero increments should be ignored");
    }

    #[test]
    fn test_balance_increment_state_empty_increments_map() {
        let mut state = State::builder()
            .with_database(CacheDB::<EmptyDBTyped<BlockExecutionError>>::default())
            .with_bundle_update()
            .build();

        let increments = HashMap::<Address, u128, DefaultHashBuilder>::default();
        let result = balance_increment_state(&increments, &mut state).unwrap();
        assert!(result.is_empty(), "Empty increments map should return empty state");
    }

    #[test]
    fn test_balance_increment_state_multiple_valid_increments() {
        let addr1 = address!("1000000000000000000000000000000000000000");
        let addr2 = address!("2000000000000000000000000000000000000000");

        let mut state = setup_state_with_account(addr1, 100, 1);

        let account2 = AccountInfo { balance: U256::from(200), nonce: 1, ..Default::default() };
        state.insert_account(addr2, account2);

        let mut increments = HashMap::<Address, u128, DefaultHashBuilder>::default();
        increments.insert(addr1, 50);
        increments.insert(addr2, 100);

        let result = balance_increment_state(&increments, &mut state).unwrap();

        assert_eq!(result.len(), 2);
        assert_eq!(result.get(&addr1).unwrap().info.balance, U256::from(100));
        assert_eq!(result.get(&addr2).unwrap().info.balance, U256::from(200));
    }

    #[test]
    fn test_balance_increment_state_mixed_zero_and_nonzero_increments() {
        let addr1 = address!("1000000000000000000000000000000000000000");
        let addr2 = address!("2000000000000000000000000000000000000000");

        let mut state = setup_state_with_account(addr1, 100, 1);

        let account2 = AccountInfo { balance: U256::from(200), nonce: 1, ..Default::default() };
        state.insert_account(addr2, account2);

        let mut increments = HashMap::<Address, u128, DefaultHashBuilder>::default();
        increments.insert(addr1, 0);
        increments.insert(addr2, 100);

        let result = balance_increment_state(&increments, &mut state).unwrap();

        assert_eq!(result.len(), 1, "Only non-zero increments should be included");
        assert!(!result.contains_key(&addr1), "Zero increment account should not be included");
        assert_eq!(result.get(&addr2).unwrap().info.balance, U256::from(200));
    }
}<|MERGE_RESOLUTION|>--- conflicted
+++ resolved
@@ -21,17 +21,9 @@
 use reth_primitives::{BlockWithSenders, NodePrimitives, Receipt};
 use reth_prune_types::PruneModes;
 use reth_revm::batch::BlockBatchRecord;
-<<<<<<< HEAD
 use reth_scroll_execution::FinalizeExecution;
 use revm::{db::BundleState, State};
-use revm_primitives::{db::Database, Account, AccountStatus, EvmState, U256};
-=======
-use revm::{
-    db::{states::bundle_state::BundleRetention, BundleState},
-    State,
-};
 use revm_primitives::{db::Database, Account, AccountStatus, EvmState};
->>>>>>> b69c2ebe
 
 /// A general purpose executor trait that executes an input (e.g. block) and produces an output
 /// (e.g. state changes and receipts).
@@ -575,16 +567,11 @@
 
     struct TestExecutor<DB>(PhantomData<DB>);
 
-<<<<<<< HEAD
     impl<DB> Executor<DB> for TestExecutor<DB>
     where
         State<DB>: FinalizeExecution<Output = BundleState>,
     {
-        type Input<'a> = BlockExecutionInput<'a, BlockWithSenders>;
-=======
-    impl<DB> Executor<DB> for TestExecutor<DB> {
         type Input<'a> = &'a BlockWithSenders;
->>>>>>> b69c2ebe
         type Output = BlockExecutionOutput<Receipt>;
         type Error = BlockExecutionError;
 

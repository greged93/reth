--- conflicted
+++ resolved
@@ -68,14 +68,10 @@
     "reth-primitives-traits/test-utils",
     "reth-revm/test-utils",
     "revm/test-utils",
-<<<<<<< HEAD
-    "reth-prune-types/test-utils",
 ]
 scroll = [
     "revm/scroll",
     "reth-primitives-traits/scroll",
     "reth-revm/scroll",
     "reth-execution-types/scroll",
-=======
->>>>>>> b06682e9
 ]
use crate::{
    backfill::{BackfillAction, BackfillSyncState},
    chain::FromOrchestrator,
    engine::{DownloadRequest, EngineApiEvent, EngineApiKind, EngineApiRequest, FromEngine},
    persistence::PersistenceHandle,
    tree::{
        cached_state::CachedStateProvider, executor::WorkloadExecutor, metrics::EngineApiMetrics,
    },
};
use alloy_consensus::BlockHeader;
use alloy_eips::BlockNumHash;
use alloy_primitives::{
    map::{HashMap, HashSet},
    BlockNumber, B256, U256,
};
use alloy_rpc_types_engine::{
    ForkchoiceState, PayloadStatus, PayloadStatusEnum, PayloadValidationError,
};
use error::{InsertBlockError, InsertBlockErrorKind, InsertBlockFatalError};
use payload_processor::sparse_trie::StateRootComputeOutcome;
use persistence_state::CurrentPersistenceAction;
use reth_chain_state::{
    CanonicalInMemoryState, ExecutedBlock, ExecutedBlockWithTrieUpdates,
    MemoryOverlayStateProvider, NewCanonicalChain,
};
use reth_consensus::{Consensus, FullConsensus};
pub use reth_engine_primitives::InvalidBlockHook;
use reth_engine_primitives::{
    BeaconConsensusEngineEvent, BeaconEngineMessage, BeaconOnNewPayloadError, EngineTypes,
    EngineValidator, ExecutionPayload, ForkchoiceStateTracker, OnForkChoiceUpdated,
};
use reth_errors::{ConsensusError, ProviderResult};
use reth_ethereum_primitives::EthPrimitives;
use reth_evm::{execute::BlockExecutorProvider, ConfigureEvm};
use reth_payload_builder::PayloadBuilderHandle;
use reth_payload_primitives::{EngineApiMessageVersion, PayloadBuilderAttributes};
use reth_primitives_traits::{
<<<<<<< HEAD
    Block, NodePrimitives, RecoveredBlock, SealedBlock, SealedHeader, SignedTransaction,
=======
    Block, GotExpected, NodePrimitives, RecoveredBlock, SealedBlock, SealedHeader,
>>>>>>> a1ca2dec
};
use reth_provider::{
    providers::ConsistentDbView, BlockNumReader, BlockReader, DBProvider, DatabaseProviderFactory,
    ExecutionOutcome, HashedPostStateProvider, ProviderError, StateCommitmentProvider,
    StateProviderBox, StateProviderFactory, StateReader, StateRootProvider, TransactionVariant,
};
use reth_revm::database::StateProviderDatabase;
use reth_stages_api::ControlFlow;
use reth_trie::{updates::TrieUpdates, HashedPostState, TrieInput};
use reth_trie_db::{DatabaseHashedPostState, StateCommitment};
use reth_trie_parallel::root::{ParallelStateRoot, ParallelStateRootError};
use std::{
    cmp::Ordering,
    collections::{btree_map, hash_map, BTreeMap, VecDeque},
    fmt::Debug,
    ops::Bound,
    sync::{
        mpsc::{Receiver, RecvError, RecvTimeoutError, Sender},
        Arc,
    },
    time::Instant,
};
use tokio::sync::{
    mpsc::{unbounded_channel, UnboundedReceiver, UnboundedSender},
    oneshot::{self, error::TryRecvError},
};
use tracing::*;

mod block_buffer;
mod cached_state;
pub mod config;
pub mod error;
mod invalid_block_hook;
mod invalid_headers;
mod metrics;
mod payload_processor;
mod persistence_state;
// TODO(alexey): compare trie updates in `insert_block_inner`
#[allow(unused)]
mod trie_updates;

use crate::tree::{config::MIN_BLOCKS_FOR_PIPELINE_RUN, error::AdvancePersistenceError};
pub use block_buffer::BlockBuffer;
pub use config::TreeConfig;
pub use invalid_block_hook::{InvalidBlockHooks, NoopInvalidBlockHook};
pub use invalid_headers::InvalidHeaderCache;
pub use payload_processor::*;
pub use persistence_state::PersistenceState;

/// Keeps track of the state of the tree.
///
/// ## Invariants
///
/// - This only stores blocks that are connected to the canonical chain.
/// - All executed blocks are valid and have been executed.
#[derive(Debug, Default)]
pub struct TreeState<N: NodePrimitives = EthPrimitives> {
    /// __All__ unique executed blocks by block hash that are connected to the canonical chain.
    ///
    /// This includes blocks of all forks.
    blocks_by_hash: HashMap<B256, ExecutedBlockWithTrieUpdates<N>>,
    /// Executed blocks grouped by their respective block number.
    ///
    /// This maps unique block number to all known blocks for that height.
    ///
    /// Note: there can be multiple blocks at the same height due to forks.
    blocks_by_number: BTreeMap<BlockNumber, Vec<ExecutedBlockWithTrieUpdates<N>>>,
    /// Map of any parent block hash to its children.
    parent_to_child: HashMap<B256, HashSet<B256>>,
    /// Map of hash to trie updates for canonical blocks that are persisted but not finalized.
    ///
    /// Contains the block number for easy removal.
    persisted_trie_updates: HashMap<B256, (BlockNumber, Arc<TrieUpdates>)>,
    /// Currently tracked canonical head of the chain.
    current_canonical_head: BlockNumHash,
}

impl<N: NodePrimitives> TreeState<N> {
    /// Returns a new, empty tree state that points to the given canonical head.
    fn new(current_canonical_head: BlockNumHash) -> Self {
        Self {
            blocks_by_hash: HashMap::default(),
            blocks_by_number: BTreeMap::new(),
            current_canonical_head,
            parent_to_child: HashMap::default(),
            persisted_trie_updates: HashMap::default(),
        }
    }

    /// Returns the number of executed blocks stored.
    fn block_count(&self) -> usize {
        self.blocks_by_hash.len()
    }

    /// Returns the [`ExecutedBlockWithTrieUpdates`] by hash.
    fn executed_block_by_hash(&self, hash: B256) -> Option<&ExecutedBlockWithTrieUpdates<N>> {
        self.blocks_by_hash.get(&hash)
    }

    /// Returns the block by hash.
    fn block_by_hash(&self, hash: B256) -> Option<Arc<SealedBlock<N::Block>>> {
        self.blocks_by_hash.get(&hash).map(|b| Arc::new(b.recovered_block().sealed_block().clone()))
    }

    /// Returns all available blocks for the given hash that lead back to the canonical chain, from
    /// newest to oldest. And the parent hash of the oldest block that is missing from the buffer.
    ///
    /// Returns `None` if the block for the given hash is not found.
    fn blocks_by_hash(&self, hash: B256) -> Option<(B256, Vec<ExecutedBlockWithTrieUpdates<N>>)> {
        let block = self.blocks_by_hash.get(&hash).cloned()?;
        let mut parent_hash = block.recovered_block().parent_hash();
        let mut blocks = vec![block];
        while let Some(executed) = self.blocks_by_hash.get(&parent_hash) {
            parent_hash = executed.recovered_block().parent_hash();
            blocks.push(executed.clone());
        }

        Some((parent_hash, blocks))
    }

    /// Insert executed block into the state.
    fn insert_executed(&mut self, executed: ExecutedBlockWithTrieUpdates<N>) {
        let hash = executed.recovered_block().hash();
        let parent_hash = executed.recovered_block().parent_hash();
        let block_number = executed.recovered_block().number();

        if self.blocks_by_hash.contains_key(&hash) {
            return;
        }

        self.blocks_by_hash.insert(hash, executed.clone());

        self.blocks_by_number.entry(block_number).or_default().push(executed);

        self.parent_to_child.entry(parent_hash).or_default().insert(hash);

        for children in self.parent_to_child.values_mut() {
            children.retain(|child| self.blocks_by_hash.contains_key(child));
        }
    }

    /// Remove single executed block by its hash.
    ///
    /// ## Returns
    ///
    /// The removed block and the block hashes of its children.
    fn remove_by_hash(
        &mut self,
        hash: B256,
    ) -> Option<(ExecutedBlockWithTrieUpdates<N>, HashSet<B256>)> {
        let executed = self.blocks_by_hash.remove(&hash)?;

        // Remove this block from collection of children of its parent block.
        let parent_entry = self.parent_to_child.entry(executed.recovered_block().parent_hash());
        if let hash_map::Entry::Occupied(mut entry) = parent_entry {
            entry.get_mut().remove(&hash);

            if entry.get().is_empty() {
                entry.remove();
            }
        }

        // Remove point to children of this block.
        let children = self.parent_to_child.remove(&hash).unwrap_or_default();

        // Remove this block from `blocks_by_number`.
        let block_number_entry = self.blocks_by_number.entry(executed.recovered_block().number());
        if let btree_map::Entry::Occupied(mut entry) = block_number_entry {
            // We have to find the index of the block since it exists in a vec
            if let Some(index) = entry.get().iter().position(|b| b.recovered_block().hash() == hash)
            {
                entry.get_mut().swap_remove(index);

                // If there are no blocks left then remove the entry for this block
                if entry.get().is_empty() {
                    entry.remove();
                }
            }
        }

        Some((executed, children))
    }

    /// Returns whether or not the hash is part of the canonical chain.
    pub(crate) fn is_canonical(&self, hash: B256) -> bool {
        let mut current_block = self.current_canonical_head.hash;
        if current_block == hash {
            return true
        }

        while let Some(executed) = self.blocks_by_hash.get(&current_block) {
            current_block = executed.recovered_block().parent_hash();
            if current_block == hash {
                return true
            }
        }

        false
    }

    /// Removes canonical blocks below the upper bound, only if the last persisted hash is
    /// part of the canonical chain.
    pub(crate) fn remove_canonical_until(
        &mut self,
        upper_bound: BlockNumber,
        last_persisted_hash: B256,
    ) {
        debug!(target: "engine::tree", ?upper_bound, ?last_persisted_hash, "Removing canonical blocks from the tree");

        // If the last persisted hash is not canonical, then we don't want to remove any canonical
        // blocks yet.
        if !self.is_canonical(last_persisted_hash) {
            return
        }

        // First, let's walk back the canonical chain and remove canonical blocks lower than the
        // upper bound
        let mut current_block = self.current_canonical_head.hash;
        while let Some(executed) = self.blocks_by_hash.get(&current_block) {
            current_block = executed.recovered_block().parent_hash();
            if executed.recovered_block().number() <= upper_bound {
                debug!(target: "engine::tree", num_hash=?executed.recovered_block().num_hash(), "Attempting to remove block walking back from the head");
                if let Some((removed, _)) = self.remove_by_hash(executed.recovered_block().hash()) {
                    debug!(target: "engine::tree", num_hash=?removed.recovered_block().num_hash(), "Removed block walking back from the head");
                    // finally, move the trie updates
                    self.persisted_trie_updates.insert(
                        removed.recovered_block().hash(),
                        (removed.recovered_block().number(), removed.trie),
                    );
                }
            }
        }
        debug!(target: "engine::tree", ?upper_bound, ?last_persisted_hash, "Removed canonical blocks from the tree");
    }

    /// Removes all blocks that are below the finalized block, as well as removing non-canonical
    /// sidechains that fork from below the finalized block.
    pub(crate) fn prune_finalized_sidechains(&mut self, finalized_num_hash: BlockNumHash) {
        let BlockNumHash { number: finalized_num, hash: finalized_hash } = finalized_num_hash;

        // We remove disconnected sidechains in three steps:
        // * first, remove everything with a block number __below__ the finalized block.
        // * next, we populate a vec with parents __at__ the finalized block.
        // * finally, we iterate through the vec, removing children until the vec is empty
        // (BFS).

        // We _exclude_ the finalized block because we will be dealing with the blocks __at__
        // the finalized block later.
        let blocks_to_remove = self
            .blocks_by_number
            .range((Bound::Unbounded, Bound::Excluded(finalized_num)))
            .flat_map(|(_, blocks)| blocks.iter().map(|b| b.recovered_block().hash()))
            .collect::<Vec<_>>();
        for hash in blocks_to_remove {
            if let Some((removed, _)) = self.remove_by_hash(hash) {
                debug!(target: "engine::tree", num_hash=?removed.recovered_block().num_hash(), "Removed finalized sidechain block");
            }
        }

        // remove trie updates that are below the finalized block
        self.persisted_trie_updates.retain(|_, (block_num, _)| *block_num > finalized_num);

        // The only block that should remain at the `finalized` number now, is the finalized
        // block, if it exists.
        //
        // For all other blocks, we  first put their children into this vec.
        // Then, we will iterate over them, removing them, adding their children, etc etc,
        // until the vec is empty.
        let mut blocks_to_remove = self.blocks_by_number.remove(&finalized_num).unwrap_or_default();

        // re-insert the finalized hash if we removed it
        if let Some(position) =
            blocks_to_remove.iter().position(|b| b.recovered_block().hash() == finalized_hash)
        {
            let finalized_block = blocks_to_remove.swap_remove(position);
            self.blocks_by_number.insert(finalized_num, vec![finalized_block]);
        }

        let mut blocks_to_remove = blocks_to_remove
            .into_iter()
            .map(|e| e.recovered_block().hash())
            .collect::<VecDeque<_>>();
        while let Some(block) = blocks_to_remove.pop_front() {
            if let Some((removed, children)) = self.remove_by_hash(block) {
                debug!(target: "engine::tree", num_hash=?removed.recovered_block().num_hash(), "Removed finalized sidechain child block");
                blocks_to_remove.extend(children);
            }
        }
    }

    /// Remove all blocks up to __and including__ the given block number.
    ///
    /// If a finalized hash is provided, the only non-canonical blocks which will be removed are
    /// those which have a fork point at or below the finalized hash.
    ///
    /// Canonical blocks below the upper bound will still be removed.
    ///
    /// NOTE: if the finalized block is greater than the upper bound, the only blocks that will be
    /// removed are canonical blocks and sidechains that fork below the `upper_bound`. This is the
    /// same behavior as if the `finalized_num` were `Some(upper_bound)`.
    pub(crate) fn remove_until(
        &mut self,
        upper_bound: BlockNumHash,
        last_persisted_hash: B256,
        finalized_num_hash: Option<BlockNumHash>,
    ) {
        debug!(target: "engine::tree", ?upper_bound, ?finalized_num_hash, "Removing blocks from the tree");

        // If the finalized num is ahead of the upper bound, and exists, we need to instead ensure
        // that the only blocks removed, are canonical blocks less than the upper bound
        let finalized_num_hash = finalized_num_hash.map(|mut finalized| {
            if upper_bound.number < finalized.number {
                finalized = upper_bound;
                debug!(target: "engine::tree", ?finalized, "Adjusted upper bound");
            }
            finalized
        });

        // We want to do two things:
        // * remove canonical blocks that are persisted
        // * remove forks whose root are below the finalized block
        // We can do this in 2 steps:
        // * remove all canonical blocks below the upper bound
        // * fetch the number of the finalized hash, removing any sidechains that are __below__ the
        // finalized block
        self.remove_canonical_until(upper_bound.number, last_persisted_hash);

        // Now, we have removed canonical blocks (assuming the upper bound is above the finalized
        // block) and only have sidechains below the finalized block.
        if let Some(finalized_num_hash) = finalized_num_hash {
            self.prune_finalized_sidechains(finalized_num_hash);
        }
    }

    /// Determines if the second block is a direct descendant of the first block.
    ///
    /// If the two blocks are the same, this returns `false`.
    fn is_descendant(&self, first: BlockNumHash, second: &N::BlockHeader) -> bool {
        // If the second block's parent is the first block's hash, then it is a direct descendant
        // and we can return early.
        if second.parent_hash() == first.hash {
            return true
        }

        // If the second block is lower than, or has the same block number, they are not
        // descendants.
        if second.number() <= first.number {
            return false
        }

        // iterate through parents of the second until we reach the number
        let Some(mut current_block) = self.block_by_hash(second.parent_hash()) else {
            // If we can't find its parent in the tree, we can't continue, so return false
            return false
        };

        while current_block.number() > first.number + 1 {
            let Some(block) = self.block_by_hash(current_block.header().parent_hash()) else {
                // If we can't find its parent in the tree, we can't continue, so return false
                return false
            };

            current_block = block;
        }

        // Now the block numbers should be equal, so we compare hashes.
        current_block.parent_hash() == first.hash
    }

    /// Updates the canonical head to the given block.
    fn set_canonical_head(&mut self, new_head: BlockNumHash) {
        self.current_canonical_head = new_head;
    }

    /// Returns the tracked canonical head.
    const fn canonical_head(&self) -> &BlockNumHash {
        &self.current_canonical_head
    }

    /// Returns the block hash of the canonical head.
    const fn canonical_block_hash(&self) -> B256 {
        self.canonical_head().hash
    }

    /// Returns the block number of the canonical head.
    const fn canonical_block_number(&self) -> BlockNumber {
        self.canonical_head().number
    }
}

/// A builder for creating state providers that can be used across threads.
#[derive(Clone, Debug)]
pub struct StateProviderBuilder<N: NodePrimitives, P> {
    /// The provider factory used to create providers.
    provider_factory: P,
    /// The historical block hash to fetch state from.
    historical: B256,
    /// The blocks that form the chain from historical to target and are in memory.
    overlay: Option<Vec<ExecutedBlockWithTrieUpdates<N>>>,
}

impl<N: NodePrimitives, P> StateProviderBuilder<N, P> {
    /// Creates a new state provider from the provider factory, historical block hash and optional
    /// overlaid blocks.
    pub fn new(
        provider_factory: P,
        historical: B256,
        overlay: Option<Vec<ExecutedBlockWithTrieUpdates<N>>>,
    ) -> Self {
        Self { provider_factory, historical, overlay }
    }
}

impl<N: NodePrimitives, P> StateProviderBuilder<N, P>
where
    P: BlockReader + StateProviderFactory + StateReader + StateCommitmentProvider + Clone,
{
    /// Creates a new state provider from this builder.
    pub fn build(&self) -> ProviderResult<StateProviderBox> {
        let mut provider = self.provider_factory.state_by_block_hash(self.historical)?;
        if let Some(overlay) = self.overlay.clone() {
            provider = Box::new(MemoryOverlayStateProvider::new(provider, overlay))
        }
        Ok(provider)
    }
}

/// Tracks the state of the engine api internals.
///
/// This type is not shareable.
#[derive(Debug)]
pub struct EngineApiTreeState<N: NodePrimitives> {
    /// Tracks the state of the blockchain tree.
    tree_state: TreeState<N>,
    /// Tracks the forkchoice state updates received by the CL.
    forkchoice_state_tracker: ForkchoiceStateTracker,
    /// Buffer of detached blocks.
    buffer: BlockBuffer<N::Block>,
    /// Tracks the header of invalid payloads that were rejected by the engine because they're
    /// invalid.
    invalid_headers: InvalidHeaderCache,
}

impl<N: NodePrimitives> EngineApiTreeState<N> {
    fn new(
        block_buffer_limit: u32,
        max_invalid_header_cache_length: u32,
        canonical_block: BlockNumHash,
    ) -> Self {
        Self {
            invalid_headers: InvalidHeaderCache::new(max_invalid_header_cache_length),
            buffer: BlockBuffer::new(block_buffer_limit),
            tree_state: TreeState::new(canonical_block),
            forkchoice_state_tracker: ForkchoiceStateTracker::default(),
        }
    }
}

/// The outcome of a tree operation.
#[derive(Debug)]
pub struct TreeOutcome<T> {
    /// The outcome of the operation.
    pub outcome: T,
    /// An optional event to tell the caller to do something.
    pub event: Option<TreeEvent>,
}

impl<T> TreeOutcome<T> {
    /// Create new tree outcome.
    pub const fn new(outcome: T) -> Self {
        Self { outcome, event: None }
    }

    /// Set event on the outcome.
    pub fn with_event(mut self, event: TreeEvent) -> Self {
        self.event = Some(event);
        self
    }
}

/// Events that are triggered by Tree Chain
#[derive(Debug)]
pub enum TreeEvent {
    /// Tree action is needed.
    TreeAction(TreeAction),
    /// Backfill action is needed.
    BackfillAction(BackfillAction),
    /// Block download is needed.
    Download(DownloadRequest),
}

impl TreeEvent {
    /// Returns true if the event is a backfill action.
    const fn is_backfill_action(&self) -> bool {
        matches!(self, Self::BackfillAction(_))
    }
}

/// The actions that can be performed on the tree.
#[derive(Debug)]
pub enum TreeAction {
    /// Make target canonical.
    MakeCanonical {
        /// The sync target head hash
        sync_target_head: B256,
    },
}

/// The engine API tree handler implementation.
///
/// This type is responsible for processing engine API requests, maintaining the canonical state and
/// emitting events.
pub struct EngineApiTreeHandler<N, P, E, T, V, C>
where
    N: NodePrimitives,
    T: EngineTypes,
{
    provider: P,
    executor_provider: E,
    evm_config: C,
    consensus: Arc<dyn FullConsensus<N, Error = ConsensusError>>,
    payload_validator: V,
    /// Keeps track of internals such as executed and buffered blocks.
    state: EngineApiTreeState<N>,
    /// The half for sending messages to the engine.
    ///
    /// This is kept so that we can queue in messages to ourself that we can process later, for
    /// example distributing workload across multiple messages that would otherwise take too long
    /// to process. E.g. we might receive a range of downloaded blocks and we want to process
    /// them one by one so that we can handle incoming engine API in between and don't become
    /// unresponsive. This can happen during live sync transition where we're trying to close the
    /// gap (up to 3 epochs of blocks in the worst case).
    incoming_tx: Sender<FromEngine<EngineApiRequest<T, N>, N::Block>>,
    /// Incoming engine API requests.
    incoming: Receiver<FromEngine<EngineApiRequest<T, N>, N::Block>>,
    /// Outgoing events that are emitted to the handler.
    outgoing: UnboundedSender<EngineApiEvent<N>>,
    /// Channels to the persistence layer.
    persistence: PersistenceHandle<N>,
    /// Tracks the state changes of the persistence task.
    persistence_state: PersistenceState,
    /// Flag indicating the state of the node's backfill synchronization process.
    backfill_sync_state: BackfillSyncState,
    /// Keeps track of the state of the canonical chain that isn't persisted yet.
    /// This is intended to be accessed from external sources, such as rpc.
    canonical_in_memory_state: CanonicalInMemoryState<N>,
    /// Handle to the payload builder that will receive payload attributes for valid forkchoice
    /// updates
    payload_builder: PayloadBuilderHandle<T>,
    /// Configuration settings.
    config: TreeConfig,
    /// Metrics for the engine api.
    metrics: EngineApiMetrics,
    /// An invalid block hook.
    invalid_block_hook: Box<dyn InvalidBlockHook<N>>,
    /// The engine API variant of this handler
    engine_kind: EngineApiKind,
    /// The type responsible for processing new payloads
    payload_processor: PayloadProcessor<N, C>,
}

impl<N, P: Debug, E: Debug, T: EngineTypes + Debug, V: Debug, C: Debug> std::fmt::Debug
    for EngineApiTreeHandler<N, P, E, T, V, C>
where
    N: NodePrimitives,
{
    fn fmt(&self, f: &mut std::fmt::Formatter<'_>) -> std::fmt::Result {
        f.debug_struct("EngineApiTreeHandler")
            .field("provider", &self.provider)
            .field("evm_config", &self.evm_config)
            .field("executor_provider", &self.executor_provider)
            .field("consensus", &self.consensus)
            .field("payload_validator", &self.payload_validator)
            .field("state", &self.state)
            .field("incoming_tx", &self.incoming_tx)
            .field("persistence", &self.persistence)
            .field("persistence_state", &self.persistence_state)
            .field("backfill_sync_state", &self.backfill_sync_state)
            .field("canonical_in_memory_state", &self.canonical_in_memory_state)
            .field("payload_builder", &self.payload_builder)
            .field("config", &self.config)
            .field("metrics", &self.metrics)
            .field("invalid_block_hook", &format!("{:p}", self.invalid_block_hook))
            .field("engine_kind", &self.engine_kind)
            .finish()
    }
}

impl<N, P, E, T, V, C> EngineApiTreeHandler<N, P, E, T, V, C>
where
    N: NodePrimitives,
    P: DatabaseProviderFactory
        + BlockReader<Block = N::Block, Header = N::BlockHeader>
        + StateProviderFactory
        + StateReader<Receipt = N::Receipt>
        + StateCommitmentProvider
        + HashedPostStateProvider
        + Clone
        + 'static,
    <P as DatabaseProviderFactory>::Provider:
        BlockReader<Block = N::Block, Header = N::BlockHeader>,
    E: BlockExecutorProvider<Primitives = N>,
    C: ConfigureEvm<Header = N::BlockHeader, Transaction = N::SignedTx> + 'static,
    T: EngineTypes,
    V: EngineValidator<T, Block = N::Block>,
{
    /// Creates a new [`EngineApiTreeHandler`].
    #[expect(clippy::too_many_arguments)]
    pub fn new(
        provider: P,
        executor_provider: E,
        consensus: Arc<dyn FullConsensus<N, Error = ConsensusError>>,
        payload_validator: V,
        outgoing: UnboundedSender<EngineApiEvent<N>>,
        state: EngineApiTreeState<N>,
        canonical_in_memory_state: CanonicalInMemoryState<N>,
        persistence: PersistenceHandle<N>,
        persistence_state: PersistenceState,
        payload_builder: PayloadBuilderHandle<T>,
        config: TreeConfig,
        engine_kind: EngineApiKind,
        evm_config: C,
    ) -> Self {
        let (incoming_tx, incoming) = std::sync::mpsc::channel();

        let payload_processor =
            PayloadProcessor::new(WorkloadExecutor::default(), evm_config.clone(), &config);

        Self {
            provider,
            executor_provider,
            evm_config,
            consensus,
            payload_validator,
            incoming,
            outgoing,
            persistence,
            persistence_state,
            backfill_sync_state: BackfillSyncState::Idle,
            state,
            canonical_in_memory_state,
            payload_builder,
            config,
            metrics: Default::default(),
            incoming_tx,
            invalid_block_hook: Box::new(NoopInvalidBlockHook),
            engine_kind,
            payload_processor,
        }
    }

    /// Sets the invalid block hook.
    fn set_invalid_block_hook(&mut self, invalid_block_hook: Box<dyn InvalidBlockHook<N>>) {
        self.invalid_block_hook = invalid_block_hook;
    }

    /// Creates a new [`EngineApiTreeHandler`] instance and spawns it in its
    /// own thread.
    ///
    /// Returns the sender through which incoming requests can be sent to the task and the receiver
    /// end of a [`EngineApiEvent`] unbounded channel to receive events from the engine.
    #[expect(clippy::complexity)]
    pub fn spawn_new(
        provider: P,
        executor_provider: E,
        consensus: Arc<dyn FullConsensus<N, Error = ConsensusError>>,
        payload_validator: V,
        persistence: PersistenceHandle<N>,
        payload_builder: PayloadBuilderHandle<T>,
        canonical_in_memory_state: CanonicalInMemoryState<N>,
        config: TreeConfig,
        invalid_block_hook: Box<dyn InvalidBlockHook<N>>,
        kind: EngineApiKind,
        evm_config: C,
    ) -> (Sender<FromEngine<EngineApiRequest<T, N>, N::Block>>, UnboundedReceiver<EngineApiEvent<N>>)
    {
        let best_block_number = provider.best_block_number().unwrap_or(0);
        let header = provider.sealed_header(best_block_number).ok().flatten().unwrap_or_default();

        let persistence_state = PersistenceState {
            last_persisted_block: BlockNumHash::new(best_block_number, header.hash()),
            rx: None,
            remove_above_state: VecDeque::new(),
        };

        let (tx, outgoing) = unbounded_channel();
        let state = EngineApiTreeState::new(
            config.block_buffer_limit(),
            config.max_invalid_header_cache_length(),
            header.num_hash(),
        );

        let mut task = Self::new(
            provider,
            executor_provider,
            consensus,
            payload_validator,
            tx,
            state,
            canonical_in_memory_state,
            persistence,
            persistence_state,
            payload_builder,
            config,
            kind,
            evm_config,
        );
        task.set_invalid_block_hook(invalid_block_hook);
        let incoming = task.incoming_tx.clone();
        std::thread::Builder::new().name("Tree Task".to_string()).spawn(|| task.run()).unwrap();
        (incoming, outgoing)
    }

    /// Returns a new [`Sender`] to send messages to this type.
    pub fn sender(&self) -> Sender<FromEngine<EngineApiRequest<T, N>, N::Block>> {
        self.incoming_tx.clone()
    }

    /// Run the engine API handler.
    ///
    /// This will block the current thread and process incoming messages.
    pub fn run(mut self) {
        loop {
            match self.try_recv_engine_message() {
                Ok(Some(msg)) => {
                    debug!(target: "engine::tree", %msg, "received new engine message");
                    if let Err(fatal) = self.on_engine_message(msg) {
                        error!(target: "engine::tree", %fatal, "insert block fatal error");
                        return
                    }
                }
                Ok(None) => {
                    debug!(target: "engine::tree", "received no engine message for some time, while waiting for persistence task to complete");
                }
                Err(_err) => {
                    error!(target: "engine::tree", "Engine channel disconnected");
                    return
                }
            }

            if let Err(err) = self.advance_persistence() {
                error!(target: "engine::tree", %err, "Advancing persistence failed");
                return
            }
        }
    }

    /// Invoked when previously requested blocks were downloaded.
    ///
    /// If the block count exceeds the configured batch size we're allowed to execute at once, this
    /// will execute the first batch and send the remaining blocks back through the channel so that
    /// block request processing isn't blocked for a long time.
    fn on_downloaded(
        &mut self,
        mut blocks: Vec<RecoveredBlock<N::Block>>,
    ) -> Result<Option<TreeEvent>, InsertBlockFatalError> {
        if blocks.is_empty() {
            // nothing to execute
            return Ok(None)
        }

        trace!(target: "engine::tree", block_count = %blocks.len(), "received downloaded blocks");
        let batch = self.config.max_execute_block_batch_size().min(blocks.len());
        for block in blocks.drain(..batch) {
            if let Some(event) = self.on_downloaded_block(block)? {
                let needs_backfill = event.is_backfill_action();
                self.on_tree_event(event)?;
                if needs_backfill {
                    // can exit early if backfill is needed
                    return Ok(None)
                }
            }
        }

        // if we still have blocks to execute, send them as a followup request
        if !blocks.is_empty() {
            let _ = self.incoming_tx.send(FromEngine::DownloadedBlocks(blocks));
        }

        Ok(None)
    }

    /// When the Consensus layer receives a new block via the consensus gossip protocol,
    /// the transactions in the block are sent to the execution layer in the form of a
    /// [`EngineTypes::ExecutionData`]. The Execution layer executes the transactions and validates
    /// the state in the block header, then passes validation data back to Consensus layer, that
    /// adds the block to the head of its own blockchain and attests to it. The block is then
    /// broadcast over the consensus p2p network in the form of a "Beacon block".
    ///
    /// These responses should adhere to the [Engine API Spec for
    /// `engine_newPayload`](https://github.com/ethereum/execution-apis/blob/main/src/engine/paris.md#specification).
    ///
    /// This returns a [`PayloadStatus`] that represents the outcome of a processed new payload and
    /// returns an error if an internal error occurred.
    #[instrument(level = "trace", skip_all, fields(block_hash = %payload.block_hash(), block_num = %payload.block_number(),), target = "engine::tree")]
    fn on_new_payload(
        &mut self,
        payload: T::ExecutionData,
    ) -> Result<TreeOutcome<PayloadStatus>, InsertBlockFatalError> {
        trace!(target: "engine::tree", "invoked new payload");
        self.metrics.engine.new_payload_messages.increment(1);

        // Ensures that the given payload does not violate any consensus rules that concern the
        // block's layout, like:
        //    - missing or invalid base fee
        //    - invalid extra data
        //    - invalid transactions
        //    - incorrect hash
        //    - the versioned hashes passed with the payload do not exactly match transaction
        //      versioned hashes
        //    - the block does not contain blob transactions if it is pre-cancun
        //
        // This validates the following engine API rule:
        //
        // 3. Given the expected array of blob versioned hashes client software **MUST** run its
        //    validation by taking the following steps:
        //
        //   1. Obtain the actual array by concatenating blob versioned hashes lists
        //      (`tx.blob_versioned_hashes`) of each [blob
        //      transaction](https://eips.ethereum.org/EIPS/eip-4844#new-transaction-type) included
        //      in the payload, respecting the order of inclusion. If the payload has no blob
        //      transactions the expected array **MUST** be `[]`.
        //
        //   2. Return `{status: INVALID, latestValidHash: null, validationError: errorMessage |
        //      null}` if the expected and the actual arrays don't match.
        //
        // This validation **MUST** be instantly run in all cases even during active sync process.
        let parent_hash = payload.parent_hash();
        let block = match self.payload_validator.ensure_well_formed_payload(payload) {
            Ok(block) => block,
            Err(error) => {
                error!(target: "engine::tree", %error, "Invalid payload");
                // we need to convert the error to a payload status (response to the CL)

                let latest_valid_hash =
                    if error.is_block_hash_mismatch() || error.is_invalid_versioned_hashes() {
                        // Engine-API rules:
                        // > `latestValidHash: null` if the blockHash validation has failed (<https://github.com/ethereum/execution-apis/blob/fe8e13c288c592ec154ce25c534e26cb7ce0530d/src/engine/shanghai.md?plain=1#L113>)
                        // > `latestValidHash: null` if the expected and the actual arrays don't match (<https://github.com/ethereum/execution-apis/blob/fe8e13c288c592ec154ce25c534e26cb7ce0530d/src/engine/cancun.md?plain=1#L103>)
                        None
                    } else {
                        self.latest_valid_hash_for_invalid_payload(parent_hash)?
                    };

                let status = PayloadStatusEnum::from(error);
                return Ok(TreeOutcome::new(PayloadStatus::new(status, latest_valid_hash)))
            }
        };

        let block_hash = block.hash();
        let mut lowest_buffered_ancestor = self.lowest_buffered_ancestor_or(block_hash);
        if lowest_buffered_ancestor == block_hash {
            lowest_buffered_ancestor = block.parent_hash();
        }

        // now check the block itself
        if let Some(status) =
            self.check_invalid_ancestor_with_head(lowest_buffered_ancestor, &block)?
        {
            return Ok(TreeOutcome::new(status))
        }

        let status = if self.backfill_sync_state.is_idle() {
            let mut latest_valid_hash = None;
            let num_hash = block.num_hash();
            match self.insert_block(block) {
                Ok(status) => {
                    let status = match status {
                        InsertPayloadOk::Inserted(BlockStatus::Valid) => {
                            latest_valid_hash = Some(block_hash);
                            self.try_connect_buffered_blocks(num_hash)?;
                            PayloadStatusEnum::Valid
                        }
                        InsertPayloadOk::AlreadySeen(BlockStatus::Valid) => {
                            latest_valid_hash = Some(block_hash);
                            PayloadStatusEnum::Valid
                        }
                        InsertPayloadOk::Inserted(BlockStatus::Disconnected { .. }) |
                        InsertPayloadOk::AlreadySeen(BlockStatus::Disconnected { .. }) => {
                            // not known to be invalid, but we don't know anything else
                            PayloadStatusEnum::Syncing
                        }
                    };

                    PayloadStatus::new(status, latest_valid_hash)
                }
                Err(error) => self.on_insert_block_error(error)?,
            }
        } else if let Err(error) = self.buffer_block(block) {
            self.on_insert_block_error(error)?
        } else {
            PayloadStatus::from_status(PayloadStatusEnum::Syncing)
        };

        let mut outcome = TreeOutcome::new(status);
        // if the block is valid and it is the current sync target head, make it canonical
        if outcome.outcome.is_valid() && self.is_sync_target_head(block_hash) {
            // but only if it isn't already the canonical head
            if self.state.tree_state.canonical_block_hash() != block_hash {
                outcome = outcome.with_event(TreeEvent::TreeAction(TreeAction::MakeCanonical {
                    sync_target_head: block_hash,
                }));
            }
        }

        Ok(outcome)
    }

    /// Returns the new chain for the given head.
    ///
    /// This also handles reorgs.
    ///
    /// Note: This does not update the tracked state and instead returns the new chain based on the
    /// given head.
    fn on_new_head(&self, new_head: B256) -> ProviderResult<Option<NewCanonicalChain<N>>> {
        // get the executed new head block
        let Some(new_head_block) = self.state.tree_state.blocks_by_hash.get(&new_head) else {
            return Ok(None)
        };

        let new_head_number = new_head_block.recovered_block().number();
        let mut current_canonical_number = self.state.tree_state.current_canonical_head.number;

        let mut new_chain = vec![new_head_block.clone()];
        let mut current_hash = new_head_block.recovered_block().parent_hash();
        let mut current_number = new_head_number - 1;

        // Walk back the new chain until we reach a block we know about
        //
        // This is only done for in-memory blocks, because we should not have persisted any blocks
        // that are _above_ the current canonical head.
        while current_number > current_canonical_number {
            if let Some(block) = self.state.tree_state.executed_block_by_hash(current_hash).cloned()
            {
                current_hash = block.recovered_block().parent_hash();
                current_number -= 1;
                new_chain.push(block);
            } else {
                warn!(target: "engine::tree", current_hash=?current_hash, "Sidechain block not found in TreeState");
                // This should never happen as we're walking back a chain that should connect to
                // the canonical chain
                return Ok(None);
            }
        }

        // If we have reached the current canonical head by walking back from the target, then we
        // know this represents an extension of the canonical chain.
        if current_hash == self.state.tree_state.current_canonical_head.hash {
            new_chain.reverse();

            // Simple extension of the current chain
            return Ok(Some(NewCanonicalChain::Commit { new: new_chain }));
        }

        // We have a reorg. Walk back both chains to find the fork point.
        let mut old_chain = Vec::new();
        let mut old_hash = self.state.tree_state.current_canonical_head.hash;

        // If the canonical chain is ahead of the new chain,
        // gather all blocks until new head number.
        while current_canonical_number > current_number {
            if let Some(block) = self.canonical_block_by_hash(old_hash)? {
                old_chain.push(block.clone());
                old_hash = block.recovered_block().parent_hash();
                current_canonical_number -= 1;
            } else {
                // This shouldn't happen as we're walking back the canonical chain
                warn!(target: "engine::tree", current_hash=?old_hash, "Canonical block not found in TreeState");
                return Ok(None);
            }
        }

        // Both new and old chain pointers are now at the same height.
        debug_assert_eq!(current_number, current_canonical_number);

        // Walk both chains from specified hashes at same height until
        // a common ancestor (fork block) is reached.
        while old_hash != current_hash {
            if let Some(block) = self.canonical_block_by_hash(old_hash)? {
                old_hash = block.recovered_block().parent_hash();
                old_chain.push(block);
            } else {
                // This shouldn't happen as we're walking back the canonical chain
                warn!(target: "engine::tree", current_hash=?old_hash, "Canonical block not found in TreeState");
                return Ok(None);
            }

            if let Some(block) = self.state.tree_state.executed_block_by_hash(current_hash).cloned()
            {
                current_hash = block.recovered_block().parent_hash();
                new_chain.push(block);
            } else {
                // This shouldn't happen as we've already walked this path
                warn!(target: "engine::tree", invalid_hash=?current_hash, "New chain block not found in TreeState");
                return Ok(None);
            }
        }
        new_chain.reverse();
        old_chain.reverse();

        Ok(Some(NewCanonicalChain::Reorg { new: new_chain, old: old_chain }))
    }

    /// Determines if the given block is part of a fork by checking that these
    /// conditions are true:
    /// * walking back from the target hash to verify that the target hash is not part of an
    ///   extension of the canonical chain.
    /// * walking back from the current head to verify that the target hash is not already part of
    ///   the canonical chain.
    fn is_fork(&self, target_hash: B256) -> ProviderResult<bool> {
        // verify that the given hash is not part of an extension of the canon chain.
        let canonical_head = self.state.tree_state.canonical_head();
        let mut current_hash = target_hash;
        while let Some(current_block) = self.sealed_header_by_hash(current_hash)? {
            if current_block.hash() == canonical_head.hash {
                return Ok(false)
            }
            // We already passed the canonical head
            if current_block.number() <= canonical_head.number {
                break
            }
            current_hash = current_block.parent_hash();
        }

        // verify that the given hash is not already part of canonical chain stored in memory
        if self.canonical_in_memory_state.header_by_hash(target_hash).is_some() {
            return Ok(false)
        }

        // verify that the given hash is not already part of persisted canonical chain
        if self.provider.block_number(target_hash)?.is_some() {
            return Ok(false)
        }

        Ok(true)
    }

    /// Returns the persisting kind for the input block.
    fn persisting_kind_for(&self, block: &N::BlockHeader) -> PersistingKind {
        // Check that we're currently persisting.
        let Some(action) = self.persistence_state.current_action() else {
            return PersistingKind::NotPersisting
        };
        // Check that the persistince action is saving blocks, not removing them.
        let CurrentPersistenceAction::SavingBlocks { highest } = action else {
            return PersistingKind::PersistingNotDescendant
        };

        // The block being validated can only be a descendant if its number is higher than
        // the highest block persisting. Otherwise, it's likely a fork of a lower block.
        if block.number() > highest.number && self.state.tree_state.is_descendant(*highest, block) {
            return PersistingKind::PersistingDescendant
        }

        // In all other cases, the block is not a descendant.
        PersistingKind::PersistingNotDescendant
    }

    /// Invoked when we receive a new forkchoice update message. Calls into the blockchain tree
    /// to resolve chain forks and ensure that the Execution Layer is working with the latest valid
    /// chain.
    ///
    /// These responses should adhere to the [Engine API Spec for
    /// `engine_forkchoiceUpdated`](https://github.com/ethereum/execution-apis/blob/main/src/engine/paris.md#specification-1).
    ///
    /// Returns an error if an internal error occurred like a database error.
    #[instrument(level = "trace", skip_all, fields(head = % state.head_block_hash, safe = % state.safe_block_hash,finalized = % state.finalized_block_hash), target = "engine::tree")]
    fn on_forkchoice_updated(
        &mut self,
        state: ForkchoiceState,
        attrs: Option<T::PayloadAttributes>,
        version: EngineApiMessageVersion,
    ) -> ProviderResult<TreeOutcome<OnForkChoiceUpdated>> {
        trace!(target: "engine::tree", ?attrs, "invoked forkchoice update");
        self.metrics.engine.forkchoice_updated_messages.increment(1);
        self.canonical_in_memory_state.on_forkchoice_update_received();

        if let Some(on_updated) = self.pre_validate_forkchoice_update(state)? {
            return Ok(TreeOutcome::new(on_updated))
        }

        let valid_outcome = |head| {
            TreeOutcome::new(OnForkChoiceUpdated::valid(PayloadStatus::new(
                PayloadStatusEnum::Valid,
                Some(head),
            )))
        };

        // Process the forkchoice update by trying to make the head block canonical
        //
        // We can only process this forkchoice update if:
        // - we have the `head` block
        // - the head block is part of a chain that is connected to the canonical chain. This
        //   includes reorgs.
        //
        // Performing a FCU involves:
        // - marking the FCU's head block as canonical
        // - updating in memory state to reflect the new canonical chain
        // - updating canonical state trackers
        // - emitting a canonicalization event for the new chain (including reorg)
        // - if we have payload attributes, delegate them to the payload service

        // 1. ensure we have a new head block
        if self.state.tree_state.canonical_block_hash() == state.head_block_hash {
            trace!(target: "engine::tree", "fcu head hash is already canonical");

            // update the safe and finalized blocks and ensure their values are valid
            if let Err(outcome) = self.ensure_consistent_forkchoice_state(state) {
                // safe or finalized hashes are invalid
                return Ok(TreeOutcome::new(outcome))
            }

            // we still need to process payload attributes if the head is already canonical
            if let Some(attr) = attrs {
                let tip = self
                    .block_by_hash(self.state.tree_state.canonical_block_hash())?
                    .ok_or_else(|| {
                        // If we can't find the canonical block, then something is wrong and we need
                        // to return an error
                        ProviderError::HeaderNotFound(state.head_block_hash.into())
                    })?;
                let updated = self.process_payload_attributes(attr, tip.header(), state, version);
                return Ok(TreeOutcome::new(updated))
            }

            // the head block is already canonical
            return Ok(valid_outcome(state.head_block_hash))
        }

        // 2. ensure we can apply a new chain update for the head block
        if let Some(chain_update) = self.on_new_head(state.head_block_hash)? {
            let tip = chain_update.tip().clone_sealed_header();
            self.on_canonical_chain_update(chain_update);

            // update the safe and finalized blocks and ensure their values are valid
            if let Err(outcome) = self.ensure_consistent_forkchoice_state(state) {
                // safe or finalized hashes are invalid
                return Ok(TreeOutcome::new(outcome))
            }

            if let Some(attr) = attrs {
                let updated = self.process_payload_attributes(attr, &tip, state, version);
                return Ok(TreeOutcome::new(updated))
            }

            return Ok(valid_outcome(state.head_block_hash))
        }

        // 3. check if the head is already part of the canonical chain
        if let Ok(Some(canonical_header)) = self.find_canonical_header(state.head_block_hash) {
            debug!(target: "engine::tree", head = canonical_header.number(), "fcu head block is already canonical");

            // For OpStack the proposers are allowed to reorg their own chain at will, so we need to
            // always trigger a new payload job if requested.
            if self.engine_kind.is_opstack() {
                if let Some(attr) = attrs {
                    debug!(target: "engine::tree", head = canonical_header.number(), "handling payload attributes for canonical head");
                    let updated =
                        self.process_payload_attributes(attr, &canonical_header, state, version);
                    return Ok(TreeOutcome::new(updated))
                }
            }

            // 2. Client software MAY skip an update of the forkchoice state and MUST NOT begin a
            //    payload build process if `forkchoiceState.headBlockHash` references a `VALID`
            //    ancestor of the head of canonical chain, i.e. the ancestor passed payload
            //    validation process and deemed `VALID`. In the case of such an event, client
            //    software MUST return `{payloadStatus: {status: VALID, latestValidHash:
            //    forkchoiceState.headBlockHash, validationError: null}, payloadId: null}`

            // the head block is already canonical, so we're not triggering a payload job and can
            // return right away
            return Ok(valid_outcome(state.head_block_hash))
        }

        // 4. we don't have the block to perform the update
        // we assume the FCU is valid and at least the head is missing,
        // so we need to start syncing to it
        //
        // find the appropriate target to sync to, if we don't have the safe block hash then we
        // start syncing to the safe block via backfill first
        let target = if self.state.forkchoice_state_tracker.is_empty() &&
            // check that safe block is valid and missing
            !state.safe_block_hash.is_zero() &&
            self.find_canonical_header(state.safe_block_hash).ok().flatten().is_none()
        {
            debug!(target: "engine::tree", "missing safe block on initial FCU, downloading safe block");
            state.safe_block_hash
        } else {
            state.head_block_hash
        };

        let target = self.lowest_buffered_ancestor_or(target);
        trace!(target: "engine::tree", %target, "downloading missing block");

        Ok(TreeOutcome::new(OnForkChoiceUpdated::valid(PayloadStatus::from_status(
            PayloadStatusEnum::Syncing,
        )))
        .with_event(TreeEvent::Download(DownloadRequest::single_block(target))))
    }

    /// Attempts to receive the next engine request.
    ///
    /// If there's currently no persistence action in progress, this will block until a new request
    /// is received. If there's a persistence action in progress, this will try to receive the
    /// next request with a timeout to not block indefinitely and return `Ok(None)` if no request is
    /// received in time.
    ///
    /// Returns an error if the engine channel is disconnected.
    #[expect(clippy::type_complexity)]
    fn try_recv_engine_message(
        &self,
    ) -> Result<Option<FromEngine<EngineApiRequest<T, N>, N::Block>>, RecvError> {
        if self.persistence_state.in_progress() {
            // try to receive the next request with a timeout to not block indefinitely
            match self.incoming.recv_timeout(std::time::Duration::from_millis(500)) {
                Ok(msg) => Ok(Some(msg)),
                Err(err) => match err {
                    RecvTimeoutError::Timeout => Ok(None),
                    RecvTimeoutError::Disconnected => Err(RecvError),
                },
            }
        } else {
            self.incoming.recv().map(Some)
        }
    }

    /// Helper method to remove blocks and set the persistence state. This ensures we keep track of
    /// the current persistence action while we're removing blocks.
    fn remove_blocks(&mut self, new_tip_num: u64) {
        debug!(target: "engine::tree", ?new_tip_num, remove_state=?self.persistence_state.remove_above_state, last_persisted_block_number=?self.persistence_state.last_persisted_block.number, "Removing blocks using persistence task");
        if new_tip_num < self.persistence_state.last_persisted_block.number {
            debug!(target: "engine::tree", ?new_tip_num, "Starting remove blocks job");
            let (tx, rx) = oneshot::channel();
            let _ = self.persistence.remove_blocks_above(new_tip_num, tx);
            self.persistence_state.start_remove(new_tip_num, rx);
        }
    }

    /// Helper method to save blocks and set the persistence state. This ensures we keep track of
    /// the current persistence action while we're saving blocks.
    fn persist_blocks(&mut self, blocks_to_persist: Vec<ExecutedBlockWithTrieUpdates<N>>) {
        if blocks_to_persist.is_empty() {
            debug!(target: "engine::tree", "Returned empty set of blocks to persist");
            return
        }

        // NOTE: checked non-empty above
        let highest_num_hash = blocks_to_persist
            .iter()
            .max_by_key(|block| block.recovered_block().number())
            .map(|b| b.recovered_block().num_hash())
            .expect("Checked non-empty persisting blocks");

        debug!(target: "engine::tree", blocks = ?blocks_to_persist.iter().map(|block| block.recovered_block().num_hash()).collect::<Vec<_>>(), "Persisting blocks");
        let (tx, rx) = oneshot::channel();
        let _ = self.persistence.save_blocks(blocks_to_persist, tx);

        self.persistence_state.start_save(highest_num_hash, rx);
    }

    /// Attempts to advance the persistence state.
    ///
    /// If we're currently awaiting a response this will try to receive the response (non-blocking)
    /// or send a new persistence action if necessary.
    fn advance_persistence(&mut self) -> Result<(), AdvancePersistenceError> {
        if self.persistence_state.in_progress() {
            let (mut rx, start_time, current_action) = self
                .persistence_state
                .rx
                .take()
                .expect("if a persistence task is in progress Receiver must be Some");
            // Check if persistence has complete
            match rx.try_recv() {
                Ok(last_persisted_hash_num) => {
                    self.metrics.engine.persistence_duration.record(start_time.elapsed());
                    let Some(BlockNumHash {
                        hash: last_persisted_block_hash,
                        number: last_persisted_block_number,
                    }) = last_persisted_hash_num
                    else {
                        // if this happened, then we persisted no blocks because we sent an
                        // empty vec of blocks
                        warn!(target: "engine::tree", "Persistence task completed but did not persist any blocks");
                        return Ok(())
                    };

                    debug!(target: "engine::tree", ?last_persisted_block_hash, ?last_persisted_block_number, "Finished persisting, calling finish");
                    self.persistence_state
                        .finish(last_persisted_block_hash, last_persisted_block_number);
                    self.on_new_persisted_block()?;
                }
                Err(TryRecvError::Closed) => return Err(TryRecvError::Closed.into()),
                Err(TryRecvError::Empty) => {
                    self.persistence_state.rx = Some((rx, start_time, current_action))
                }
            }
        }

        if !self.persistence_state.in_progress() {
            if let Some(new_tip_num) = self.persistence_state.remove_above_state.pop_front() {
                self.remove_blocks(new_tip_num)
            } else if self.should_persist() {
                let blocks_to_persist = self.get_canonical_blocks_to_persist();
                self.persist_blocks(blocks_to_persist);
            }
        }

        Ok(())
    }

    /// Handles a message from the engine.
    fn on_engine_message(
        &mut self,
        msg: FromEngine<EngineApiRequest<T, N>, N::Block>,
    ) -> Result<(), InsertBlockFatalError> {
        match msg {
            FromEngine::Event(event) => match event {
                FromOrchestrator::BackfillSyncStarted => {
                    debug!(target: "engine::tree", "received backfill sync started event");
                    self.backfill_sync_state = BackfillSyncState::Active;
                }
                FromOrchestrator::BackfillSyncFinished(ctrl) => {
                    self.on_backfill_sync_finished(ctrl)?;
                }
            },
            FromEngine::Request(request) => {
                match request {
                    EngineApiRequest::InsertExecutedBlock(block) => {
                        let block_num_hash = block.recovered_block().num_hash();
                        debug!(target: "engine::tree", block=?block_num_hash, "inserting already executed block");
                        let now = Instant::now();

                        // if the parent is the canonical head, we can insert the block as the
                        // pending block
                        if self.state.tree_state.canonical_block_hash() ==
                            block.recovered_block().parent_hash()
                        {
                            debug!(target: "engine::tree", pending=?block_num_hash, "updating pending block");
                            self.canonical_in_memory_state.set_pending_block(block.clone());
                        }

                        self.state.tree_state.insert_executed(block.clone());
                        self.metrics.engine.inserted_already_executed_blocks.increment(1);
                        self.emit_event(EngineApiEvent::BeaconConsensus(
                            BeaconConsensusEngineEvent::CanonicalBlockAdded(block, now.elapsed()),
                        ));
                    }
                    EngineApiRequest::Beacon(request) => {
                        match request {
                            BeaconEngineMessage::ForkchoiceUpdated {
                                state,
                                payload_attrs,
                                tx,
                                version,
                            } => {
                                let mut output =
                                    self.on_forkchoice_updated(state, payload_attrs, version);

                                if let Ok(res) = &mut output {
                                    // track last received forkchoice state
                                    self.state
                                        .forkchoice_state_tracker
                                        .set_latest(state, res.outcome.forkchoice_status());

                                    // emit an event about the handled FCU
                                    self.emit_event(BeaconConsensusEngineEvent::ForkchoiceUpdated(
                                        state,
                                        res.outcome.forkchoice_status(),
                                    ));

                                    // handle the event if any
                                    self.on_maybe_tree_event(res.event.take())?;
                                }

                                if let Err(err) =
                                    tx.send(output.map(|o| o.outcome).map_err(Into::into))
                                {
                                    self.metrics
                                        .engine
                                        .failed_forkchoice_updated_response_deliveries
                                        .increment(1);
                                    error!(target: "engine::tree", "Failed to send event: {err:?}");
                                }
                            }
                            BeaconEngineMessage::NewPayload { payload, tx } => {
                                let mut output = self.on_new_payload(payload);

                                let maybe_event =
                                    output.as_mut().ok().and_then(|out| out.event.take());

                                // emit response
                                if let Err(err) =
                                    tx.send(output.map(|o| o.outcome).map_err(|e| {
                                        BeaconOnNewPayloadError::Internal(Box::new(e))
                                    }))
                                {
                                    error!(target: "engine::tree", "Failed to send event: {err:?}");
                                    self.metrics
                                        .engine
                                        .failed_new_payload_response_deliveries
                                        .increment(1);
                                }

                                // handle the event if any
                                self.on_maybe_tree_event(maybe_event)?;
                            }
                            BeaconEngineMessage::TransitionConfigurationExchanged => {
                                // triggering this hook will record that we received a request from
                                // the CL
                                self.canonical_in_memory_state
                                    .on_transition_configuration_exchanged();
                            }
                        }
                    }
                }
            }
            FromEngine::DownloadedBlocks(blocks) => {
                if let Some(event) = self.on_downloaded(blocks)? {
                    self.on_tree_event(event)?;
                }
            }
        }
        Ok(())
    }

    /// Invoked if the backfill sync has finished to target.
    ///
    /// At this point we consider the block synced to the backfill target.
    ///
    /// Checks the tracked finalized block against the block on disk and requests another backfill
    /// run if the distance to the tip exceeds the threshold for another backfill run.
    ///
    /// This will also do the necessary housekeeping of the tree state, this includes:
    ///  - removing all blocks below the backfill height
    ///  - resetting the canonical in-memory state
    fn on_backfill_sync_finished(
        &mut self,
        ctrl: ControlFlow,
    ) -> Result<(), InsertBlockFatalError> {
        debug!(target: "engine::tree", "received backfill sync finished event");
        self.backfill_sync_state = BackfillSyncState::Idle;

        // Pipeline unwound, memorize the invalid block and wait for CL for next sync target.
        if let ControlFlow::Unwind { bad_block, .. } = ctrl {
            warn!(target: "engine::tree", invalid_block=?bad_block, "Bad block detected in unwind");
            // update the `invalid_headers` cache with the new invalid header
            self.state.invalid_headers.insert(*bad_block);
            return Ok(())
        }

        // backfill height is the block number that the backfill finished at
        let Some(backfill_height) = ctrl.block_number() else { return Ok(()) };

        // state house keeping after backfill sync
        // remove all executed blocks below the backfill height
        //
        // We set the `finalized_num` to `Some(backfill_height)` to ensure we remove all state
        // before that
        let backfill_num_hash = self
            .provider
            .block_hash(backfill_height)?
            .map(|hash| BlockNumHash { hash, number: backfill_height });

        self.state.tree_state.remove_until(
            backfill_num_hash
                .expect("after backfill the block target hash should be present in the db"),
            self.persistence_state.last_persisted_block.hash,
            backfill_num_hash,
        );
        self.metrics.engine.executed_blocks.set(self.state.tree_state.block_count() as f64);
        self.metrics.tree.canonical_chain_height.set(backfill_height as f64);

        // remove all buffered blocks below the backfill height
        self.state.buffer.remove_old_blocks(backfill_height);
        // we remove all entries because now we're synced to the backfill target and consider this
        // the canonical chain
        self.canonical_in_memory_state.clear_state();

        if let Ok(Some(new_head)) = self.provider.sealed_header(backfill_height) {
            // update the tracked chain height, after backfill sync both the canonical height and
            // persisted height are the same
            self.state.tree_state.set_canonical_head(new_head.num_hash());
            self.persistence_state.finish(new_head.hash(), new_head.number());

            // update the tracked canonical head
            self.canonical_in_memory_state.set_canonical_head(new_head);
        }

        // check if we need to run backfill again by comparing the most recent finalized height to
        // the backfill height
        let Some(sync_target_state) = self.state.forkchoice_state_tracker.sync_target_state()
        else {
            return Ok(())
        };
        if sync_target_state.finalized_block_hash.is_zero() {
            // no finalized block, can't check distance
            return Ok(())
        }
        // get the block number of the finalized block, if we have it
        let newest_finalized = self
            .state
            .buffer
            .block(&sync_target_state.finalized_block_hash)
            .map(|block| block.number());

        // The block number that the backfill finished at - if the progress or newest
        // finalized is None then we can't check the distance anyways.
        //
        // If both are Some, we perform another distance check and return the desired
        // backfill target
        if let Some(backfill_target) =
            ctrl.block_number().zip(newest_finalized).and_then(|(progress, finalized_number)| {
                // Determines whether or not we should run backfill again, in case
                // the new gap is still large enough and requires running backfill again
                self.backfill_sync_target(progress, finalized_number, None)
            })
        {
            // request another backfill run
            self.emit_event(EngineApiEvent::BackfillAction(BackfillAction::Start(
                backfill_target.into(),
            )));
            return Ok(())
        };

        // try to close the gap by executing buffered blocks that are child blocks of the new head
        self.try_connect_buffered_blocks(self.state.tree_state.current_canonical_head)
    }

    /// Attempts to make the given target canonical.
    ///
    /// This will update the tracked canonical in memory state and do the necessary housekeeping.
    fn make_canonical(&mut self, target: B256) -> ProviderResult<()> {
        if let Some(chain_update) = self.on_new_head(target)? {
            self.on_canonical_chain_update(chain_update);
        }

        Ok(())
    }

    /// Convenience function to handle an optional tree event.
    fn on_maybe_tree_event(&mut self, event: Option<TreeEvent>) -> ProviderResult<()> {
        if let Some(event) = event {
            self.on_tree_event(event)?;
        }

        Ok(())
    }

    /// Handles a tree event.
    ///
    /// Returns an error if a [`TreeAction::MakeCanonical`] results in a fatal error.
    fn on_tree_event(&mut self, event: TreeEvent) -> ProviderResult<()> {
        match event {
            TreeEvent::TreeAction(action) => match action {
                TreeAction::MakeCanonical { sync_target_head } => {
                    self.make_canonical(sync_target_head)?;
                }
            },
            TreeEvent::BackfillAction(action) => {
                self.emit_event(EngineApiEvent::BackfillAction(action));
            }
            TreeEvent::Download(action) => {
                self.emit_event(EngineApiEvent::Download(action));
            }
        }

        Ok(())
    }

    /// Emits an outgoing event to the engine.
    fn emit_event(&mut self, event: impl Into<EngineApiEvent<N>>) {
        let event = event.into();

        if event.is_backfill_action() {
            debug_assert_eq!(
                self.backfill_sync_state,
                BackfillSyncState::Idle,
                "backfill action should only be emitted when backfill is idle"
            );

            if self.persistence_state.in_progress() {
                // backfill sync and persisting data are mutually exclusive, so we can't start
                // backfill while we're still persisting
                debug!(target: "engine::tree", "skipping backfill file while persistence task is active");
                return
            }

            self.backfill_sync_state = BackfillSyncState::Pending;
            self.metrics.engine.pipeline_runs.increment(1);
            debug!(target: "engine::tree", "emitting backfill action event");
        }

        let _ = self.outgoing.send(event).inspect_err(
            |err| error!(target: "engine::tree", "Failed to send internal event: {err:?}"),
        );
    }

    /// Returns true if the canonical chain length minus the last persisted
    /// block is greater than or equal to the persistence threshold and
    /// backfill is not running.
    pub const fn should_persist(&self) -> bool {
        if !self.backfill_sync_state.is_idle() {
            // can't persist if backfill is running
            return false
        }

        let min_block = self.persistence_state.last_persisted_block.number;
        self.state.tree_state.canonical_block_number().saturating_sub(min_block) >
            self.config.persistence_threshold()
    }

    /// Returns a batch of consecutive canonical blocks to persist in the range
    /// `(last_persisted_number .. canonical_head - threshold]` . The expected
    /// order is oldest -> newest.
    fn get_canonical_blocks_to_persist(&self) -> Vec<ExecutedBlockWithTrieUpdates<N>> {
        let mut blocks_to_persist = Vec::new();
        let mut current_hash = self.state.tree_state.canonical_block_hash();
        let last_persisted_number = self.persistence_state.last_persisted_block.number;

        let canonical_head_number = self.state.tree_state.canonical_block_number();

        let target_number =
            canonical_head_number.saturating_sub(self.config.memory_block_buffer_target());

        debug!(target: "engine::tree", ?last_persisted_number, ?canonical_head_number, ?target_number, ?current_hash, "Returning canonical blocks to persist");
        while let Some(block) = self.state.tree_state.blocks_by_hash.get(&current_hash) {
            if block.recovered_block().number() <= last_persisted_number {
                break;
            }

            if block.recovered_block().number() <= target_number {
                blocks_to_persist.push(block.clone());
            }

            current_hash = block.recovered_block().parent_hash();
        }

        // reverse the order so that the oldest block comes first
        blocks_to_persist.reverse();

        blocks_to_persist
    }

    /// This clears the blocks from the in-memory tree state that have been persisted to the
    /// database.
    ///
    /// This also updates the canonical in-memory state to reflect the newest persisted block
    /// height.
    ///
    /// Assumes that `finish` has been called on the `persistence_state` at least once
    fn on_new_persisted_block(&mut self) -> ProviderResult<()> {
        let finalized = self.state.forkchoice_state_tracker.last_valid_finalized();
        self.remove_before(self.persistence_state.last_persisted_block, finalized)?;
        self.canonical_in_memory_state.remove_persisted_blocks(BlockNumHash {
            number: self.persistence_state.last_persisted_block.number,
            hash: self.persistence_state.last_persisted_block.hash,
        });
        Ok(())
    }

    /// Return an [`ExecutedBlock`] from database or in-memory state by hash.
    ///
    /// NOTE: This cannot fetch [`ExecutedBlock`]s for _finalized_ blocks, instead it can only
    /// fetch [`ExecutedBlock`]s for _canonical_ blocks, or blocks from sidechains that the node
    /// has in memory.
    ///
    /// For finalized blocks, this will return `None`.
    fn canonical_block_by_hash(&self, hash: B256) -> ProviderResult<Option<ExecutedBlock<N>>> {
        trace!(target: "engine::tree", ?hash, "Fetching executed block by hash");
        // check memory first
        if let Some(block) = self.state.tree_state.executed_block_by_hash(hash).cloned() {
            return Ok(Some(block.block))
        }

        let (block, senders) = self
            .provider
            .sealed_block_with_senders(hash.into(), TransactionVariant::WithHash)?
            .ok_or_else(|| ProviderError::HeaderNotFound(hash.into()))?
            .split_sealed();
        let execution_output = self
            .provider
            .get_state(block.header().number())?
            .ok_or_else(|| ProviderError::StateForNumberNotFound(block.header().number()))?;
        let hashed_state = self.provider.hashed_post_state(execution_output.state());

        Ok(Some(ExecutedBlock {
            recovered_block: Arc::new(RecoveredBlock::new_sealed(block, senders)),
            execution_output: Arc::new(execution_output),
            hashed_state: Arc::new(hashed_state),
        }))
    }

    /// Return sealed block from database or in-memory state by hash.
    fn sealed_header_by_hash(
        &self,
        hash: B256,
    ) -> ProviderResult<Option<SealedHeader<N::BlockHeader>>> {
        // check memory first
        let block = self
            .state
            .tree_state
            .block_by_hash(hash)
            .map(|block| block.as_ref().clone_sealed_header());

        if block.is_some() {
            Ok(block)
        } else {
            self.provider.sealed_header_by_hash(hash)
        }
    }

    /// Return block from database or in-memory state by hash.
    fn block_by_hash(&self, hash: B256) -> ProviderResult<Option<N::Block>> {
        // check database first
        let mut block = self.provider.block_by_hash(hash)?;
        if block.is_none() {
            // Note: it's fine to return the unsealed block because the caller already has
            // the hash
            block = self
                .state
                .tree_state
                .block_by_hash(hash)
                // TODO: clone for compatibility. should we return an Arc here?
                .map(|block| block.as_ref().clone().into_block());
        }
        Ok(block)
    }

    /// Return the parent hash of the lowest buffered ancestor for the requested block, if there
    /// are any buffered ancestors. If there are no buffered ancestors, and the block itself does
    /// not exist in the buffer, this returns the hash that is passed in.
    ///
    /// Returns the parent hash of the block itself if the block is buffered and has no other
    /// buffered ancestors.
    fn lowest_buffered_ancestor_or(&self, hash: B256) -> B256 {
        self.state
            .buffer
            .lowest_ancestor(&hash)
            .map(|block| block.parent_hash())
            .unwrap_or_else(|| hash)
    }

    /// If validation fails, the response MUST contain the latest valid hash:
    ///
    ///   - The block hash of the ancestor of the invalid payload satisfying the following two
    ///     conditions:
    ///     - It is fully validated and deemed VALID
    ///     - Any other ancestor of the invalid payload with a higher blockNumber is INVALID
    ///   - 0x0000000000000000000000000000000000000000000000000000000000000000 if the above
    ///     conditions are satisfied by a `PoW` block.
    ///   - null if client software cannot determine the ancestor of the invalid payload satisfying
    ///     the above conditions.
    fn latest_valid_hash_for_invalid_payload(
        &mut self,
        parent_hash: B256,
    ) -> ProviderResult<Option<B256>> {
        // Check if parent exists in side chain or in canonical chain.
        if self.block_by_hash(parent_hash)?.is_some() {
            return Ok(Some(parent_hash))
        }

        // iterate over ancestors in the invalid cache
        // until we encounter the first valid ancestor
        let mut current_hash = parent_hash;
        let mut current_block = self.state.invalid_headers.get(&current_hash);
        while let Some(block_with_parent) = current_block {
            current_hash = block_with_parent.parent;
            current_block = self.state.invalid_headers.get(&current_hash);

            // If current_header is None, then the current_hash does not have an invalid
            // ancestor in the cache, check its presence in blockchain tree
            if current_block.is_none() && self.block_by_hash(current_hash)?.is_some() {
                return Ok(Some(current_hash))
            }
        }
        Ok(None)
    }

    /// Prepares the invalid payload response for the given hash, checking the
    /// database for the parent hash and populating the payload status with the latest valid hash
    /// according to the engine api spec.
    fn prepare_invalid_response(&mut self, mut parent_hash: B256) -> ProviderResult<PayloadStatus> {
        // Edge case: the `latestValid` field is the zero hash if the parent block is the terminal
        // PoW block, which we need to identify by looking at the parent's block difficulty
        if let Some(parent) = self.block_by_hash(parent_hash)? {
            if !parent.header().difficulty().is_zero() {
                parent_hash = B256::ZERO;
            }
        }

        let valid_parent_hash = self.latest_valid_hash_for_invalid_payload(parent_hash)?;
        Ok(PayloadStatus::from_status(PayloadStatusEnum::Invalid {
            validation_error: PayloadValidationError::LinksToRejectedPayload.to_string(),
        })
        .with_latest_valid_hash(valid_parent_hash.unwrap_or_default()))
    }

    /// Returns true if the given hash is the last received sync target block.
    ///
    /// See [`ForkchoiceStateTracker::sync_target_state`]
    fn is_sync_target_head(&self, block_hash: B256) -> bool {
        if let Some(target) = self.state.forkchoice_state_tracker.sync_target_state() {
            return target.head_block_hash == block_hash
        }
        false
    }

    /// Checks if the given `check` hash points to an invalid header, inserting the given `head`
    /// block into the invalid header cache if the `check` hash has a known invalid ancestor.
    ///
    /// Returns a payload status response according to the engine API spec if the block is known to
    /// be invalid.
    fn check_invalid_ancestor_with_head(
        &mut self,
        check: B256,
        head: &SealedBlock<N::Block>,
    ) -> ProviderResult<Option<PayloadStatus>> {
        // check if the check hash was previously marked as invalid
        let Some(header) = self.state.invalid_headers.get(&check) else { return Ok(None) };

        // populate the latest valid hash field
        let status = self.prepare_invalid_response(header.parent)?;

        // insert the head block into the invalid header cache
        self.state.invalid_headers.insert_with_invalid_ancestor(head.hash(), header);
        self.emit_event(BeaconConsensusEngineEvent::InvalidBlock(Box::new(head.clone())));

        Ok(Some(status))
    }

    /// Checks if the given `head` points to an invalid header, which requires a specific response
    /// to a forkchoice update.
    fn check_invalid_ancestor(&mut self, head: B256) -> ProviderResult<Option<PayloadStatus>> {
        // check if the head was previously marked as invalid
        let Some(header) = self.state.invalid_headers.get(&head) else { return Ok(None) };
        // populate the latest valid hash field
        Ok(Some(self.prepare_invalid_response(header.parent)?))
    }

    /// Validate if block is correct and satisfies all the consensus rules that concern the header
    /// and block body itself.
    fn validate_block(&self, block: &RecoveredBlock<N::Block>) -> Result<(), ConsensusError> {
        if let Err(e) =
            self.consensus.validate_header_with_total_difficulty(block.header(), U256::MAX)
        {
            error!(
                target: "engine::tree",
                ?block,
                "Failed to validate total difficulty for block {}: {e}",
                block.hash()
            );
            return Err(e)
        }

        if let Err(e) = self.consensus.validate_header(block.sealed_header()) {
            error!(target: "engine::tree", ?block, "Failed to validate header {}: {e}", block.hash());
            return Err(e)
        }

        if let Err(e) = self.consensus.validate_block_pre_execution(block.sealed_block()) {
            error!(target: "engine::tree", ?block, "Failed to validate block {}: {e}", block.hash());
            return Err(e)
        }

        Ok(())
    }

    /// Attempts to connect any buffered blocks that are connected to the given parent hash.
    #[instrument(level = "trace", skip(self), target = "engine::tree")]
    fn try_connect_buffered_blocks(
        &mut self,
        parent: BlockNumHash,
    ) -> Result<(), InsertBlockFatalError> {
        let blocks = self.state.buffer.remove_block_with_children(&parent.hash);

        if blocks.is_empty() {
            // nothing to append
            return Ok(())
        }

        let now = Instant::now();
        let block_count = blocks.len();
        for child in blocks {
            let child_num_hash = child.num_hash();
            match self.insert_block(child) {
                Ok(res) => {
                    debug!(target: "engine::tree", child =?child_num_hash, ?res, "connected buffered block");
                    if self.is_sync_target_head(child_num_hash.hash) &&
                        matches!(res, InsertPayloadOk::Inserted(BlockStatus::Valid))
                    {
                        self.make_canonical(child_num_hash.hash)?;
                    }
                }
                Err(err) => {
                    debug!(target: "engine::tree", ?err, "failed to connect buffered block to tree");
                    if let Err(fatal) = self.on_insert_block_error(err) {
                        warn!(target: "engine::tree", %fatal, "fatal error occurred while connecting buffered blocks");
                        return Err(fatal)
                    }
                }
            }
        }

        debug!(target: "engine::tree", elapsed = ?now.elapsed(), %block_count, "connected buffered blocks");
        Ok(())
    }

    /// Pre-validates the block and inserts it into the buffer.
    fn buffer_block(
        &mut self,
        block: RecoveredBlock<N::Block>,
    ) -> Result<(), InsertBlockError<N::Block>> {
        if let Err(err) = self.validate_block(&block) {
            return Err(InsertBlockError::consensus_error(err, block.into_sealed_block()))
        }
        self.state.buffer.insert_block(block);
        Ok(())
    }

    /// Returns true if the distance from the local tip to the block is greater than the configured
    /// threshold.
    ///
    /// If the `local_tip` is greater than the `block`, then this will return false.
    #[inline]
    const fn exceeds_backfill_run_threshold(&self, local_tip: u64, block: u64) -> bool {
        block > local_tip && block - local_tip > MIN_BLOCKS_FOR_PIPELINE_RUN
    }

    /// Returns how far the local tip is from the given block. If the local tip is at the same
    /// height or its block number is greater than the given block, this returns None.
    #[inline]
    const fn distance_from_local_tip(&self, local_tip: u64, block: u64) -> Option<u64> {
        if block > local_tip {
            Some(block - local_tip)
        } else {
            None
        }
    }

    /// Returns the target hash to sync to if the distance from the local tip to the block is
    /// greater than the threshold and we're not synced to the finalized block yet (if we've seen
    /// that block already).
    ///
    /// If this is invoked after a new block has been downloaded, the downloaded block could be the
    /// (missing) finalized block.
    fn backfill_sync_target(
        &self,
        canonical_tip_num: u64,
        target_block_number: u64,
        downloaded_block: Option<BlockNumHash>,
    ) -> Option<B256> {
        let sync_target_state = self.state.forkchoice_state_tracker.sync_target_state();

        // check if the distance exceeds the threshold for backfill sync
        let mut exceeds_backfill_threshold =
            self.exceeds_backfill_run_threshold(canonical_tip_num, target_block_number);

        // check if the downloaded block is the tracked finalized block
        if let Some(buffered_finalized) = sync_target_state
            .as_ref()
            .and_then(|state| self.state.buffer.block(&state.finalized_block_hash))
        {
            // if we have buffered the finalized block, we should check how far
            // we're off
            exceeds_backfill_threshold =
                self.exceeds_backfill_run_threshold(canonical_tip_num, buffered_finalized.number());
        }

        // If this is invoked after we downloaded a block we can check if this block is the
        // finalized block
        if let (Some(downloaded_block), Some(ref state)) = (downloaded_block, sync_target_state) {
            if downloaded_block.hash == state.finalized_block_hash {
                // we downloaded the finalized block and can now check how far we're off
                exceeds_backfill_threshold =
                    self.exceeds_backfill_run_threshold(canonical_tip_num, downloaded_block.number);
            }
        }

        // if the number of missing blocks is greater than the max, trigger backfill
        if exceeds_backfill_threshold {
            if let Some(state) = sync_target_state {
                // if we have already canonicalized the finalized block, we should skip backfill
                match self.provider.header_by_hash_or_number(state.finalized_block_hash.into()) {
                    Err(err) => {
                        warn!(target: "engine::tree", %err, "Failed to get finalized block header");
                    }
                    Ok(None) => {
                        // ensure the finalized block is known (not the zero hash)
                        if !state.finalized_block_hash.is_zero() {
                            // we don't have the block yet and the distance exceeds the allowed
                            // threshold
                            return Some(state.finalized_block_hash)
                        }

                        // OPTIMISTIC SYNCING
                        //
                        // It can happen when the node is doing an
                        // optimistic sync, where the CL has no knowledge of the finalized hash,
                        // but is expecting the EL to sync as high
                        // as possible before finalizing.
                        //
                        // This usually doesn't happen on ETH mainnet since CLs use the more
                        // secure checkpoint syncing.
                        //
                        // However, optimism chains will do this. The risk of a reorg is however
                        // low.
                        debug!(target: "engine::tree", hash=?state.head_block_hash, "Setting head hash as an optimistic backfill target.");
                        return Some(state.head_block_hash)
                    }
                    Ok(Some(_)) => {
                        // we're fully synced to the finalized block
                    }
                }
            }
        }

        None
    }

    /// This determines whether or not we should remove blocks from the chain, based on a canonical
    /// chain update.
    ///
    /// If the chain update is a reorg:
    /// * is the new chain behind the last persisted block, or
    /// * if the root of the new chain is at the same height as the last persisted block, is it a
    ///   different block
    ///
    /// If either of these are true, then this returns the height of the first block. Otherwise,
    /// this returns [`None`]. This should be used to check whether or not we should be sending a
    /// remove command to the persistence task.
    fn find_disk_reorg(&self, chain_update: &NewCanonicalChain<N>) -> Option<u64> {
        let NewCanonicalChain::Reorg { new, old: _ } = chain_update else { return None };

        let BlockNumHash { number: new_num, hash: new_hash } =
            new.first().map(|block| block.recovered_block().num_hash())?;

        match new_num.cmp(&self.persistence_state.last_persisted_block.number) {
            Ordering::Greater => {
                // new number is above the last persisted block so the reorg can be performed
                // entirely in memory
                None
            }
            Ordering::Equal => {
                // new number is the same, if the hash is the same then we should not need to remove
                // any blocks
                (self.persistence_state.last_persisted_block.hash != new_hash).then_some(new_num)
            }
            Ordering::Less => {
                // this means we are below the last persisted block and must remove on disk blocks
                Some(new_num)
            }
        }
    }

    /// Invoked when we the canonical chain has been updated.
    ///
    /// This is invoked on a valid forkchoice update, or if we can make the target block canonical.
    fn on_canonical_chain_update(&mut self, chain_update: NewCanonicalChain<N>) {
        trace!(target: "engine::tree", new_blocks = %chain_update.new_block_count(), reorged_blocks =  %chain_update.reorged_block_count(), "applying new chain update");
        let start = Instant::now();

        // schedule a remove_above call if we have an on-disk reorg
        if let Some(height) = self.find_disk_reorg(&chain_update) {
            // calculate the new tip by subtracting one from the lowest part of the chain
            let new_tip_num = height.saturating_sub(1);
            self.persistence_state.schedule_removal(new_tip_num);
        }

        // update the tracked canonical head
        self.state.tree_state.set_canonical_head(chain_update.tip().num_hash());

        let tip = chain_update.tip().clone_sealed_header();
        let notification = chain_update.to_chain_notification();

        // reinsert any missing reorged blocks
        if let NewCanonicalChain::Reorg { new, old } = &chain_update {
            let new_first = new.first().map(|first| first.recovered_block().num_hash());
            let old_first = old.first().map(|first| first.recovered_block().num_hash());
            trace!(target: "engine::tree", ?new_first, ?old_first, "Reorg detected, new and old first blocks");

            self.update_reorg_metrics(old.len());
            self.reinsert_reorged_blocks(new.clone());
            // Try reinserting the reorged canonical chain. This is only possible if we have
            // `persisted_trie_updates` for those blocks.
            let old = old
                .iter()
                .filter_map(|block| {
                    let (_, trie) = self
                        .state
                        .tree_state
                        .persisted_trie_updates
                        .get(&block.recovered_block.hash())
                        .cloned()?;
                    Some(ExecutedBlockWithTrieUpdates { block: block.clone(), trie })
                })
                .collect::<Vec<_>>();
            self.reinsert_reorged_blocks(old);
        }

        // update the tracked in-memory state with the new chain
        self.canonical_in_memory_state.update_chain(chain_update);
        self.canonical_in_memory_state.set_canonical_head(tip.clone());

        // Update metrics based on new tip
        self.metrics.tree.canonical_chain_height.set(tip.number() as f64);

        // sends an event to all active listeners about the new canonical chain
        self.canonical_in_memory_state.notify_canon_state(notification);

        // emit event
        self.emit_event(BeaconConsensusEngineEvent::CanonicalChainCommitted(
            Box::new(tip),
            start.elapsed(),
        ));
    }

    /// This updates metrics based on the given reorg length.
    fn update_reorg_metrics(&self, old_chain_length: usize) {
        self.metrics.tree.reorgs.increment(1);
        self.metrics.tree.latest_reorg_depth.set(old_chain_length as f64);
    }

    /// This reinserts any blocks in the new chain that do not already exist in the tree
    fn reinsert_reorged_blocks(&mut self, new_chain: Vec<ExecutedBlockWithTrieUpdates<N>>) {
        for block in new_chain {
            if self
                .state
                .tree_state
                .executed_block_by_hash(block.recovered_block().hash())
                .is_none()
            {
                trace!(target: "engine::tree", num=?block.recovered_block().number(), hash=?block.recovered_block().hash(), "Reinserting block into tree state");
                self.state.tree_state.insert_executed(block);
            }
        }
    }

    /// This handles downloaded blocks that are shown to be disconnected from the canonical chain.
    ///
    /// This mainly compares the missing parent of the downloaded block with the current canonical
    /// tip, and decides whether or not backfill sync should be triggered.
    fn on_disconnected_downloaded_block(
        &self,
        downloaded_block: BlockNumHash,
        missing_parent: BlockNumHash,
        head: BlockNumHash,
    ) -> Option<TreeEvent> {
        // compare the missing parent with the canonical tip
        if let Some(target) =
            self.backfill_sync_target(head.number, missing_parent.number, Some(downloaded_block))
        {
            trace!(target: "engine::tree", %target, "triggering backfill on downloaded block");
            return Some(TreeEvent::BackfillAction(BackfillAction::Start(target.into())));
        }

        // continue downloading the missing parent
        //
        // this happens if either:
        //  * the missing parent block num < canonical tip num
        //    * this case represents a missing block on a fork that is shorter than the canonical
        //      chain
        //  * the missing parent block num >= canonical tip num, but the number of missing blocks is
        //    less than the backfill threshold
        //    * this case represents a potentially long range of blocks to download and execute
        let request = if let Some(distance) =
            self.distance_from_local_tip(head.number, missing_parent.number)
        {
            trace!(target: "engine::tree", %distance, missing=?missing_parent, "downloading missing parent block range");
            DownloadRequest::BlockRange(missing_parent.hash, distance)
        } else {
            trace!(target: "engine::tree", missing=?missing_parent, "downloading missing parent block");
            // This happens when the missing parent is on an outdated
            // sidechain and we can only download the missing block itself
            DownloadRequest::single_block(missing_parent.hash)
        };

        Some(TreeEvent::Download(request))
    }

    /// Invoked with a block downloaded from the network
    ///
    /// Returns an event with the appropriate action to take, such as:
    ///  - download more missing blocks
    ///  - try to canonicalize the target if the `block` is the tracked target (head) block.
    #[instrument(level = "trace", skip_all, fields(block_hash = %block.hash(), block_num = %block.number(),), target = "engine::tree")]
    fn on_downloaded_block(
        &mut self,
        block: RecoveredBlock<N::Block>,
    ) -> Result<Option<TreeEvent>, InsertBlockFatalError> {
        let block_num_hash = block.num_hash();
        let lowest_buffered_ancestor = self.lowest_buffered_ancestor_or(block_num_hash.hash);
        if self
            .check_invalid_ancestor_with_head(lowest_buffered_ancestor, block.sealed_block())?
            .is_some()
        {
            return Ok(None)
        }

        if !self.backfill_sync_state.is_idle() {
            return Ok(None)
        }

        // try to append the block
        match self.insert_block(block) {
            Ok(InsertPayloadOk::Inserted(BlockStatus::Valid)) => {
                if self.is_sync_target_head(block_num_hash.hash) {
                    trace!(target: "engine::tree", "appended downloaded sync target block");

                    // we just inserted the current sync target block, we can try to make it
                    // canonical
                    return Ok(Some(TreeEvent::TreeAction(TreeAction::MakeCanonical {
                        sync_target_head: block_num_hash.hash,
                    })))
                }
                trace!(target: "engine::tree", "appended downloaded block");
                self.try_connect_buffered_blocks(block_num_hash)?;
            }
            Ok(InsertPayloadOk::Inserted(BlockStatus::Disconnected { head, missing_ancestor })) => {
                // block is not connected to the canonical head, we need to download
                // its missing branch first
                return Ok(self.on_disconnected_downloaded_block(
                    block_num_hash,
                    missing_ancestor,
                    head,
                ))
            }
            Ok(InsertPayloadOk::AlreadySeen(_)) => {
                trace!(target: "engine::tree", "downloaded block already executed");
            }
            Err(err) => {
                debug!(target: "engine::tree", err=%err.kind(), "failed to insert downloaded block");
                if let Err(fatal) = self.on_insert_block_error(err) {
                    warn!(target: "engine::tree", %fatal, "fatal error occurred while inserting downloaded block");
                    return Err(fatal)
                }
            }
        }
        Ok(None)
    }

    fn insert_block(
        &mut self,
        block: RecoveredBlock<N::Block>,
    ) -> Result<InsertPayloadOk, InsertBlockError<N::Block>> {
        self.insert_block_inner(block.clone())
            .map_err(|kind| InsertBlockError::new(block.into_sealed_block(), kind))
    }

    #[allow(unused)]
    fn insert_block_inner(
        &mut self,
        block: RecoveredBlock<N::Block>,
    ) -> Result<InsertPayloadOk, InsertBlockErrorKind> {
        let block_num_hash = block.num_hash();
        debug!(target: "engine::tree", block=?block_num_hash, parent = ?block.parent_hash(), state_root = ?block.state_root(), "Inserting new block into tree");

        if self.block_by_hash(block.hash())?.is_some() {
            return Ok(InsertPayloadOk::AlreadySeen(BlockStatus::Valid))
        }

        let start = Instant::now();

        trace!(target: "engine::tree", block=?block_num_hash, "Validating block consensus");

        // validate block consensus rules
        self.validate_block(&block)?;

        trace!(target: "engine::tree", block=?block_num_hash, parent=?block.parent_hash(), "Fetching block state provider");
        let Some(provider_builder) = self.state_provider_builder(block.parent_hash())? else {
            // we don't have the state required to execute this block, buffering it and find the
            // missing parent block
            let missing_ancestor = self
                .state
                .buffer
                .lowest_ancestor(&block.parent_hash())
                .map(|block| block.parent_num_hash())
                .unwrap_or_else(|| block.parent_num_hash());

            self.state.buffer.insert_block(block);

            return Ok(InsertPayloadOk::Inserted(BlockStatus::Disconnected {
                head: self.state.tree_state.current_canonical_head,
                missing_ancestor,
            }))
        };

        // now validate against the parent
        let parent_block = self.sealed_header_by_hash(block.parent_hash())?.ok_or_else(|| {
            InsertBlockErrorKind::Provider(ProviderError::HeaderNotFound(
                block.parent_hash().into(),
            ))
        })?;
        if let Err(e) =
            self.consensus.validate_header_against_parent(block.sealed_header(), &parent_block)
        {
            warn!(target: "engine::tree", ?block, "Failed to validate header {} against parent: {e}", block.hash());
            return Err(e.into())
        }

        let state_provider = provider_builder.build()?;

        // We only run the parallel state root if we are not currently persisting any blocks or
        // persisting blocks that are all ancestors of the one we are executing.
        //
        // If we're committing ancestor blocks, then: any trie updates being committed are a subset
        // of the in-memory trie updates collected before fetching reverts. So any diff in
        // reverts (pre vs post commit) is already covered by the in-memory trie updates we
        // collect in `compute_state_root_parallel`.
        //
        // See https://github.com/paradigmxyz/reth/issues/12688 for more details
        let persisting_kind = self.persisting_kind_for(block.header());
        let run_parallel_state_root = persisting_kind.can_run_parallel_state_root();

        // use prewarming background task
        let header = block.clone_sealed_header();
        let txs = block.clone_transactions_recovered().collect();
        let mut handle = if run_parallel_state_root && self.config.use_state_root_task() {
            // use background tasks for state root calc
            let consistent_view = ConsistentDbView::new_with_latest_tip(self.provider.clone())?;

            // Compute trie input
            let trie_input_start = Instant::now();
            let trie_input = self
                .compute_trie_input(
                    persisting_kind,
                    consistent_view.clone(),
                    block.header().parent_hash(),
                )
                .map_err(|e| InsertBlockErrorKind::Other(Box::new(e)))?;

            self.metrics
                .block_validation
                .trie_input_duration
                .set(trie_input_start.elapsed().as_secs_f64());

            self.payload_processor.spawn(header, txs, provider_builder, consistent_view, trie_input)
        } else {
            self.payload_processor.spawn_cache_exclusive(header, txs, provider_builder)
        };

        // Use cached state provider before executing, used in execution after prewarming threads
        // complete
        let state_provider = CachedStateProvider::new_with_caches(
            state_provider,
            handle.caches(),
            handle.cache_metrics(),
        );

        trace!(target: "engine::tree", block=?block_num_hash, "Executing block");

        let executor = self.executor_provider.executor(StateProviderDatabase::new(&state_provider));
        let execution_start = Instant::now();
        let output = self.metrics.executor.execute_metered(
            executor,
            &block,
            Box::new(handle.state_hook()),
        )?;
        let execution_finish = Instant::now();
        let execution_time = execution_finish.duration_since(execution_start);
        trace!(target: "engine::tree", elapsed = ?execution_time, number=?block_num_hash.number, "Executed block");

        // after executing the block we can stop executing transactions
        handle.stop_prewarming_execution();

        if let Err(err) = self.consensus.validate_block_post_execution(&block, &output) {
            // call post-block hook
            self.invalid_block_hook.on_invalid_block(&parent_block, &block, &output, None);
            return Err(err.into())
        }

        let hashed_state = self.provider.hashed_post_state(&output.state);

        if let Err(err) = self
            .payload_validator
            .validate_block_post_execution_with_hashed_state(&hashed_state, &block)
        {
            // call post-block hook
            self.invalid_block_hook.on_invalid_block(&parent_block, &block, &output, None);
            return Err(err.into())
        }

        trace!(target: "engine::tree", block=?block_num_hash, "Calculating block state root");

        let root_time = Instant::now();

        let mut maybe_state_root = None;

        if run_parallel_state_root {
            // if we new payload extends the current canonical change we attempt to use the
            // background task or try to compute it in parallel
            if self.config.use_state_root_task() {
                match handle.state_root() {
                    Ok(StateRootComputeOutcome { state_root, trie_updates }) => {
                        let elapsed = execution_finish.elapsed();
                        info!(target: "engine::tree", ?state_root, ?elapsed, "State root task finished");
                        // we double check the state root here for good measure
                        if state_root == block.header().state_root() {
                            maybe_state_root = Some((state_root, trie_updates, elapsed))
                        } else {
                            warn!(
                                target: "engine::tree",
                                ?state_root,
                                block_state_root = ?block.header().state_root(),
                                "State root task returned incorrect state root"
                            );
                        }
                    }
                    Err(error) => {
                        debug!(target: "engine::tree", %error, "Background parallel state root computation failed");
                    }
                }
            } else {
                match self.compute_state_root_parallel(
                    persisting_kind,
                    block.header().parent_hash(),
                    &hashed_state,
                ) {
                    Ok(result) => {
                        info!(
                            target: "engine::tree",
                            block = ?block_num_hash,
                            regular_state_root = ?result.0,
                            "Regular root task finished"
                        );
                        maybe_state_root = Some((result.0, result.1, root_time.elapsed()));
                    }
                    Err(ParallelStateRootError::Provider(ProviderError::ConsistentView(error))) => {
                        debug!(target: "engine::tree", %error, "Parallel state root computation failed consistency check, falling back");
                    }
                    Err(error) => return Err(InsertBlockErrorKind::Other(Box::new(error))),
                }
            }
        }

        let (state_root, trie_output, root_elapsed) = if let Some(maybe_state_root) =
            maybe_state_root
        {
            maybe_state_root
        } else {
            // fallback is to compute the state root regularly in sync
            debug!(target: "engine::tree", block=?block_num_hash, ?persisting_kind, "Failed to compute state root in parallel");
            let (root, updates) = state_provider.state_root_with_updates(hashed_state.clone())?;
            (root, updates, root_time.elapsed())
        };

<<<<<<< HEAD
        #[cfg(feature = "skip-state-root-validation")]
        let _ = state_root;
        #[cfg(not(feature = "skip-state-root-validation"))]
=======
        self.metrics.block_validation.record_state_root(&trie_output, root_elapsed.as_secs_f64());
        debug!(target: "engine::tree", ?root_elapsed, block=?block_num_hash, "Calculated state root");

        // ensure state root matches
>>>>>>> a1ca2dec
        if state_root != block.header().state_root() {
            // call post-block hook
            self.invalid_block_hook.on_invalid_block(
                &parent_block,
                &block,
                &output,
                Some((&trie_output, state_root)),
            );
            return Err(ConsensusError::BodyStateRootDiff(
                reth_primitives_traits::GotExpected {
                    got: state_root,
                    expected: block.header().state_root(),
                }
                .into(),
            )
            .into())
        }

        // terminate prewarming task with good state output
        handle.terminate_caching(Some(output.state.clone()));

        let executed: ExecutedBlockWithTrieUpdates<N> = ExecutedBlockWithTrieUpdates {
            block: ExecutedBlock {
                recovered_block: Arc::new(block),
                execution_output: Arc::new(ExecutionOutcome::from((output, block_num_hash.number))),
                hashed_state: Arc::new(hashed_state),
            },
            trie: Arc::new(trie_output),
        };

        // if the parent is the canonical head, we can insert the block as the pending block
        if self.state.tree_state.canonical_block_hash() == executed.recovered_block().parent_hash()
        {
            debug!(target: "engine::tree", pending=?block_num_hash, "updating pending block");
            self.canonical_in_memory_state.set_pending_block(executed.clone());
        }

        self.state.tree_state.insert_executed(executed.clone());
        self.metrics.engine.executed_blocks.set(self.state.tree_state.block_count() as f64);

        // emit insert event
        let elapsed = start.elapsed();
        let engine_event = if self.is_fork(block_num_hash.hash)? {
            BeaconConsensusEngineEvent::ForkBlockAdded(executed, elapsed)
        } else {
            BeaconConsensusEngineEvent::CanonicalBlockAdded(executed, elapsed)
        };
        self.emit_event(EngineApiEvent::BeaconConsensus(engine_event));

        debug!(target: "engine::tree", block=?block_num_hash, "Finished inserting block");
        Ok(InsertPayloadOk::Inserted(BlockStatus::Valid))
    }

    /// Compute state root for the given hashed post state in parallel.
    ///
    /// # Returns
    ///
    /// Returns `Ok(_)` if computed successfully.
    /// Returns `Err(_)` if error was encountered during computation.
    /// `Err(ProviderError::ConsistentView(_))` can be safely ignored and fallback computation
    /// should be used instead.
    fn compute_state_root_parallel(
        &self,
        persisting_kind: PersistingKind,
        parent_hash: B256,
        hashed_state: &HashedPostState,
    ) -> Result<(B256, TrieUpdates), ParallelStateRootError> {
        let consistent_view = ConsistentDbView::new_with_latest_tip(self.provider.clone())?;

        let mut input =
            self.compute_trie_input(persisting_kind, consistent_view.clone(), parent_hash)?;
        // Extend with block we are validating root for.
        input.append_ref(hashed_state);

        ParallelStateRoot::new(consistent_view, input).incremental_root_with_updates()
    }

    /// Computes the trie input at the provided parent hash.
    ///
    /// The goal of this function is to take in-memory blocks and generate a [`TrieInput`] that
    /// serves as an overlay to the database blocks.
    ///
    /// It works as follows:
    /// 1. Collect in-memory blocks that are descendants of the provided parent hash using
    ///    [`TreeState::blocks_by_hash`].
    /// 2. If the persistence is in progress, and the block that we're computing the trie input for
    ///    is a descendant of the currently persisting blocks, we need to be sure that in-memory
    ///    blocks are not overlapping with the database blocks that may have been already persisted.
    ///    To do that, we're filtering out in-memory blocks that are lower than the highest database
    ///    block.
    /// 3. Once in-memory blocks are collected and optionally filtered, we compute the
    ///    [`HashedPostState`] from them.
    fn compute_trie_input(
        &self,
        persisting_kind: PersistingKind,
        consistent_view: ConsistentDbView<P>,
        parent_hash: B256,
    ) -> Result<TrieInput, ParallelStateRootError> {
        let mut input = TrieInput::default();

        let provider = consistent_view.provider_ro()?;
        let best_block_number = provider.best_block_number()?;

        let (mut historical, mut blocks) = self
            .state
            .tree_state
            .blocks_by_hash(parent_hash)
            .map_or_else(|| (parent_hash.into(), vec![]), |(hash, blocks)| (hash.into(), blocks));

        // If the current block is a descendant of the currently persisting blocks, then we need to
        // filter in-memory blocks, so that none of them are already persisted in the database.
        if persisting_kind.is_descendant() {
            // Iterate over the blocks from oldest to newest.
            while let Some(block) = blocks.last() {
                let recovered_block = block.recovered_block();
                if recovered_block.number() <= best_block_number {
                    // Remove those blocks that lower than or equal to the highest database
                    // block.
                    blocks.pop();
                } else {
                    // If the block is higher than the best block number, stop filtering, as it's
                    // the first block that's not in the database.
                    break
                }
            }

            historical = if let Some(block) = blocks.last() {
                // If there are any in-memory blocks left after filtering, set the anchor to the
                // parent of the oldest block.
                (block.recovered_block().number() - 1).into()
            } else {
                // Otherwise, set the anchor to the original provided parent hash.
                parent_hash.into()
            };
        }

        if blocks.is_empty() {
            debug!(target: "engine::tree", %parent_hash, "Parent found on disk");
        } else {
            debug!(target: "engine::tree", %parent_hash, %historical, blocks = blocks.len(), "Parent found in memory");
        }

        // Convert the historical block to the block number.
        let block_number = provider
            .convert_hash_or_number(historical)?
            .ok_or_else(|| ProviderError::BlockHashNotFound(historical.as_hash().unwrap()))?;

        // Retrieve revert state for historical block.
        let revert_state = if block_number == best_block_number {
            // We do not check against the `last_block_number` here because
            // `HashedPostState::from_reverts` only uses the database tables, and not static files.
            debug!(target: "engine::tree", block_number, best_block_number, "Empty revert state");
            HashedPostState::default()
        } else {
            let revert_state = HashedPostState::from_reverts::<
                <P::StateCommitment as StateCommitment>::KeyHasher,
            >(provider.tx_ref(), block_number + 1)
            .map_err(ProviderError::from)?;
            debug!(
                target: "engine::tree",
                block_number,
                best_block_number,
                accounts = revert_state.accounts.len(),
                storages = revert_state.storages.len(),
                "Non-empty revert state"
            );
            revert_state
        };
        input.append(revert_state);

        // Extend with contents of parent in-memory blocks.
        for block in blocks.iter().rev() {
            input.append_cached_ref(block.trie_updates(), block.hashed_state())
        }

        Ok(input)
    }

    /// Handles an error that occurred while inserting a block.
    ///
    /// If this is a validation error this will mark the block as invalid.
    ///
    /// Returns the proper payload status response if the block is invalid.
    fn on_insert_block_error(
        &mut self,
        error: InsertBlockError<N::Block>,
    ) -> Result<PayloadStatus, InsertBlockFatalError> {
        let (block, error) = error.split();

        // if invalid block, we check the validation error. Otherwise return the fatal
        // error.
        let validation_err = error.ensure_validation_error()?;

        // If the error was due to an invalid payload, the payload is added to the
        // invalid headers cache and `Ok` with [PayloadStatusEnum::Invalid] is
        // returned.
        warn!(
            target: "engine::tree",
            invalid_hash=%block.hash(),
            invalid_number=block.number(),
            %validation_err,
            "Invalid block error on new payload",
        );
        let latest_valid_hash = self.latest_valid_hash_for_invalid_payload(block.parent_hash())?;

        // keep track of the invalid header
        self.state.invalid_headers.insert(block.block_with_parent());
        self.emit_event(EngineApiEvent::BeaconConsensus(BeaconConsensusEngineEvent::InvalidBlock(
            Box::new(block),
        )));
        Ok(PayloadStatus::new(
            PayloadStatusEnum::Invalid { validation_error: validation_err.to_string() },
            latest_valid_hash,
        ))
    }

    /// Attempts to find the header for the given block hash if it is canonical.
    pub fn find_canonical_header(
        &self,
        hash: B256,
    ) -> Result<Option<SealedHeader<N::BlockHeader>>, ProviderError> {
        let mut canonical = self.canonical_in_memory_state.header_by_hash(hash);

        if canonical.is_none() {
            canonical = self.provider.header(&hash)?.map(|header| SealedHeader::new(header, hash));
        }

        Ok(canonical)
    }

    /// Updates the tracked finalized block if we have it.
    fn update_finalized_block(
        &self,
        finalized_block_hash: B256,
    ) -> Result<(), OnForkChoiceUpdated> {
        if finalized_block_hash.is_zero() {
            return Ok(())
        }

        match self.find_canonical_header(finalized_block_hash) {
            Ok(None) => {
                debug!(target: "engine::tree", "Finalized block not found in canonical chain");
                // if the finalized block is not known, we can't update the finalized block
                return Err(OnForkChoiceUpdated::invalid_state())
            }
            Ok(Some(finalized)) => {
                if Some(finalized.num_hash()) !=
                    self.canonical_in_memory_state.get_finalized_num_hash()
                {
                    // we're also persisting the finalized block on disk so we can reload it on
                    // restart this is required by optimism which queries the finalized block: <https://github.com/ethereum-optimism/optimism/blob/c383eb880f307caa3ca41010ec10f30f08396b2e/op-node/rollup/sync/start.go#L65-L65>
                    let _ = self.persistence.save_finalized_block_number(finalized.number());
                    self.canonical_in_memory_state.set_finalized(finalized);
                }
            }
            Err(err) => {
                error!(target: "engine::tree", %err, "Failed to fetch finalized block header");
            }
        }

        Ok(())
    }

    /// Updates the tracked safe block if we have it
    fn update_safe_block(&self, safe_block_hash: B256) -> Result<(), OnForkChoiceUpdated> {
        if safe_block_hash.is_zero() {
            return Ok(())
        }

        match self.find_canonical_header(safe_block_hash) {
            Ok(None) => {
                debug!(target: "engine::tree", "Safe block not found in canonical chain");
                // if the safe block is not known, we can't update the safe block
                return Err(OnForkChoiceUpdated::invalid_state())
            }
            Ok(Some(safe)) => {
                if Some(safe.num_hash()) != self.canonical_in_memory_state.get_safe_num_hash() {
                    // we're also persisting the safe block on disk so we can reload it on
                    // restart this is required by optimism which queries the safe block: <https://github.com/ethereum-optimism/optimism/blob/c383eb880f307caa3ca41010ec10f30f08396b2e/op-node/rollup/sync/start.go#L65-L65>
                    let _ = self.persistence.save_safe_block_number(safe.number());
                    self.canonical_in_memory_state.set_safe(safe);
                }
            }
            Err(err) => {
                error!(target: "engine::tree", %err, "Failed to fetch safe block header");
            }
        }

        Ok(())
    }

    /// Ensures that the given forkchoice state is consistent, assuming the head block has been
    /// made canonical.
    ///
    /// If the forkchoice state is consistent, this will return Ok(()). Otherwise, this will
    /// return an instance of [`OnForkChoiceUpdated`] that is INVALID.
    ///
    /// This also updates the safe and finalized blocks in the [`CanonicalInMemoryState`], if they
    /// are consistent with the head block.
    fn ensure_consistent_forkchoice_state(
        &self,
        state: ForkchoiceState,
    ) -> Result<(), OnForkChoiceUpdated> {
        // Ensure that the finalized block, if not zero, is known and in the canonical chain
        // after the head block is canonicalized.
        //
        // This ensures that the finalized block is consistent with the head block, i.e. the
        // finalized block is an ancestor of the head block.
        self.update_finalized_block(state.finalized_block_hash)?;

        // Also ensure that the safe block, if not zero, is known and in the canonical chain
        // after the head block is canonicalized.
        //
        // This ensures that the safe block is consistent with the head block, i.e. the safe
        // block is an ancestor of the head block.
        self.update_safe_block(state.safe_block_hash)
    }

    /// Pre-validate forkchoice update and check whether it can be processed.
    ///
    /// This method returns the update outcome if validation fails or
    /// the node is syncing and the update cannot be processed at the moment.
    fn pre_validate_forkchoice_update(
        &mut self,
        state: ForkchoiceState,
    ) -> ProviderResult<Option<OnForkChoiceUpdated>> {
        if state.head_block_hash.is_zero() {
            return Ok(Some(OnForkChoiceUpdated::invalid_state()))
        }

        // check if the new head hash is connected to any ancestor that we previously marked as
        // invalid
        let lowest_buffered_ancestor_fcu = self.lowest_buffered_ancestor_or(state.head_block_hash);
        if let Some(status) = self.check_invalid_ancestor(lowest_buffered_ancestor_fcu)? {
            return Ok(Some(OnForkChoiceUpdated::with_invalid(status)))
        }

        if !self.backfill_sync_state.is_idle() {
            // We can only process new forkchoice updates if the pipeline is idle, since it requires
            // exclusive access to the database
            trace!(target: "engine::tree", "Pipeline is syncing, skipping forkchoice update");
            return Ok(Some(OnForkChoiceUpdated::syncing()))
        }

        Ok(None)
    }

    /// Validates the payload attributes with respect to the header and fork choice state.
    ///
    /// Note: At this point, the fork choice update is considered to be VALID, however, we can still
    /// return an error if the payload attributes are invalid.
    fn process_payload_attributes(
        &self,
        attrs: T::PayloadAttributes,
        head: &N::BlockHeader,
        state: ForkchoiceState,
        version: EngineApiMessageVersion,
    ) -> OnForkChoiceUpdated {
        if let Err(err) =
            self.payload_validator.validate_payload_attributes_against_header(&attrs, head)
        {
            warn!(target: "engine::tree", %err, ?head, "Invalid payload attributes");
            return OnForkChoiceUpdated::invalid_payload_attributes()
        }

        // 8. Client software MUST begin a payload build process building on top of
        //    forkchoiceState.headBlockHash and identified via buildProcessId value if
        //    payloadAttributes is not null and the forkchoice state has been updated successfully.
        //    The build process is specified in the Payload building section.
        match <T::PayloadBuilderAttributes as PayloadBuilderAttributes>::try_new(
            state.head_block_hash,
            attrs,
            version as u8,
        ) {
            Ok(attributes) => {
                // send the payload to the builder and return the receiver for the pending payload
                // id, initiating payload job is handled asynchronously
                let pending_payload_id = self.payload_builder.send_new_payload(attributes);

                // Client software MUST respond to this method call in the following way:
                // {
                //      payloadStatus: {
                //          status: VALID,
                //          latestValidHash: forkchoiceState.headBlockHash,
                //          validationError: null
                //      },
                //      payloadId: buildProcessId
                // }
                //
                // if the payload is deemed VALID and the build process has begun.
                OnForkChoiceUpdated::updated_with_pending_payload_id(
                    PayloadStatus::new(PayloadStatusEnum::Valid, Some(state.head_block_hash)),
                    pending_payload_id,
                )
            }
            Err(_) => OnForkChoiceUpdated::invalid_payload_attributes(),
        }
    }

    /// Remove all blocks up to __and including__ the given block number.
    ///
    /// If a finalized hash is provided, the only non-canonical blocks which will be removed are
    /// those which have a fork point at or below the finalized hash.
    ///
    /// Canonical blocks below the upper bound will still be removed.
    pub(crate) fn remove_before(
        &mut self,
        upper_bound: BlockNumHash,
        finalized_hash: Option<B256>,
    ) -> ProviderResult<()> {
        // first fetch the finalized block number and then call the remove_before method on
        // tree_state
        let num = if let Some(hash) = finalized_hash {
            self.provider.block_number(hash)?.map(|number| BlockNumHash { number, hash })
        } else {
            None
        };

        self.state.tree_state.remove_until(
            upper_bound,
            self.persistence_state.last_persisted_block.hash,
            num,
        );
        Ok(())
    }

    /// Returns a builder for creating state providers for the given hash.
    ///
    /// This is an optimization for parallel execution contexts where we want to avoid
    /// creating state providers in the critical path.
    pub fn state_provider_builder(
        &self,
        hash: B256,
    ) -> ProviderResult<Option<StateProviderBuilder<N, P>>>
    where
        P: BlockReader + StateProviderFactory + StateReader + StateCommitmentProvider + Clone,
    {
        if let Some((historical, blocks)) = self.state.tree_state.blocks_by_hash(hash) {
            debug!(target: "engine::tree", %hash, %historical, "found canonical state for block in memory, creating provider builder");
            // the block leads back to the canonical chain
            return Ok(Some(StateProviderBuilder::new(
                self.provider.clone(),
                historical,
                Some(blocks),
            )))
        }

        // Check if the block is persisted
        if let Some(header) = self.provider.header(&hash)? {
            debug!(target: "engine::tree", %hash, number = %header.number(), "found canonical state for block in database, creating provider builder");
            // For persisted blocks, we create a builder that will fetch state directly from the
            // database
            return Ok(Some(StateProviderBuilder::new(self.provider.clone(), hash, None)))
        }

        debug!(target: "engine::tree", %hash, "no canonical state found for block");
        Ok(None)
    }
}

/// Block inclusion can be valid, accepted, or invalid. Invalid blocks are returned as an error
/// variant.
///
/// If we don't know the block's parent, we return `Disconnected`, as we can't claim that the block
/// is valid or not.
#[derive(Clone, Copy, Debug, Eq, PartialEq)]
pub enum BlockStatus {
    /// The block is valid and block extends canonical chain.
    Valid,
    /// The block may be valid and has an unknown missing ancestor.
    Disconnected {
        /// Current canonical head.
        head: BlockNumHash,
        /// The lowest ancestor block that is not connected to the canonical chain.
        missing_ancestor: BlockNumHash,
    },
}

/// How a payload was inserted if it was valid.
///
/// If the payload was valid, but has already been seen, [`InsertPayloadOk::AlreadySeen(_)`] is
/// returned, otherwise [`InsertPayloadOk::Inserted(_)`] is returned.
#[derive(Clone, Copy, Debug, Eq, PartialEq)]
pub enum InsertPayloadOk {
    /// The payload was valid, but we have already seen it.
    AlreadySeen(BlockStatus),
    /// The payload was valid and inserted into the tree.
    Inserted(BlockStatus),
}

/// Whether or not the blocks are currently persisting and the input block is a descendant.
#[derive(Debug, Clone, Copy)]
pub enum PersistingKind {
    /// The blocks are not currently persisting.
    NotPersisting,
    /// The blocks are currently persisting but the input block is not a descendant.
    PersistingNotDescendant,
    /// The blocks are currently persisting and the input block is a descendant.
    PersistingDescendant,
}

impl PersistingKind {
    /// Returns true if the parallel state root can be run.
    ///
    /// We only run the parallel state root if we are not currently persisting any blocks or
    /// persisting blocks that are all ancestors of the one we are calculating the state root for.
    pub fn can_run_parallel_state_root(&self) -> bool {
        matches!(self, Self::NotPersisting | Self::PersistingDescendant)
    }

    /// Returns true if the blocks are currently being persisted and the input block is a
    /// descendant.
    pub fn is_descendant(&self) -> bool {
        matches!(self, Self::PersistingDescendant)
    }
}

#[cfg(test)]
mod tests {
    use super::*;
    use crate::persistence::PersistenceAction;
    use alloy_consensus::Header;
    use alloy_primitives::Bytes;
    use alloy_rlp::Decodable;
    use alloy_rpc_types_engine::{
        CancunPayloadFields, ExecutionData, ExecutionPayloadSidecar, ExecutionPayloadV1,
        ExecutionPayloadV3,
    };
    use assert_matches::assert_matches;
    use reth_chain_state::{test_utils::TestBlockBuilder, BlockState};
    use reth_chainspec::{ChainSpec, HOLESKY, MAINNET};
    use reth_engine_primitives::ForkchoiceStatus;
    use reth_ethereum_consensus::EthBeaconConsensus;
    use reth_ethereum_engine_primitives::EthEngineTypes;
    use reth_ethereum_primitives::{Block, EthPrimitives};
    use reth_evm::test_utils::MockExecutorProvider;
    use reth_evm_ethereum::EthEvmConfig;
    use reth_node_ethereum::EthereumEngineValidator;
    use reth_primitives_traits::Block as _;
    use reth_provider::test_utils::MockEthProvider;
    use reth_trie::{updates::TrieUpdates, HashedPostState};
    use std::{
        str::FromStr,
        sync::mpsc::{channel, Sender},
    };

    /// This is a test channel that allows you to `release` any value that is in the channel.
    ///
    /// If nothing has been sent, then the next value will be immediately sent.
    #[allow(dead_code)]
    struct TestChannel<T> {
        /// If an item is sent to this channel, an item will be released in the wrapped channel
        release: Receiver<()>,
        /// The sender channel
        tx: Sender<T>,
        /// The receiver channel
        rx: Receiver<T>,
    }

    impl<T: Send + 'static> TestChannel<T> {
        /// Creates a new test channel
        #[allow(dead_code)]
        fn spawn_channel() -> (Sender<T>, Receiver<T>, TestChannelHandle) {
            let (original_tx, original_rx) = channel();
            let (wrapped_tx, wrapped_rx) = channel();
            let (release_tx, release_rx) = channel();
            let handle = TestChannelHandle::new(release_tx);
            let test_channel = Self { release: release_rx, tx: wrapped_tx, rx: original_rx };
            // spawn the task that listens and releases stuff
            std::thread::spawn(move || test_channel.intercept_loop());
            (original_tx, wrapped_rx, handle)
        }

        /// Runs the intercept loop, waiting for the handle to release a value
        fn intercept_loop(&self) {
            while self.release.recv() == Ok(()) {
                let Ok(value) = self.rx.recv() else { return };

                let _ = self.tx.send(value);
            }
        }
    }

    struct TestChannelHandle {
        /// The sender to use for releasing values
        release: Sender<()>,
    }

    impl TestChannelHandle {
        /// Returns a [`TestChannelHandle`]
        const fn new(release: Sender<()>) -> Self {
            Self { release }
        }

        /// Signals to the channel task that a value should be released
        #[allow(dead_code)]
        fn release(&self) {
            let _ = self.release.send(());
        }
    }

    struct TestHarness {
        tree: EngineApiTreeHandler<
            EthPrimitives,
            MockEthProvider,
            MockExecutorProvider,
            EthEngineTypes,
            EthereumEngineValidator,
            EthEvmConfig,
        >,
        to_tree_tx: Sender<FromEngine<EngineApiRequest<EthEngineTypes, EthPrimitives>, Block>>,
        from_tree_rx: UnboundedReceiver<EngineApiEvent>,
        blocks: Vec<ExecutedBlockWithTrieUpdates>,
        action_rx: Receiver<PersistenceAction>,
        executor_provider: MockExecutorProvider,
        block_builder: TestBlockBuilder,
        provider: MockEthProvider,
    }

    impl TestHarness {
        fn new(chain_spec: Arc<ChainSpec>) -> Self {
            let (action_tx, action_rx) = channel();
            Self::with_persistence_channel(chain_spec, action_tx, action_rx)
        }

        #[allow(dead_code)]
        fn with_test_channel(chain_spec: Arc<ChainSpec>) -> (Self, TestChannelHandle) {
            let (action_tx, action_rx, handle) = TestChannel::spawn_channel();
            (Self::with_persistence_channel(chain_spec, action_tx, action_rx), handle)
        }

        fn with_persistence_channel(
            chain_spec: Arc<ChainSpec>,
            action_tx: Sender<PersistenceAction>,
            action_rx: Receiver<PersistenceAction>,
        ) -> Self {
            let persistence_handle = PersistenceHandle::new(action_tx);

            let consensus = Arc::new(EthBeaconConsensus::new(chain_spec.clone()));

            let provider = MockEthProvider::default();
            let executor_provider = MockExecutorProvider::default();

            let payload_validator = EthereumEngineValidator::new(chain_spec.clone());

            let (from_tree_tx, from_tree_rx) = unbounded_channel();

            let header = chain_spec.genesis_header().clone();
            let header = SealedHeader::seal_slow(header);
            let engine_api_tree_state = EngineApiTreeState::new(10, 10, header.num_hash());
            let canonical_in_memory_state = CanonicalInMemoryState::with_head(header, None, None);

            let (to_payload_service, _payload_command_rx) = unbounded_channel();
            let payload_builder = PayloadBuilderHandle::new(to_payload_service);

            let evm_config = EthEvmConfig::new(chain_spec.clone());

            let tree = EngineApiTreeHandler::new(
                provider.clone(),
                executor_provider.clone(),
                consensus,
                payload_validator,
                from_tree_tx,
                engine_api_tree_state,
                canonical_in_memory_state,
                persistence_handle,
                PersistenceState::default(),
                payload_builder,
                // TODO: fix tests for state root task https://github.com/paradigmxyz/reth/issues/14376
                // always assume enough parallelism for tests
                TreeConfig::default()
                    .with_legacy_state_root(true)
                    .with_has_enough_parallelism(true),
                EngineApiKind::Ethereum,
                evm_config,
            );

            let block_builder = TestBlockBuilder::default().with_chain_spec((*chain_spec).clone());
            Self {
                to_tree_tx: tree.incoming_tx.clone(),
                tree,
                from_tree_rx,
                blocks: vec![],
                action_rx,
                executor_provider,
                block_builder,
                provider,
            }
        }

        fn with_blocks(mut self, blocks: Vec<ExecutedBlockWithTrieUpdates>) -> Self {
            let mut blocks_by_hash = HashMap::default();
            let mut blocks_by_number = BTreeMap::new();
            let mut state_by_hash = HashMap::default();
            let mut hash_by_number = BTreeMap::new();
            let mut parent_to_child: HashMap<B256, HashSet<B256>> = HashMap::default();
            let mut parent_hash = B256::ZERO;

            for block in &blocks {
                let sealed_block = block.recovered_block();
                let hash = sealed_block.hash();
                let number = sealed_block.number;
                blocks_by_hash.insert(hash, block.clone());
                blocks_by_number.entry(number).or_insert_with(Vec::new).push(block.clone());
                state_by_hash.insert(hash, Arc::new(BlockState::new(block.clone())));
                hash_by_number.insert(number, hash);
                parent_to_child.entry(parent_hash).or_default().insert(hash);
                parent_hash = hash;
            }

            self.tree.state.tree_state = TreeState {
                blocks_by_hash,
                blocks_by_number,
                current_canonical_head: blocks.last().unwrap().recovered_block().num_hash(),
                parent_to_child,
                persisted_trie_updates: HashMap::default(),
            };

            let last_executed_block = blocks.last().unwrap().clone();
            let pending = Some(BlockState::new(last_executed_block));
            self.tree.canonical_in_memory_state =
                CanonicalInMemoryState::new(state_by_hash, hash_by_number, pending, None, None);

            self.blocks = blocks.clone();

            let recovered_blocks =
                blocks.iter().map(|b| b.recovered_block().clone()).collect::<Vec<_>>();

            self.persist_blocks(recovered_blocks);

            self
        }

        const fn with_backfill_state(mut self, state: BackfillSyncState) -> Self {
            self.tree.backfill_sync_state = state;
            self
        }

        fn extend_execution_outcome(
            &self,
            execution_outcomes: impl IntoIterator<Item = impl Into<ExecutionOutcome>>,
        ) {
            self.executor_provider.extend(execution_outcomes);
        }

        fn insert_block(
            &mut self,
            block: RecoveredBlock<reth_ethereum_primitives::Block>,
        ) -> Result<InsertPayloadOk, InsertBlockError<Block>> {
            let execution_outcome = self.block_builder.get_execution_outcome(block.clone());
            self.extend_execution_outcome([execution_outcome]);
            self.tree.provider.add_state_root(block.state_root);
            self.tree.insert_block(block)
        }

        async fn fcu_to(&mut self, block_hash: B256, fcu_status: impl Into<ForkchoiceStatus>) {
            let fcu_status = fcu_status.into();

            self.send_fcu(block_hash, fcu_status).await;

            self.check_fcu(block_hash, fcu_status).await;
        }

        async fn send_fcu(&mut self, block_hash: B256, fcu_status: impl Into<ForkchoiceStatus>) {
            let fcu_state = self.fcu_state(block_hash);

            let (tx, rx) = oneshot::channel();
            self.tree
                .on_engine_message(FromEngine::Request(
                    BeaconEngineMessage::ForkchoiceUpdated {
                        state: fcu_state,
                        payload_attrs: None,
                        tx,
                        version: EngineApiMessageVersion::default(),
                    }
                    .into(),
                ))
                .unwrap();

            let response = rx.await.unwrap().unwrap().await.unwrap();
            match fcu_status.into() {
                ForkchoiceStatus::Valid => assert!(response.payload_status.is_valid()),
                ForkchoiceStatus::Syncing => assert!(response.payload_status.is_syncing()),
                ForkchoiceStatus::Invalid => assert!(response.payload_status.is_invalid()),
            }
        }

        async fn check_fcu(&mut self, block_hash: B256, fcu_status: impl Into<ForkchoiceStatus>) {
            let fcu_state = self.fcu_state(block_hash);

            // check for ForkchoiceUpdated event
            let event = self.from_tree_rx.recv().await.unwrap();
            match event {
                EngineApiEvent::BeaconConsensus(BeaconConsensusEngineEvent::ForkchoiceUpdated(
                    state,
                    status,
                )) => {
                    assert_eq!(state, fcu_state);
                    assert_eq!(status, fcu_status.into());
                }
                _ => panic!("Unexpected event: {:#?}", event),
            }
        }

        const fn fcu_state(&self, block_hash: B256) -> ForkchoiceState {
            ForkchoiceState {
                head_block_hash: block_hash,
                safe_block_hash: block_hash,
                finalized_block_hash: block_hash,
            }
        }

        async fn send_new_payload(
            &mut self,
            block: RecoveredBlock<reth_ethereum_primitives::Block>,
        ) {
            let payload = ExecutionPayloadV3::from_block_unchecked(
                block.hash(),
                &block.clone_sealed_block().into_block(),
            );
            self.tree
                .on_new_payload(ExecutionData {
                    payload: payload.into(),
                    sidecar: ExecutionPayloadSidecar::v3(CancunPayloadFields {
                        parent_beacon_block_root: block.parent_beacon_block_root.unwrap(),
                        versioned_hashes: vec![],
                    }),
                })
                .unwrap();
        }

        async fn insert_chain(
            &mut self,
            chain: impl IntoIterator<Item = RecoveredBlock<reth_ethereum_primitives::Block>> + Clone,
        ) {
            for block in chain.clone() {
                self.insert_block(block.clone()).unwrap();
            }
            self.check_canon_chain_insertion(chain).await;
        }

        async fn check_canon_commit(&mut self, hash: B256) {
            let event = self.from_tree_rx.recv().await.unwrap();
            match event {
                EngineApiEvent::BeaconConsensus(
                    BeaconConsensusEngineEvent::CanonicalChainCommitted(header, _),
                ) => {
                    assert_eq!(header.hash(), hash);
                }
                _ => panic!("Unexpected event: {:#?}", event),
            }
        }

        async fn check_fork_chain_insertion(
            &mut self,
            chain: impl IntoIterator<Item = RecoveredBlock<reth_ethereum_primitives::Block>> + Clone,
        ) {
            for block in chain {
                self.check_fork_block_added(block.hash()).await;
            }
        }

        async fn check_canon_chain_insertion(
            &mut self,
            chain: impl IntoIterator<Item = RecoveredBlock<reth_ethereum_primitives::Block>> + Clone,
        ) {
            for block in chain.clone() {
                self.check_canon_block_added(block.hash()).await;
            }
        }

        async fn check_canon_block_added(&mut self, expected_hash: B256) {
            let event = self.from_tree_rx.recv().await.unwrap();
            match event {
                EngineApiEvent::BeaconConsensus(
                    BeaconConsensusEngineEvent::CanonicalBlockAdded(executed, _),
                ) => {
                    assert_eq!(executed.recovered_block.hash(), expected_hash);
                }
                _ => panic!("Unexpected event: {:#?}", event),
            }
        }

        async fn check_fork_block_added(&mut self, expected_hash: B256) {
            let event = self.from_tree_rx.recv().await.unwrap();
            match event {
                EngineApiEvent::BeaconConsensus(BeaconConsensusEngineEvent::ForkBlockAdded(
                    executed,
                    _,
                )) => {
                    assert_eq!(executed.recovered_block.hash(), expected_hash);
                }
                _ => panic!("Unexpected event: {:#?}", event),
            }
        }

        async fn check_invalid_block(&mut self, expected_hash: B256) {
            let event = self.from_tree_rx.recv().await.unwrap();
            match event {
                EngineApiEvent::BeaconConsensus(BeaconConsensusEngineEvent::InvalidBlock(
                    block,
                )) => {
                    assert_eq!(block.hash(), expected_hash);
                }
                _ => panic!("Unexpected event: {:#?}", event),
            }
        }

        fn persist_blocks(&self, blocks: Vec<RecoveredBlock<reth_ethereum_primitives::Block>>) {
            let mut block_data: Vec<(B256, Block)> = Vec::with_capacity(blocks.len());
            let mut headers_data: Vec<(B256, Header)> = Vec::with_capacity(blocks.len());

            for block in &blocks {
                block_data.push((block.hash(), block.clone_block()));
                headers_data.push((block.hash(), block.header().clone()));
            }

            self.provider.extend_blocks(block_data);
            self.provider.extend_headers(headers_data);
        }

        fn setup_range_insertion_for_valid_chain(
            &mut self,
            chain: Vec<RecoveredBlock<reth_ethereum_primitives::Block>>,
        ) {
            self.setup_range_insertion_for_chain(chain, None)
        }

        fn setup_range_insertion_for_invalid_chain(
            &mut self,
            chain: Vec<RecoveredBlock<reth_ethereum_primitives::Block>>,
            index: usize,
        ) {
            self.setup_range_insertion_for_chain(chain, Some(index))
        }

        fn setup_range_insertion_for_chain(
            &mut self,
            chain: Vec<RecoveredBlock<reth_ethereum_primitives::Block>>,
            invalid_index: Option<usize>,
        ) {
            // setting up execution outcomes for the chain, the blocks will be
            // executed starting from the oldest, so we need to reverse.
            let mut chain_rev = chain;
            chain_rev.reverse();

            let mut execution_outcomes = Vec::with_capacity(chain_rev.len());
            for (index, block) in chain_rev.iter().enumerate() {
                let execution_outcome = self.block_builder.get_execution_outcome(block.clone());
                let state_root = if invalid_index.is_some() && invalid_index.unwrap() == index {
                    B256::random()
                } else {
                    block.state_root
                };
                self.tree.provider.add_state_root(state_root);
                execution_outcomes.push(execution_outcome);
            }
            self.extend_execution_outcome(execution_outcomes);
        }

        fn check_canon_head(&self, head_hash: B256) {
            assert_eq!(self.tree.state.tree_state.canonical_head().hash, head_hash);
        }
    }

    #[test]
    fn test_tree_persist_block_batch() {
        let tree_config = TreeConfig::default();
        let chain_spec = MAINNET.clone();
        let mut test_block_builder = TestBlockBuilder::eth().with_chain_spec((*chain_spec).clone());

        // we need more than tree_config.persistence_threshold() +1 blocks to
        // trigger the persistence task.
        let blocks: Vec<_> = test_block_builder
            .get_executed_blocks(1..tree_config.persistence_threshold() + 2)
            .collect();
        let mut test_harness = TestHarness::new(chain_spec).with_blocks(blocks);

        let mut blocks = vec![];
        for idx in 0..tree_config.max_execute_block_batch_size() * 2 {
            blocks.push(test_block_builder.generate_random_block(idx as u64, B256::random()));
        }

        test_harness.to_tree_tx.send(FromEngine::DownloadedBlocks(blocks)).unwrap();

        // process the message
        let msg = test_harness.tree.try_recv_engine_message().unwrap().unwrap();
        test_harness.tree.on_engine_message(msg).unwrap();

        // we now should receive the other batch
        let msg = test_harness.tree.try_recv_engine_message().unwrap().unwrap();
        match msg {
            FromEngine::DownloadedBlocks(blocks) => {
                assert_eq!(blocks.len(), tree_config.max_execute_block_batch_size());
            }
            _ => panic!("unexpected message: {:#?}", msg),
        }
    }

    #[tokio::test]
    async fn test_tree_persist_blocks() {
        let tree_config = TreeConfig::default();
        let chain_spec = MAINNET.clone();
        let mut test_block_builder = TestBlockBuilder::eth().with_chain_spec((*chain_spec).clone());

        // we need more than tree_config.persistence_threshold() +1 blocks to
        // trigger the persistence task.
        let blocks: Vec<_> = test_block_builder
            .get_executed_blocks(1..tree_config.persistence_threshold() + 2)
            .collect();
        let test_harness = TestHarness::new(chain_spec).with_blocks(blocks.clone());
        std::thread::Builder::new()
            .name("Tree Task".to_string())
            .spawn(|| test_harness.tree.run())
            .unwrap();

        // send a message to the tree to enter the main loop.
        test_harness.to_tree_tx.send(FromEngine::DownloadedBlocks(vec![])).unwrap();

        let received_action =
            test_harness.action_rx.recv().expect("Failed to receive save blocks action");
        if let PersistenceAction::SaveBlocks(saved_blocks, _) = received_action {
            // only blocks.len() - tree_config.memory_block_buffer_target() will be
            // persisted
            let expected_persist_len =
                blocks.len() - tree_config.memory_block_buffer_target() as usize;
            assert_eq!(saved_blocks.len(), expected_persist_len);
            assert_eq!(saved_blocks, blocks[..expected_persist_len]);
        } else {
            panic!("unexpected action received {received_action:?}");
        }
    }

    #[tokio::test]
    async fn test_in_memory_state_trait_impl() {
        let blocks: Vec<_> = TestBlockBuilder::eth().get_executed_blocks(0..10).collect();
        let test_harness = TestHarness::new(MAINNET.clone()).with_blocks(blocks.clone());

        for executed_block in blocks {
            let sealed_block = executed_block.recovered_block();

            let expected_state = BlockState::new(executed_block.clone());

            let actual_state_by_hash = test_harness
                .tree
                .canonical_in_memory_state
                .state_by_hash(sealed_block.hash())
                .unwrap();
            assert_eq!(expected_state, *actual_state_by_hash);

            let actual_state_by_number = test_harness
                .tree
                .canonical_in_memory_state
                .state_by_number(sealed_block.number)
                .unwrap();
            assert_eq!(expected_state, *actual_state_by_number);
        }
    }

    #[tokio::test]
    async fn test_engine_request_during_backfill() {
        let tree_config = TreeConfig::default();
        let blocks: Vec<_> = TestBlockBuilder::eth()
            .get_executed_blocks(0..tree_config.persistence_threshold())
            .collect();
        let mut test_harness = TestHarness::new(MAINNET.clone())
            .with_blocks(blocks)
            .with_backfill_state(BackfillSyncState::Active);

        let (tx, rx) = oneshot::channel();
        test_harness
            .tree
            .on_engine_message(FromEngine::Request(
                BeaconEngineMessage::ForkchoiceUpdated {
                    state: ForkchoiceState {
                        head_block_hash: B256::random(),
                        safe_block_hash: B256::random(),
                        finalized_block_hash: B256::random(),
                    },
                    payload_attrs: None,
                    tx,
                    version: EngineApiMessageVersion::default(),
                }
                .into(),
            ))
            .unwrap();

        let resp = rx.await.unwrap().unwrap().await.unwrap();
        assert!(resp.payload_status.is_syncing());
    }

    #[test]
    fn test_disconnected_payload() {
        let s = include_str!("../../test-data/holesky/2.rlp");
        let data = Bytes::from_str(s).unwrap();
        let block = Block::decode(&mut data.as_ref()).unwrap();
        let sealed = block.seal_slow();
        let hash = sealed.hash();
        let payload = ExecutionPayloadV1::from_block_unchecked(hash, &sealed.clone().into_block());

        let mut test_harness = TestHarness::new(HOLESKY.clone());

        let outcome = test_harness
            .tree
            .on_new_payload(ExecutionData {
                payload: payload.into(),
                sidecar: ExecutionPayloadSidecar::none(),
            })
            .unwrap();
        assert!(outcome.outcome.is_syncing());

        // ensure block is buffered
        let buffered = test_harness.tree.state.buffer.block(&hash).unwrap();
        assert_eq!(buffered.clone_sealed_block(), sealed);
    }

    #[test]
    fn test_disconnected_block() {
        let s = include_str!("../../test-data/holesky/2.rlp");
        let data = Bytes::from_str(s).unwrap();
        let block = Block::decode(&mut data.as_ref()).unwrap();
        let sealed = block.seal_slow().try_recover().unwrap();

        let mut test_harness = TestHarness::new(HOLESKY.clone());

        let outcome = test_harness.tree.insert_block(sealed.clone()).unwrap();
        assert_eq!(
            outcome,
            InsertPayloadOk::Inserted(BlockStatus::Disconnected {
                head: test_harness.tree.state.tree_state.current_canonical_head,
                missing_ancestor: sealed.parent_num_hash()
            })
        );
    }

    #[tokio::test]
    async fn test_holesky_payload() {
        let s = include_str!("../../test-data/holesky/1.rlp");
        let data = Bytes::from_str(s).unwrap();
        let block: Block = Block::decode(&mut data.as_ref()).unwrap();
        let sealed = block.seal_slow();
        let payload =
            ExecutionPayloadV1::from_block_unchecked(sealed.hash(), &sealed.clone().into_block());

        let mut test_harness =
            TestHarness::new(HOLESKY.clone()).with_backfill_state(BackfillSyncState::Active);

        let (tx, rx) = oneshot::channel();
        test_harness
            .tree
            .on_engine_message(FromEngine::Request(
                BeaconEngineMessage::NewPayload {
                    payload: ExecutionData {
                        payload: payload.clone().into(),
                        sidecar: ExecutionPayloadSidecar::none(),
                    },
                    tx,
                }
                .into(),
            ))
            .unwrap();

        let resp = rx.await.unwrap().unwrap();
        assert!(resp.is_syncing());
    }

    #[test]
    fn test_tree_state_normal_descendant() {
        let mut tree_state = TreeState::new(BlockNumHash::default());
        let blocks: Vec<_> = TestBlockBuilder::eth().get_executed_blocks(1..4).collect();

        tree_state.insert_executed(blocks[0].clone());
        assert!(tree_state.is_descendant(
            blocks[0].recovered_block().num_hash(),
            blocks[1].recovered_block().header()
        ));

        tree_state.insert_executed(blocks[1].clone());

        assert!(tree_state.is_descendant(
            blocks[0].recovered_block().num_hash(),
            blocks[2].recovered_block().header()
        ));
        assert!(tree_state.is_descendant(
            blocks[1].recovered_block().num_hash(),
            blocks[2].recovered_block().header()
        ));
    }

    #[tokio::test]
    async fn test_tree_state_insert_executed() {
        let mut tree_state = TreeState::new(BlockNumHash::default());
        let blocks: Vec<_> = TestBlockBuilder::eth().get_executed_blocks(1..4).collect();

        tree_state.insert_executed(blocks[0].clone());
        tree_state.insert_executed(blocks[1].clone());

        assert_eq!(
            tree_state.parent_to_child.get(&blocks[0].recovered_block().hash()),
            Some(&HashSet::from_iter([blocks[1].recovered_block().hash()]))
        );

        assert!(!tree_state.parent_to_child.contains_key(&blocks[1].recovered_block().hash()));

        tree_state.insert_executed(blocks[2].clone());

        assert_eq!(
            tree_state.parent_to_child.get(&blocks[1].recovered_block().hash()),
            Some(&HashSet::from_iter([blocks[2].recovered_block().hash()]))
        );
        assert!(tree_state.parent_to_child.contains_key(&blocks[1].recovered_block().hash()));

        assert!(!tree_state.parent_to_child.contains_key(&blocks[2].recovered_block().hash()));
    }

    #[tokio::test]
    async fn test_tree_state_insert_executed_with_reorg() {
        let mut tree_state = TreeState::new(BlockNumHash::default());
        let mut test_block_builder = TestBlockBuilder::eth();
        let blocks: Vec<_> = test_block_builder.get_executed_blocks(1..6).collect();

        for block in &blocks {
            tree_state.insert_executed(block.clone());
        }
        assert_eq!(tree_state.blocks_by_hash.len(), 5);

        let fork_block_3 = test_block_builder
            .get_executed_block_with_number(3, blocks[1].recovered_block().hash());
        let fork_block_4 = test_block_builder
            .get_executed_block_with_number(4, fork_block_3.recovered_block().hash());
        let fork_block_5 = test_block_builder
            .get_executed_block_with_number(5, fork_block_4.recovered_block().hash());

        tree_state.insert_executed(fork_block_3.clone());
        tree_state.insert_executed(fork_block_4.clone());
        tree_state.insert_executed(fork_block_5.clone());

        assert_eq!(tree_state.blocks_by_hash.len(), 8);
        assert_eq!(tree_state.blocks_by_number[&3].len(), 2); // two blocks at height 3 (original and fork)
        assert_eq!(tree_state.parent_to_child[&blocks[1].recovered_block().hash()].len(), 2); // block 2 should have two children

        // verify that we can insert the same block again without issues
        tree_state.insert_executed(fork_block_4.clone());
        assert_eq!(tree_state.blocks_by_hash.len(), 8);

        assert!(tree_state.parent_to_child[&fork_block_3.recovered_block().hash()]
            .contains(&fork_block_4.recovered_block().hash()));
        assert!(tree_state.parent_to_child[&fork_block_4.recovered_block().hash()]
            .contains(&fork_block_5.recovered_block().hash()));

        assert_eq!(tree_state.blocks_by_number[&4].len(), 2);
        assert_eq!(tree_state.blocks_by_number[&5].len(), 2);
    }

    #[tokio::test]
    async fn test_tree_state_remove_before() {
        let start_num_hash = BlockNumHash::default();
        let mut tree_state = TreeState::new(start_num_hash);
        let blocks: Vec<_> = TestBlockBuilder::eth().get_executed_blocks(1..6).collect();

        for block in &blocks {
            tree_state.insert_executed(block.clone());
        }

        let last = blocks.last().unwrap();

        // set the canonical head
        tree_state.set_canonical_head(last.recovered_block().num_hash());

        // inclusive bound, so we should remove anything up to and including 2
        tree_state.remove_until(
            BlockNumHash::new(2, blocks[1].recovered_block().hash()),
            start_num_hash.hash,
            Some(blocks[1].recovered_block().num_hash()),
        );

        assert!(!tree_state.blocks_by_hash.contains_key(&blocks[0].recovered_block().hash()));
        assert!(!tree_state.blocks_by_hash.contains_key(&blocks[1].recovered_block().hash()));
        assert!(!tree_state.blocks_by_number.contains_key(&1));
        assert!(!tree_state.blocks_by_number.contains_key(&2));

        assert!(tree_state.blocks_by_hash.contains_key(&blocks[2].recovered_block().hash()));
        assert!(tree_state.blocks_by_hash.contains_key(&blocks[3].recovered_block().hash()));
        assert!(tree_state.blocks_by_hash.contains_key(&blocks[4].recovered_block().hash()));
        assert!(tree_state.blocks_by_number.contains_key(&3));
        assert!(tree_state.blocks_by_number.contains_key(&4));
        assert!(tree_state.blocks_by_number.contains_key(&5));

        assert!(!tree_state.parent_to_child.contains_key(&blocks[0].recovered_block().hash()));
        assert!(!tree_state.parent_to_child.contains_key(&blocks[1].recovered_block().hash()));
        assert!(tree_state.parent_to_child.contains_key(&blocks[2].recovered_block().hash()));
        assert!(tree_state.parent_to_child.contains_key(&blocks[3].recovered_block().hash()));
        assert!(!tree_state.parent_to_child.contains_key(&blocks[4].recovered_block().hash()));

        assert_eq!(
            tree_state.parent_to_child.get(&blocks[2].recovered_block().hash()),
            Some(&HashSet::from_iter([blocks[3].recovered_block().hash()]))
        );
        assert_eq!(
            tree_state.parent_to_child.get(&blocks[3].recovered_block().hash()),
            Some(&HashSet::from_iter([blocks[4].recovered_block().hash()]))
        );
    }

    #[tokio::test]
    async fn test_tree_state_remove_before_finalized() {
        let start_num_hash = BlockNumHash::default();
        let mut tree_state = TreeState::new(start_num_hash);
        let blocks: Vec<_> = TestBlockBuilder::eth().get_executed_blocks(1..6).collect();

        for block in &blocks {
            tree_state.insert_executed(block.clone());
        }

        let last = blocks.last().unwrap();

        // set the canonical head
        tree_state.set_canonical_head(last.recovered_block().num_hash());

        // we should still remove everything up to and including 2
        tree_state.remove_until(
            BlockNumHash::new(2, blocks[1].recovered_block().hash()),
            start_num_hash.hash,
            None,
        );

        assert!(!tree_state.blocks_by_hash.contains_key(&blocks[0].recovered_block().hash()));
        assert!(!tree_state.blocks_by_hash.contains_key(&blocks[1].recovered_block().hash()));
        assert!(!tree_state.blocks_by_number.contains_key(&1));
        assert!(!tree_state.blocks_by_number.contains_key(&2));

        assert!(tree_state.blocks_by_hash.contains_key(&blocks[2].recovered_block().hash()));
        assert!(tree_state.blocks_by_hash.contains_key(&blocks[3].recovered_block().hash()));
        assert!(tree_state.blocks_by_hash.contains_key(&blocks[4].recovered_block().hash()));
        assert!(tree_state.blocks_by_number.contains_key(&3));
        assert!(tree_state.blocks_by_number.contains_key(&4));
        assert!(tree_state.blocks_by_number.contains_key(&5));

        assert!(!tree_state.parent_to_child.contains_key(&blocks[0].recovered_block().hash()));
        assert!(!tree_state.parent_to_child.contains_key(&blocks[1].recovered_block().hash()));
        assert!(tree_state.parent_to_child.contains_key(&blocks[2].recovered_block().hash()));
        assert!(tree_state.parent_to_child.contains_key(&blocks[3].recovered_block().hash()));
        assert!(!tree_state.parent_to_child.contains_key(&blocks[4].recovered_block().hash()));

        assert_eq!(
            tree_state.parent_to_child.get(&blocks[2].recovered_block().hash()),
            Some(&HashSet::from_iter([blocks[3].recovered_block().hash()]))
        );
        assert_eq!(
            tree_state.parent_to_child.get(&blocks[3].recovered_block().hash()),
            Some(&HashSet::from_iter([blocks[4].recovered_block().hash()]))
        );
    }

    #[tokio::test]
    async fn test_tree_state_remove_before_lower_finalized() {
        let start_num_hash = BlockNumHash::default();
        let mut tree_state = TreeState::new(start_num_hash);
        let blocks: Vec<_> = TestBlockBuilder::eth().get_executed_blocks(1..6).collect();

        for block in &blocks {
            tree_state.insert_executed(block.clone());
        }

        let last = blocks.last().unwrap();

        // set the canonical head
        tree_state.set_canonical_head(last.recovered_block().num_hash());

        // we have no forks so we should still remove anything up to and including 2
        tree_state.remove_until(
            BlockNumHash::new(2, blocks[1].recovered_block().hash()),
            start_num_hash.hash,
            Some(blocks[0].recovered_block().num_hash()),
        );

        assert!(!tree_state.blocks_by_hash.contains_key(&blocks[0].recovered_block().hash()));
        assert!(!tree_state.blocks_by_hash.contains_key(&blocks[1].recovered_block().hash()));
        assert!(!tree_state.blocks_by_number.contains_key(&1));
        assert!(!tree_state.blocks_by_number.contains_key(&2));

        assert!(tree_state.blocks_by_hash.contains_key(&blocks[2].recovered_block().hash()));
        assert!(tree_state.blocks_by_hash.contains_key(&blocks[3].recovered_block().hash()));
        assert!(tree_state.blocks_by_hash.contains_key(&blocks[4].recovered_block().hash()));
        assert!(tree_state.blocks_by_number.contains_key(&3));
        assert!(tree_state.blocks_by_number.contains_key(&4));
        assert!(tree_state.blocks_by_number.contains_key(&5));

        assert!(!tree_state.parent_to_child.contains_key(&blocks[0].recovered_block().hash()));
        assert!(!tree_state.parent_to_child.contains_key(&blocks[1].recovered_block().hash()));
        assert!(tree_state.parent_to_child.contains_key(&blocks[2].recovered_block().hash()));
        assert!(tree_state.parent_to_child.contains_key(&blocks[3].recovered_block().hash()));
        assert!(!tree_state.parent_to_child.contains_key(&blocks[4].recovered_block().hash()));

        assert_eq!(
            tree_state.parent_to_child.get(&blocks[2].recovered_block().hash()),
            Some(&HashSet::from_iter([blocks[3].recovered_block().hash()]))
        );
        assert_eq!(
            tree_state.parent_to_child.get(&blocks[3].recovered_block().hash()),
            Some(&HashSet::from_iter([blocks[4].recovered_block().hash()]))
        );
    }

    #[tokio::test]
    async fn test_tree_state_on_new_head_reorg() {
        reth_tracing::init_test_tracing();
        let chain_spec = MAINNET.clone();

        // Set persistence_threshold to 1
        let mut test_harness = TestHarness::new(chain_spec);
        test_harness.tree.config = test_harness
            .tree
            .config
            .with_persistence_threshold(1)
            .with_memory_block_buffer_target(1);
        let mut test_block_builder = TestBlockBuilder::eth();
        let blocks: Vec<_> = test_block_builder.get_executed_blocks(1..6).collect();

        for block in &blocks {
            test_harness.tree.state.tree_state.insert_executed(block.clone());
        }

        // set block 3 as the current canonical head
        test_harness
            .tree
            .state
            .tree_state
            .set_canonical_head(blocks[2].recovered_block().num_hash());

        // create a fork from block 2
        let fork_block_3 = test_block_builder
            .get_executed_block_with_number(3, blocks[1].recovered_block().hash());
        let fork_block_4 = test_block_builder
            .get_executed_block_with_number(4, fork_block_3.recovered_block().hash());
        let fork_block_5 = test_block_builder
            .get_executed_block_with_number(5, fork_block_4.recovered_block().hash());

        test_harness.tree.state.tree_state.insert_executed(fork_block_3.clone());
        test_harness.tree.state.tree_state.insert_executed(fork_block_4.clone());
        test_harness.tree.state.tree_state.insert_executed(fork_block_5.clone());

        // normal (non-reorg) case
        let result = test_harness.tree.on_new_head(blocks[4].recovered_block().hash()).unwrap();
        assert!(matches!(result, Some(NewCanonicalChain::Commit { .. })));
        if let Some(NewCanonicalChain::Commit { new }) = result {
            assert_eq!(new.len(), 2);
            assert_eq!(new[0].recovered_block().hash(), blocks[3].recovered_block().hash());
            assert_eq!(new[1].recovered_block().hash(), blocks[4].recovered_block().hash());
        }

        // should be a None persistence action before we advance persistence
        let current_action = test_harness.tree.persistence_state.current_action();
        assert_eq!(current_action, None);

        // let's attempt to persist and check that it attempts to save blocks
        //
        // since in-memory block buffer target and persistence_threshold are both 1, this should
        // save all but the current tip of the canonical chain (up to blocks[1])
        test_harness.tree.advance_persistence().unwrap();
        let current_action = test_harness.tree.persistence_state.current_action().cloned();
        assert_eq!(
            current_action,
            Some(CurrentPersistenceAction::SavingBlocks {
                highest: blocks[1].recovered_block().num_hash()
            })
        );

        // get rid of the prev action
        let received_action = test_harness.action_rx.recv().unwrap();
        let PersistenceAction::SaveBlocks(saved_blocks, sender) = received_action else {
            panic!("received wrong action");
        };
        assert_eq!(saved_blocks, vec![blocks[0].clone(), blocks[1].clone()]);

        // send the response so we can advance again
        sender.send(Some(blocks[1].recovered_block().num_hash())).unwrap();

        // we should be persisting blocks[1] because we threw out the prev action
        let current_action = test_harness.tree.persistence_state.current_action().cloned();
        assert_eq!(
            current_action,
            Some(CurrentPersistenceAction::SavingBlocks {
                highest: blocks[1].recovered_block().num_hash()
            })
        );

        // after advancing persistence, we should be at `None` for the next action
        test_harness.tree.advance_persistence().unwrap();
        let current_action = test_harness.tree.persistence_state.current_action().cloned();
        assert_eq!(current_action, None);

        // reorg case
        let result = test_harness.tree.on_new_head(fork_block_5.recovered_block().hash()).unwrap();
        assert!(matches!(result, Some(NewCanonicalChain::Reorg { .. })));

        if let Some(NewCanonicalChain::Reorg { new, old }) = result {
            assert_eq!(new.len(), 3);
            assert_eq!(new[0].recovered_block().hash(), fork_block_3.recovered_block().hash());
            assert_eq!(new[1].recovered_block().hash(), fork_block_4.recovered_block().hash());
            assert_eq!(new[2].recovered_block().hash(), fork_block_5.recovered_block().hash());

            assert_eq!(old.len(), 1);
            assert_eq!(old[0].recovered_block().hash(), blocks[2].recovered_block().hash());
        }

        // The canonical block has not changed, so we will not get any active persistence action
        test_harness.tree.advance_persistence().unwrap();
        let current_action = test_harness.tree.persistence_state.current_action().cloned();
        assert_eq!(current_action, None);

        // Let's change the canonical head and advance persistence
        test_harness
            .tree
            .state
            .tree_state
            .set_canonical_head(fork_block_5.recovered_block().num_hash());

        // The canonical block has changed now, we should get fork_block_4 due to the persistence
        // threshold and in memory block buffer target
        test_harness.tree.advance_persistence().unwrap();
        let current_action = test_harness.tree.persistence_state.current_action().cloned();
        assert_eq!(
            current_action,
            Some(CurrentPersistenceAction::SavingBlocks {
                highest: fork_block_4.recovered_block().num_hash()
            })
        );
    }

    #[test]
    fn test_tree_state_on_new_head_deep_fork() {
        reth_tracing::init_test_tracing();

        let chain_spec = MAINNET.clone();
        let mut test_harness = TestHarness::new(chain_spec);
        let mut test_block_builder = TestBlockBuilder::eth();

        let blocks: Vec<_> = test_block_builder.get_executed_blocks(0..5).collect();

        for block in &blocks {
            test_harness.tree.state.tree_state.insert_executed(block.clone());
        }

        // set last block as the current canonical head
        let last_block = blocks.last().unwrap().recovered_block().clone();

        test_harness.tree.state.tree_state.set_canonical_head(last_block.num_hash());

        // create a fork chain from last_block
        let chain_a = test_block_builder.create_fork(&last_block, 10);
        let chain_b = test_block_builder.create_fork(&last_block, 10);

        for block in &chain_a {
            test_harness.tree.state.tree_state.insert_executed(ExecutedBlockWithTrieUpdates {
                block: ExecutedBlock {
                    recovered_block: Arc::new(block.clone()),
                    execution_output: Arc::new(ExecutionOutcome::default()),
                    hashed_state: Arc::new(HashedPostState::default()),
                },
                trie: Arc::new(TrieUpdates::default()),
            });
        }
        test_harness.tree.state.tree_state.set_canonical_head(chain_a.last().unwrap().num_hash());

        for block in &chain_b {
            test_harness.tree.state.tree_state.insert_executed(ExecutedBlockWithTrieUpdates {
                block: ExecutedBlock {
                    recovered_block: Arc::new(block.clone()),
                    execution_output: Arc::new(ExecutionOutcome::default()),
                    hashed_state: Arc::new(HashedPostState::default()),
                },
                trie: Arc::new(TrieUpdates::default()),
            });
        }

        // for each block in chain_b, reorg to it and then back to canonical
        let mut expected_new = Vec::new();
        for block in &chain_b {
            // reorg to chain from block b
            let result = test_harness.tree.on_new_head(block.hash()).unwrap();
            assert_matches!(result, Some(NewCanonicalChain::Reorg { .. }));

            expected_new.push(block);
            if let Some(NewCanonicalChain::Reorg { new, old }) = result {
                assert_eq!(new.len(), expected_new.len());
                for (index, block) in expected_new.iter().enumerate() {
                    assert_eq!(new[index].recovered_block().hash(), block.hash());
                }

                assert_eq!(old.len(), chain_a.len());
                for (index, block) in chain_a.iter().enumerate() {
                    assert_eq!(old[index].recovered_block().hash(), block.hash());
                }
            }

            // set last block of chain a as canonical head
            test_harness.tree.on_new_head(chain_a.last().unwrap().hash()).unwrap();
        }
    }

    #[tokio::test]
    async fn test_get_canonical_blocks_to_persist() {
        let chain_spec = MAINNET.clone();
        let mut test_harness = TestHarness::new(chain_spec);
        let mut test_block_builder = TestBlockBuilder::eth();

        let canonical_head_number = 9;
        let blocks: Vec<_> =
            test_block_builder.get_executed_blocks(0..canonical_head_number + 1).collect();
        test_harness = test_harness.with_blocks(blocks.clone());

        let last_persisted_block_number = 3;
        test_harness.tree.persistence_state.last_persisted_block.number =
            last_persisted_block_number;

        let persistence_threshold = 4;
        let memory_block_buffer_target = 3;
        test_harness.tree.config = TreeConfig::default()
            .with_persistence_threshold(persistence_threshold)
            .with_memory_block_buffer_target(memory_block_buffer_target);

        let blocks_to_persist = test_harness.tree.get_canonical_blocks_to_persist();

        let expected_blocks_to_persist_length: usize =
            (canonical_head_number - memory_block_buffer_target - last_persisted_block_number)
                .try_into()
                .unwrap();

        assert_eq!(blocks_to_persist.len(), expected_blocks_to_persist_length);
        for (i, item) in
            blocks_to_persist.iter().enumerate().take(expected_blocks_to_persist_length)
        {
            assert_eq!(item.recovered_block().number, last_persisted_block_number + i as u64 + 1);
        }

        // make sure only canonical blocks are included
        let fork_block = test_block_builder.get_executed_block_with_number(4, B256::random());
        let fork_block_hash = fork_block.recovered_block().hash();
        test_harness.tree.state.tree_state.insert_executed(fork_block);

        assert!(test_harness.tree.state.tree_state.block_by_hash(fork_block_hash).is_some());

        let blocks_to_persist = test_harness.tree.get_canonical_blocks_to_persist();
        assert_eq!(blocks_to_persist.len(), expected_blocks_to_persist_length);

        // check that the fork block is not included in the blocks to persist
        assert!(!blocks_to_persist.iter().any(|b| b.recovered_block().hash() == fork_block_hash));

        // check that the original block 4 is still included
        assert!(blocks_to_persist.iter().any(|b| b.recovered_block().number == 4 &&
            b.recovered_block().hash() == blocks[4].recovered_block().hash()));

        // check that if we advance persistence, the persistence action is the correct value
        test_harness.tree.advance_persistence().expect("advancing persistence should succeed");
        assert_eq!(
            test_harness.tree.persistence_state.current_action().cloned(),
            Some(CurrentPersistenceAction::SavingBlocks {
                highest: blocks_to_persist.last().unwrap().recovered_block().num_hash()
            })
        );
    }

    #[tokio::test]
    async fn test_engine_tree_fcu_missing_head() {
        let chain_spec = MAINNET.clone();
        let mut test_harness = TestHarness::new(chain_spec.clone());

        let mut test_block_builder = TestBlockBuilder::eth().with_chain_spec((*chain_spec).clone());

        let blocks: Vec<_> = test_block_builder.get_executed_blocks(0..5).collect();
        test_harness = test_harness.with_blocks(blocks);

        let missing_block = test_block_builder
            .generate_random_block(6, test_harness.blocks.last().unwrap().recovered_block().hash());

        test_harness.fcu_to(missing_block.hash(), PayloadStatusEnum::Syncing).await;

        // after FCU we receive an EngineApiEvent::Download event to get the missing block.
        let event = test_harness.from_tree_rx.recv().await.unwrap();
        match event {
            EngineApiEvent::Download(DownloadRequest::BlockSet(actual_block_set)) => {
                let expected_block_set = HashSet::from_iter([missing_block.hash()]);
                assert_eq!(actual_block_set, expected_block_set);
            }
            _ => panic!("Unexpected event: {:#?}", event),
        }
    }

    #[tokio::test]
    async fn test_engine_tree_fcu_canon_chain_insertion() {
        let chain_spec = MAINNET.clone();
        let mut test_harness = TestHarness::new(chain_spec.clone());

        let base_chain: Vec<_> = test_harness.block_builder.get_executed_blocks(0..1).collect();
        test_harness = test_harness.with_blocks(base_chain.clone());

        test_harness
            .fcu_to(base_chain.last().unwrap().recovered_block().hash(), ForkchoiceStatus::Valid)
            .await;

        // extend main chain
        let main_chain = test_harness.block_builder.create_fork(base_chain[0].recovered_block(), 3);

        test_harness.insert_chain(main_chain).await;
    }

    #[tokio::test]
    async fn test_engine_tree_fcu_reorg_with_all_blocks() {
        let chain_spec = MAINNET.clone();
        let mut test_harness = TestHarness::new(chain_spec.clone());

        let main_chain: Vec<_> = test_harness.block_builder.get_executed_blocks(0..5).collect();
        test_harness = test_harness.with_blocks(main_chain.clone());

        let fork_chain = test_harness.block_builder.create_fork(main_chain[2].recovered_block(), 3);
        let fork_chain_last_hash = fork_chain.last().unwrap().hash();

        // add fork blocks to the tree
        for block in &fork_chain {
            test_harness.insert_block(block.clone()).unwrap();
        }

        test_harness.send_fcu(fork_chain_last_hash, ForkchoiceStatus::Valid).await;

        // check for ForkBlockAdded events, we expect fork_chain.len() blocks added
        test_harness.check_fork_chain_insertion(fork_chain.clone()).await;

        // check for CanonicalChainCommitted event
        test_harness.check_canon_commit(fork_chain_last_hash).await;

        test_harness.check_fcu(fork_chain_last_hash, ForkchoiceStatus::Valid).await;

        // new head is the tip of the fork chain
        test_harness.check_canon_head(fork_chain_last_hash);
    }

    #[tokio::test]
    async fn test_engine_tree_live_sync_transition_required_blocks_requested() {
        reth_tracing::init_test_tracing();

        let chain_spec = MAINNET.clone();
        let mut test_harness = TestHarness::new(chain_spec.clone());

        let base_chain: Vec<_> = test_harness.block_builder.get_executed_blocks(0..1).collect();
        test_harness = test_harness.with_blocks(base_chain.clone());

        test_harness
            .fcu_to(base_chain.last().unwrap().recovered_block().hash(), ForkchoiceStatus::Valid)
            .await;

        // extend main chain with enough blocks to trigger pipeline run but don't insert them
        let main_chain = test_harness
            .block_builder
            .create_fork(base_chain[0].recovered_block(), MIN_BLOCKS_FOR_PIPELINE_RUN + 10);

        let main_chain_last_hash = main_chain.last().unwrap().hash();
        test_harness.send_fcu(main_chain_last_hash, ForkchoiceStatus::Syncing).await;

        test_harness.check_fcu(main_chain_last_hash, ForkchoiceStatus::Syncing).await;

        // create event for backfill finished
        let backfill_finished_block_number = MIN_BLOCKS_FOR_PIPELINE_RUN + 1;
        let backfill_finished = FromOrchestrator::BackfillSyncFinished(ControlFlow::Continue {
            block_number: backfill_finished_block_number,
        });

        let backfill_tip_block = main_chain[(backfill_finished_block_number - 1) as usize].clone();
        // add block to mock provider to enable persistence clean up.
        test_harness.provider.add_block(backfill_tip_block.hash(), backfill_tip_block.into_block());
        test_harness.tree.on_engine_message(FromEngine::Event(backfill_finished)).unwrap();

        let event = test_harness.from_tree_rx.recv().await.unwrap();
        match event {
            EngineApiEvent::Download(DownloadRequest::BlockSet(hash_set)) => {
                assert_eq!(hash_set, HashSet::from_iter([main_chain_last_hash]));
            }
            _ => panic!("Unexpected event: {:#?}", event),
        }

        test_harness
            .tree
            .on_engine_message(FromEngine::DownloadedBlocks(vec![main_chain
                .last()
                .unwrap()
                .clone()]))
            .unwrap();

        let event = test_harness.from_tree_rx.recv().await.unwrap();
        match event {
            EngineApiEvent::Download(DownloadRequest::BlockRange(initial_hash, total_blocks)) => {
                assert_eq!(
                    total_blocks,
                    (main_chain.len() - backfill_finished_block_number as usize - 1) as u64
                );
                assert_eq!(initial_hash, main_chain.last().unwrap().parent_hash);
            }
            _ => panic!("Unexpected event: {:#?}", event),
        }
    }

    #[tokio::test]
    async fn test_engine_tree_live_sync_transition_eventually_canonical() {
        reth_tracing::init_test_tracing();

        let chain_spec = MAINNET.clone();
        let mut test_harness = TestHarness::new(chain_spec.clone());
        test_harness.tree.config = test_harness.tree.config.with_max_execute_block_batch_size(100);

        // create base chain and setup test harness with it
        let base_chain: Vec<_> = test_harness.block_builder.get_executed_blocks(0..1).collect();
        test_harness = test_harness.with_blocks(base_chain.clone());

        // fcu to the tip of base chain
        test_harness
            .fcu_to(base_chain.last().unwrap().recovered_block().hash(), ForkchoiceStatus::Valid)
            .await;

        // create main chain, extension of base chain, with enough blocks to
        // trigger backfill sync
        let main_chain = test_harness
            .block_builder
            .create_fork(base_chain[0].recovered_block(), MIN_BLOCKS_FOR_PIPELINE_RUN + 10);

        let main_chain_last = main_chain.last().unwrap();
        let main_chain_last_hash = main_chain_last.hash();
        let main_chain_backfill_target =
            main_chain.get(MIN_BLOCKS_FOR_PIPELINE_RUN as usize).unwrap();
        let main_chain_backfill_target_hash = main_chain_backfill_target.hash();

        // fcu to the element of main chain that should trigger backfill sync
        test_harness.send_fcu(main_chain_backfill_target_hash, ForkchoiceStatus::Syncing).await;
        test_harness.check_fcu(main_chain_backfill_target_hash, ForkchoiceStatus::Syncing).await;

        // check download request for target
        let event = test_harness.from_tree_rx.recv().await.unwrap();
        match event {
            EngineApiEvent::Download(DownloadRequest::BlockSet(hash_set)) => {
                assert_eq!(hash_set, HashSet::from_iter([main_chain_backfill_target_hash]));
            }
            _ => panic!("Unexpected event: {:#?}", event),
        }

        // send message to tell the engine the requested block was downloaded
        test_harness
            .tree
            .on_engine_message(FromEngine::DownloadedBlocks(vec![
                main_chain_backfill_target.clone()
            ]))
            .unwrap();

        // check that backfill is triggered
        let event = test_harness.from_tree_rx.recv().await.unwrap();
        match event {
            EngineApiEvent::BackfillAction(BackfillAction::Start(
                reth_stages::PipelineTarget::Sync(target_hash),
            )) => {
                assert_eq!(target_hash, main_chain_backfill_target_hash);
            }
            _ => panic!("Unexpected event: {:#?}", event),
        }

        // persist blocks of main chain, same as the backfill operation would do
        let backfilled_chain: Vec<_> =
            main_chain.clone().drain(0..(MIN_BLOCKS_FOR_PIPELINE_RUN + 1) as usize).collect();
        test_harness.persist_blocks(backfilled_chain.clone());

        test_harness.setup_range_insertion_for_valid_chain(backfilled_chain);

        // send message to mark backfill finished
        test_harness
            .tree
            .on_engine_message(FromEngine::Event(FromOrchestrator::BackfillSyncFinished(
                ControlFlow::Continue { block_number: main_chain_backfill_target.number },
            )))
            .unwrap();

        // send fcu to the tip of main
        test_harness.fcu_to(main_chain_last_hash, ForkchoiceStatus::Syncing).await;

        let event = test_harness.from_tree_rx.recv().await.unwrap();
        match event {
            EngineApiEvent::Download(DownloadRequest::BlockSet(target_hash)) => {
                assert_eq!(target_hash, HashSet::from_iter([main_chain_last_hash]));
            }
            _ => panic!("Unexpected event: {:#?}", event),
        }

        // tell engine main chain tip downloaded
        test_harness
            .tree
            .on_engine_message(FromEngine::DownloadedBlocks(vec![main_chain_last.clone()]))
            .unwrap();

        // check download range request
        let event = test_harness.from_tree_rx.recv().await.unwrap();
        match event {
            EngineApiEvent::Download(DownloadRequest::BlockRange(initial_hash, total_blocks)) => {
                assert_eq!(
                    total_blocks,
                    (main_chain.len() - MIN_BLOCKS_FOR_PIPELINE_RUN as usize - 2) as u64
                );
                assert_eq!(initial_hash, main_chain_last.parent_hash);
            }
            _ => panic!("Unexpected event: {:#?}", event),
        }

        let remaining: Vec<_> = main_chain
            .clone()
            .drain((MIN_BLOCKS_FOR_PIPELINE_RUN + 1) as usize..main_chain.len())
            .collect();

        test_harness.setup_range_insertion_for_valid_chain(remaining.clone());

        // tell engine block range downloaded
        test_harness
            .tree
            .on_engine_message(FromEngine::DownloadedBlocks(remaining.clone()))
            .unwrap();

        test_harness.check_canon_chain_insertion(remaining).await;

        // check canonical chain committed event with the hash of the latest block
        test_harness.check_canon_commit(main_chain_last_hash).await;

        // new head is the tip of the main chain
        test_harness.check_canon_head(main_chain_last_hash);
    }

    #[tokio::test]
    async fn test_engine_tree_live_sync_fcu_extends_canon_chain() {
        reth_tracing::init_test_tracing();

        let chain_spec = MAINNET.clone();
        let mut test_harness = TestHarness::new(chain_spec.clone());

        // create base chain and setup test harness with it
        let base_chain: Vec<_> = test_harness.block_builder.get_executed_blocks(0..1).collect();
        test_harness = test_harness.with_blocks(base_chain.clone());

        // fcu to the tip of base chain
        test_harness
            .fcu_to(base_chain.last().unwrap().recovered_block().hash(), ForkchoiceStatus::Valid)
            .await;

        // create main chain, extension of base chain
        let main_chain =
            test_harness.block_builder.create_fork(base_chain[0].recovered_block(), 10);
        // determine target in the middle of main hain
        let target = main_chain.get(5).unwrap();
        let target_hash = target.hash();
        let main_last = main_chain.last().unwrap();
        let main_last_hash = main_last.hash();

        // insert main chain
        test_harness.insert_chain(main_chain).await;

        // send fcu to target
        test_harness.send_fcu(target_hash, ForkchoiceStatus::Valid).await;

        test_harness.check_canon_commit(target_hash).await;
        test_harness.check_fcu(target_hash, ForkchoiceStatus::Valid).await;

        // send fcu to main tip
        test_harness.send_fcu(main_last_hash, ForkchoiceStatus::Valid).await;

        test_harness.check_canon_commit(main_last_hash).await;
        test_harness.check_fcu(main_last_hash, ForkchoiceStatus::Valid).await;
        test_harness.check_canon_head(main_last_hash);
    }

    #[tokio::test]
    async fn test_engine_tree_valid_forks_with_older_canonical_head() {
        reth_tracing::init_test_tracing();

        let chain_spec = MAINNET.clone();
        let mut test_harness = TestHarness::new(chain_spec.clone());

        // create base chain and setup test harness with it
        let base_chain: Vec<_> = test_harness.block_builder.get_executed_blocks(0..1).collect();
        test_harness = test_harness.with_blocks(base_chain.clone());

        let old_head = base_chain.first().unwrap().recovered_block();

        // extend base chain
        let extension_chain = test_harness.block_builder.create_fork(old_head, 5);
        let fork_block = extension_chain.last().unwrap().clone_sealed_block();

        test_harness.setup_range_insertion_for_valid_chain(extension_chain.clone());
        test_harness.insert_chain(extension_chain).await;

        // fcu to old_head
        test_harness.fcu_to(old_head.hash(), ForkchoiceStatus::Valid).await;

        // create two competing chains starting from fork_block
        let chain_a = test_harness.block_builder.create_fork(&fork_block, 10);
        let chain_b = test_harness.block_builder.create_fork(&fork_block, 10);

        // insert chain A blocks using newPayload
        test_harness.setup_range_insertion_for_valid_chain(chain_a.clone());
        for block in &chain_a {
            test_harness.send_new_payload(block.clone()).await;
        }

        test_harness.check_canon_chain_insertion(chain_a.clone()).await;

        // insert chain B blocks using newPayload
        test_harness.setup_range_insertion_for_valid_chain(chain_b.clone());
        for block in &chain_b {
            test_harness.send_new_payload(block.clone()).await;
        }

        test_harness.check_canon_chain_insertion(chain_b.clone()).await;

        // send FCU to make the tip of chain B the new head
        let chain_b_tip_hash = chain_b.last().unwrap().hash();
        test_harness.send_fcu(chain_b_tip_hash, ForkchoiceStatus::Valid).await;

        // check for CanonicalChainCommitted event
        test_harness.check_canon_commit(chain_b_tip_hash).await;

        // verify FCU was processed
        test_harness.check_fcu(chain_b_tip_hash, ForkchoiceStatus::Valid).await;

        // verify the new canonical head
        test_harness.check_canon_head(chain_b_tip_hash);

        // verify that chain A is now considered a fork
        assert!(test_harness.tree.is_fork(chain_a.last().unwrap().hash()).unwrap());
    }

    #[tokio::test]
    async fn test_engine_tree_buffered_blocks_are_eventually_connected() {
        let chain_spec = MAINNET.clone();
        let mut test_harness = TestHarness::new(chain_spec.clone());

        let base_chain: Vec<_> = test_harness.block_builder.get_executed_blocks(0..1).collect();
        test_harness = test_harness.with_blocks(base_chain.clone());

        // side chain consisting of two blocks, the last will be inserted first
        // so that we force it to be buffered
        let side_chain =
            test_harness.block_builder.create_fork(base_chain.last().unwrap().recovered_block(), 2);

        // buffer last block of side chain
        let buffered_block = side_chain.last().unwrap();
        let buffered_block_hash = buffered_block.hash();

        test_harness.setup_range_insertion_for_valid_chain(vec![buffered_block.clone()]);
        test_harness.send_new_payload(buffered_block.clone()).await;

        assert!(test_harness.tree.state.buffer.block(&buffered_block_hash).is_some());

        let non_buffered_block = side_chain.first().unwrap();
        let non_buffered_block_hash = non_buffered_block.hash();

        // insert block that continues the canon chain, should not be buffered
        test_harness.setup_range_insertion_for_valid_chain(vec![non_buffered_block.clone()]);
        test_harness.send_new_payload(non_buffered_block.clone()).await;
        assert!(test_harness.tree.state.buffer.block(&non_buffered_block_hash).is_none());

        // the previously buffered block should be connected now
        assert!(test_harness.tree.state.buffer.block(&buffered_block_hash).is_none());

        // both blocks are added to the canon chain in order
        test_harness.check_canon_block_added(non_buffered_block_hash).await;
        test_harness.check_canon_block_added(buffered_block_hash).await;
    }

    #[tokio::test]
    async fn test_engine_tree_valid_and_invalid_forks_with_older_canonical_head() {
        reth_tracing::init_test_tracing();

        let chain_spec = MAINNET.clone();
        let mut test_harness = TestHarness::new(chain_spec.clone());

        // create base chain and setup test harness with it
        let base_chain: Vec<_> = test_harness.block_builder.get_executed_blocks(0..1).collect();
        test_harness = test_harness.with_blocks(base_chain.clone());

        let old_head = base_chain.first().unwrap().recovered_block();

        // extend base chain
        let extension_chain = test_harness.block_builder.create_fork(old_head, 5);
        let fork_block = extension_chain.last().unwrap().clone_sealed_block();
        test_harness.insert_chain(extension_chain).await;

        // fcu to old_head
        test_harness.fcu_to(old_head.hash(), ForkchoiceStatus::Valid).await;

        // create two competing chains starting from fork_block, one of them invalid
        let total_fork_elements = 10;
        let chain_a = test_harness.block_builder.create_fork(&fork_block, total_fork_elements);
        let chain_b = test_harness.block_builder.create_fork(&fork_block, total_fork_elements);

        // insert chain B blocks using newPayload
        test_harness.setup_range_insertion_for_valid_chain(chain_b.clone());
        for block in &chain_b {
            test_harness.send_new_payload(block.clone()).await;
            test_harness.send_fcu(block.hash(), ForkchoiceStatus::Valid).await;
            test_harness.check_canon_block_added(block.hash()).await;
            test_harness.check_canon_commit(block.hash()).await;
            test_harness.check_fcu(block.hash(), ForkchoiceStatus::Valid).await;
        }

        // insert chain A blocks using newPayload, one of the blocks will be invalid
        let invalid_index = 3;
        test_harness.setup_range_insertion_for_invalid_chain(chain_a.clone(), invalid_index);
        for block in &chain_a {
            test_harness.send_new_payload(block.clone()).await;
        }

        // check canon chain insertion up to the invalid index and taking into
        // account reversed ordering
        test_harness
            .check_fork_chain_insertion(
                chain_a[..chain_a.len() - invalid_index - 1].iter().cloned(),
            )
            .await;
        for block in &chain_a[chain_a.len() - invalid_index - 1..] {
            test_harness.check_invalid_block(block.hash()).await;
        }

        // send FCU to make the tip of chain A, expect invalid
        let chain_a_tip_hash = chain_a.last().unwrap().hash();
        test_harness.fcu_to(chain_a_tip_hash, ForkchoiceStatus::Invalid).await;

        // send FCU to make the tip of chain B the new head
        let chain_b_tip_hash = chain_b.last().unwrap().hash();

        // verify the new canonical head
        test_harness.check_canon_head(chain_b_tip_hash);

        // verify the canonical head didn't change
        test_harness.check_canon_head(chain_b_tip_hash);
    }

    #[tokio::test]
    async fn test_engine_tree_reorg_with_missing_ancestor_expecting_valid() {
        reth_tracing::init_test_tracing();
        let chain_spec = MAINNET.clone();
        let mut test_harness = TestHarness::new(chain_spec.clone());

        let base_chain: Vec<_> = test_harness.block_builder.get_executed_blocks(0..6).collect();
        test_harness = test_harness.with_blocks(base_chain.clone());

        // create a side chain with an invalid block
        let side_chain = test_harness
            .block_builder
            .create_fork(base_chain.last().unwrap().recovered_block(), 15);
        let invalid_index = 9;

        test_harness.setup_range_insertion_for_invalid_chain(side_chain.clone(), invalid_index);

        for (index, block) in side_chain.iter().enumerate() {
            test_harness.send_new_payload(block.clone()).await;

            if index < side_chain.len() - invalid_index - 1 {
                test_harness.send_fcu(block.hash(), ForkchoiceStatus::Valid).await;
            }
        }

        // Try to do a forkchoice update to a block after the invalid one
        let fork_tip_hash = side_chain.last().unwrap().hash();
        test_harness.send_fcu(fork_tip_hash, ForkchoiceStatus::Invalid).await;
    }
}<|MERGE_RESOLUTION|>--- conflicted
+++ resolved
@@ -35,11 +35,7 @@
 use reth_payload_builder::PayloadBuilderHandle;
 use reth_payload_primitives::{EngineApiMessageVersion, PayloadBuilderAttributes};
 use reth_primitives_traits::{
-<<<<<<< HEAD
-    Block, NodePrimitives, RecoveredBlock, SealedBlock, SealedHeader, SignedTransaction,
-=======
-    Block, GotExpected, NodePrimitives, RecoveredBlock, SealedBlock, SealedHeader,
->>>>>>> a1ca2dec
+    Block, NodePrimitives, RecoveredBlock, SealedBlock, SealedHeader,
 };
 use reth_provider::{
     providers::ConsistentDbView, BlockNumReader, BlockReader, DBProvider, DatabaseProviderFactory,
@@ -2486,16 +2482,13 @@
             (root, updates, root_time.elapsed())
         };
 
-<<<<<<< HEAD
+        self.metrics.block_validation.record_state_root(&trie_output, root_elapsed.as_secs_f64());
+        debug!(target: "engine::tree", ?root_elapsed, block=?block_num_hash, "Calculated state root");
+
         #[cfg(feature = "skip-state-root-validation")]
         let _ = state_root;
+        // ensure state root matches
         #[cfg(not(feature = "skip-state-root-validation"))]
-=======
-        self.metrics.block_validation.record_state_root(&trie_output, root_elapsed.as_secs_f64());
-        debug!(target: "engine::tree", ?root_elapsed, block=?block_num_hash, "Calculated state root");
-
-        // ensure state root matches
->>>>>>> a1ca2dec
         if state_root != block.header().state_root() {
             // call post-block hook
             self.invalid_block_hook.on_invalid_block(

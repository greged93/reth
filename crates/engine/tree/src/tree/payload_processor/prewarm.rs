//! Caching and prewarming related functionality.

use crate::tree::{
    cached_state::{CachedStateMetrics, CachedStateProvider, ProviderCaches, SavedCache},
    payload_processor::{
        executor::WorkloadExecutor, multiproof::MultiProofMessage, ExecutionCache,
    },
    precompile_cache::{CachedPrecompile, PrecompileCacheMap},
    StateProviderBuilder,
};
use alloy_consensus::transaction::Recovered;
use alloy_evm::Database;
use alloy_primitives::{keccak256, map::B256Set, B256};
use itertools::Itertools;
use metrics::{Gauge, Histogram};
use reth_evm::{ConfigureEvm, Evm, EvmFor, SpecFor};
use reth_metrics::Metrics;
use reth_primitives_traits::{header::SealedHeaderFor, NodePrimitives, SignedTransaction};
use reth_provider::{BlockReader, StateCommitmentProvider, StateProviderFactory, StateReader};
use reth_revm::{database::StateProviderDatabase, db::BundleState, state::EvmState};
use reth_trie::MultiProofTargets;
use std::{
    collections::VecDeque,
    sync::{
        atomic::{AtomicBool, Ordering},
        mpsc::{channel, Receiver, Sender},
        Arc,
    },
    time::Instant,
};
use tracing::{debug, trace};

/// A task that is responsible for caching and prewarming the cache by executing transactions
/// individually in parallel.
///
/// Note: This task runs until cancelled externally.
pub(super) struct PrewarmCacheTask<N, P, Evm>
where
    N: NodePrimitives,
    Evm: ConfigureEvm<Primitives = N>,
{
    /// The executor used to spawn execution tasks.
    executor: WorkloadExecutor,
    /// Shared execution cache.
    execution_cache: ExecutionCache,
    /// Transactions pending execution.
    pending: VecDeque<Recovered<N::SignedTx>>,
    /// Context provided to execution tasks
    ctx: PrewarmContext<N, P, Evm>,
    /// How many transactions should be executed in parallel
    max_concurrency: usize,
    /// Sender to emit evm state outcome messages, if any.
    to_multi_proof: Option<Sender<MultiProofMessage>>,
    /// Receiver for events produced by tx execution
    actions_rx: Receiver<PrewarmTaskEvent>,
    /// Sender the transactions use to send their result back
    actions_tx: Sender<PrewarmTaskEvent>,
    /// Total prewarming tasks spawned
    prewarm_outcomes_left: usize,
}

impl<N, P, Evm> PrewarmCacheTask<N, P, Evm>
where
    N: NodePrimitives,
    P: BlockReader + StateProviderFactory + StateReader + StateCommitmentProvider + Clone + 'static,
    Evm: ConfigureEvm<Primitives = N> + 'static,
{
    /// Initializes the task with the given transactions pending execution
    pub(super) fn new(
        executor: WorkloadExecutor,
        execution_cache: ExecutionCache,
        ctx: PrewarmContext<N, P, Evm>,
        to_multi_proof: Option<Sender<MultiProofMessage>>,
        pending: VecDeque<Recovered<N::SignedTx>>,
    ) -> Self {
        let (actions_tx, actions_rx) = channel();
        Self {
            executor,
            execution_cache,
            pending,
            ctx,
            max_concurrency: 64,
            to_multi_proof,
            actions_rx,
            actions_tx,
            prewarm_outcomes_left: 0,
        }
    }

    /// Returns the sender that can communicate with this task.
    pub(super) fn actions_tx(&self) -> Sender<PrewarmTaskEvent> {
        self.actions_tx.clone()
    }

    /// Spawns all pending transactions as blocking tasks by first chunking them.
    fn spawn_all(&mut self) {
        let chunk_size = (self.pending.len() / self.max_concurrency).max(1);

        for chunk in &self.pending.drain(..).chunks(chunk_size) {
            let sender = self.actions_tx.clone();
            let ctx = self.ctx.clone();
            let pending_chunk = chunk.collect::<Vec<_>>();

            self.prewarm_outcomes_left += pending_chunk.len();
            self.executor.spawn_blocking(move || {
                ctx.transact_batch(&pending_chunk, sender);
            });
        }
    }

    /// If configured and the tx returned proof targets, emit the targets the transaction produced
    fn send_multi_proof_targets(&self, targets: Option<MultiProofTargets>) {
        if let Some((proof_targets, to_multi_proof)) = targets.zip(self.to_multi_proof.as_ref()) {
            let _ = to_multi_proof.send(MultiProofMessage::PrefetchProofs(proof_targets));
        }
    }

    /// Save the state to the shared cache for the given block.
    fn save_cache(self, state: BundleState) {
        let start = Instant::now();
        let cache = SavedCache::new(
            self.ctx.header.hash(),
            self.ctx.cache.clone(),
            self.ctx.cache_metrics.clone(),
        );
        if cache.cache().insert_state(&state).is_err() {
            return
        }

        cache.update_metrics();

        debug!(target: "engine::caching", "Updated state caches");

        // update the cache for the executed block
        self.execution_cache.save_cache(cache);
        self.ctx.metrics.cache_saving_duration.set(start.elapsed().as_secs_f64());
    }

    /// Removes the `actions_tx` currently stored in the struct, replacing it with a new one that
    /// does not point to any active receiver.
    ///
    /// This is used to drop the `actions_tx` after all tasks have been spawned, and should not be
    /// used in any context other than the `run` method.
    fn drop_actions_tx(&mut self) {
        self.actions_tx = channel().0;
    }

    /// Executes the task.
    ///
    /// This will execute the transactions until all transactions have been processed or the task
    /// was cancelled.
    pub(super) fn run(mut self) {
        self.ctx.metrics.transactions.set(self.pending.len() as f64);
        self.ctx.metrics.transactions_histogram.record(self.pending.len() as f64);

        // spawn execution tasks.
        self.spawn_all();

        // drop the actions sender after we've spawned all execution tasks. This is so that the
        // following loop can terminate even if one of the prewarm tasks ends in an error (i.e.,
        // does not return an Outcome) or panics.
        self.drop_actions_tx();

        let mut final_block_output = None;
        while let Ok(event) = self.actions_rx.recv() {
            match event {
                PrewarmTaskEvent::TerminateTransactionExecution => {
                    // stop tx processing
                    self.ctx.terminate_execution.store(true, Ordering::Relaxed);
                }
                PrewarmTaskEvent::Outcome { proof_targets } => {
                    // completed executing a set of transactions
                    self.send_multi_proof_targets(proof_targets);

                    // decrement the number of tasks left
                    self.prewarm_outcomes_left -= 1;

                    if self.prewarm_outcomes_left == 0 && final_block_output.is_some() {
                        // all tasks are done, and we have the block output, we can exit
                        break
                    }
                }
                PrewarmTaskEvent::Terminate { block_output } => {
                    final_block_output = Some(block_output);

                    if self.prewarm_outcomes_left == 0 {
                        // all tasks are done, we can exit, which will save caches and exit
                        break
                    }
                }
            }
        }

        // save caches and finish
        if let Some(Some(state)) = final_block_output {
            self.save_cache(state);
        }
    }
}

/// Context required by tx execution tasks.
#[derive(Debug, Clone)]
pub(super) struct PrewarmContext<N, P, Evm>
where
    N: NodePrimitives,
    Evm: ConfigureEvm<Primitives = N>,
{
    pub(super) header: SealedHeaderFor<N>,
    pub(super) evm_config: Evm,
    pub(super) cache: ProviderCaches,
    pub(super) cache_metrics: CachedStateMetrics,
    /// Provider to obtain the state
    pub(super) provider: StateProviderBuilder<N, P>,
    pub(super) metrics: PrewarmMetrics,
    /// An atomic bool that tells prewarm tasks to not start any more execution.
    pub(super) terminate_execution: Arc<AtomicBool>,
<<<<<<< HEAD
    pub(super) precompile_cache_enabled: bool,
=======
    pub(super) precompile_cache_disabled: bool,
>>>>>>> 41ed7e0b
    pub(super) precompile_cache_map: PrecompileCacheMap<SpecFor<Evm>>,
}

impl<N, P, Evm> PrewarmContext<N, P, Evm>
where
    N: NodePrimitives,
    P: BlockReader + StateProviderFactory + StateReader + StateCommitmentProvider + Clone + 'static,
    Evm: ConfigureEvm<Primitives = N> + 'static,
{
    /// Splits this context into an evm, an evm config, metrics, and the atomic bool for terminating
    /// execution.
    fn evm_for_ctx(
        self,
    ) -> Option<(EvmFor<Evm, impl Database>, Evm, PrewarmMetrics, Arc<AtomicBool>)> {
        let Self {
            header,
            evm_config,
            cache: caches,
            cache_metrics,
            provider,
            metrics,
            terminate_execution,
<<<<<<< HEAD
            precompile_cache_enabled,
=======
            precompile_cache_disabled,
>>>>>>> 41ed7e0b
            mut precompile_cache_map,
        } = self;

        let state_provider = match provider.build() {
            Ok(provider) => provider,
            Err(err) => {
                trace!(
                    target: "engine::tree",
                    %err,
                    "Failed to build state provider in prewarm thread"
                );
                return None
            }
        };

        // Use the caches to create a new provider with caching
        let state_provider =
            CachedStateProvider::new_with_caches(state_provider, caches, cache_metrics);

        let state_provider = StateProviderDatabase::new(state_provider);

        let mut evm_env = evm_config.evm_env(&header);

        // we must disable the nonce check so that we can execute the transaction even if the nonce
        // doesn't match what's on chain.
        evm_env.cfg_env.disable_nonce_check = true;

        // create a new executor and disable nonce checks in the env
        let spec_id = *evm_env.spec_id();
        let mut evm = evm_config.evm_with_env(state_provider, evm_env);

<<<<<<< HEAD
        if precompile_cache_enabled {
=======
        if !precompile_cache_disabled {
>>>>>>> 41ed7e0b
            evm.precompiles_mut().map_precompiles(|address, precompile| {
                CachedPrecompile::wrap(
                    precompile,
                    precompile_cache_map.cache_for_address(*address),
                    spec_id,
                )
            });
        }

        Some((evm, evm_config, metrics, terminate_execution))
    }

    /// Transacts the vec of transactions and returns the state outcome.
    ///
    /// Returns `None` if executing the transactions failed to a non Revert error.
    /// Returns the touched+modified state of the transaction.
    ///
    /// Note: Since here are no ordering guarantees this won't the state the txs produce when
    /// executed sequentially.
    fn transact_batch(self, txs: &[Recovered<N::SignedTx>], sender: Sender<PrewarmTaskEvent>) {
        let Some((mut evm, evm_config, metrics, terminate_execution)) = self.evm_for_ctx() else {
            return
        };

        for tx in txs {
            // If the task was cancelled, stop execution, send an empty result to notify the task,
            // and exit.
            if terminate_execution.load(Ordering::Relaxed) {
                let _ = sender.send(PrewarmTaskEvent::Outcome { proof_targets: None });
                return
            }

            // create the tx env
            let tx_env = evm_config.tx_env(tx);
            let start = Instant::now();
            let res = match evm.transact(tx_env) {
                Ok(res) => res,
                Err(err) => {
                    trace!(
                        target: "engine::tree",
                        %err,
                        tx_hash=%tx.tx_hash(),
                        sender=%tx.signer(),
                        "Error when executing prewarm transaction",
                    );
                    return
                }
            };
            metrics.execution_duration.record(start.elapsed());

            let (targets, storage_targets) = multiproof_targets_from_state(res.state);
            metrics.prefetch_storage_targets.record(storage_targets as f64);
            metrics.total_runtime.record(start.elapsed());

            let _ = sender.send(PrewarmTaskEvent::Outcome { proof_targets: Some(targets) });
        }
    }
}

/// Returns a set of [`MultiProofTargets`] and the total amount of storage targets, based on the
/// given state.
fn multiproof_targets_from_state(state: EvmState) -> (MultiProofTargets, usize) {
    let mut targets = MultiProofTargets::with_capacity(state.len());
    let mut storage_targets = 0;
    for (addr, account) in state {
        // if the account was not touched, or if the account was selfdestructed, do not
        // fetch proofs for it
        //
        // Since selfdestruct can only happen in the same transaction, we can skip
        // prefetching proofs for selfdestructed accounts
        //
        // See: https://eips.ethereum.org/EIPS/eip-6780
        if !account.is_touched() || account.is_selfdestructed() {
            continue
        }

        let mut storage_set =
            B256Set::with_capacity_and_hasher(account.storage.len(), Default::default());
        for (key, slot) in account.storage {
            // do nothing if unchanged
            if !slot.is_changed() {
                continue
            }

            storage_set.insert(keccak256(B256::new(key.to_be_bytes())));
        }

        storage_targets += storage_set.len();
        targets.insert(keccak256(addr), storage_set);
    }

    (targets, storage_targets)
}

/// The events the pre-warm task can handle.
pub(super) enum PrewarmTaskEvent {
    /// Forcefully terminate all remaining transaction execution.
    TerminateTransactionExecution,
    /// Forcefully terminate the task on demand and update the shared cache with the given output
    /// before exiting.
    Terminate {
        /// The final block state output.
        block_output: Option<BundleState>,
    },
    /// The outcome of a pre-warm task
    Outcome {
        /// The prepared proof targets based on the evm state outcome
        proof_targets: Option<MultiProofTargets>,
    },
}

/// Metrics for transactions prewarming.
#[derive(Metrics, Clone)]
#[metrics(scope = "sync.prewarm")]
pub(crate) struct PrewarmMetrics {
    /// The number of transactions to prewarm
    pub(crate) transactions: Gauge,
    /// A histogram of the number of transactions to prewarm
    pub(crate) transactions_histogram: Histogram,
    /// A histogram of duration per transaction prewarming
    pub(crate) total_runtime: Histogram,
    /// A histogram of EVM execution duration per transaction prewarming
    pub(crate) execution_duration: Histogram,
    /// A histogram for prefetch targets per transaction prewarming
    pub(crate) prefetch_storage_targets: Histogram,
    /// A histogram of duration for cache saving
    pub(crate) cache_saving_duration: Gauge,
}<|MERGE_RESOLUTION|>--- conflicted
+++ resolved
@@ -214,11 +214,7 @@
     pub(super) metrics: PrewarmMetrics,
     /// An atomic bool that tells prewarm tasks to not start any more execution.
     pub(super) terminate_execution: Arc<AtomicBool>,
-<<<<<<< HEAD
-    pub(super) precompile_cache_enabled: bool,
-=======
     pub(super) precompile_cache_disabled: bool,
->>>>>>> 41ed7e0b
     pub(super) precompile_cache_map: PrecompileCacheMap<SpecFor<Evm>>,
 }
 
@@ -241,11 +237,7 @@
             provider,
             metrics,
             terminate_execution,
-<<<<<<< HEAD
-            precompile_cache_enabled,
-=======
             precompile_cache_disabled,
->>>>>>> 41ed7e0b
             mut precompile_cache_map,
         } = self;
 
@@ -277,11 +269,7 @@
         let spec_id = *evm_env.spec_id();
         let mut evm = evm_config.evm_with_env(state_provider, evm_env);
 
-<<<<<<< HEAD
-        if precompile_cache_enabled {
-=======
         if !precompile_cache_disabled {
->>>>>>> 41ed7e0b
             evm.precompiles_mut().map_precompiles(|address, precompile| {
                 CachedPrecompile::wrap(
                     precompile,

[package]
name = "reth-engine-primitives"
version.workspace = true
edition.workspace = true
rust-version.workspace = true
license.workspace = true
homepage.workspace = true
repository.workspace = true

[lints]
workspace = true

[dependencies]
# reth
reth-execution-types.workspace = true
reth-payload-primitives.workspace = true
reth-payload-builder-primitives.workspace = true
reth-primitives.workspace = true
reth-primitives-traits.workspace = true
reth-trie.workspace = true
reth-errors.workspace = true

# alloy
alloy-primitives.workspace = true
alloy-consensus.workspace = true
alloy-rpc-types-engine.workspace = true
alloy-eips.workspace = true

# async
tokio = { workspace = true, features = ["sync"] }
futures.workspace = true

# misc
serde.workspace = true
thiserror.workspace = true

[features]
<<<<<<< HEAD
scroll = [
    "reth-execution-types/scroll",
    "reth-trie/scroll"
=======
default = ["std"]
std = [
    "reth-execution-types/std",
    "reth-primitives/std",
    "reth-primitives-traits/std",
    "alloy-primitives/std",
    "alloy-consensus/std",
    "alloy-rpc-types-engine/std",
    "futures/std",
    "serde/std",
    "thiserror/std",
    "alloy-eips/std",
>>>>>>> b06682e9
]<|MERGE_RESOLUTION|>--- conflicted
+++ resolved
@@ -35,11 +35,6 @@
 thiserror.workspace = true
 
 [features]
-<<<<<<< HEAD
-scroll = [
-    "reth-execution-types/scroll",
-    "reth-trie/scroll"
-=======
 default = ["std"]
 std = [
     "reth-execution-types/std",
@@ -52,5 +47,8 @@
     "serde/std",
     "thiserror/std",
     "alloy-eips/std",
->>>>>>> b06682e9
+]
+scroll = [
+    "reth-execution-types/scroll",
+    "reth-trie/scroll"
 ]
--- conflicted
+++ resolved
@@ -51,12 +51,7 @@
 
 [features]
 op = [
-<<<<<<< HEAD
-    "dep:op-alloy-rpc-types-engine"
-]
-scroll-alloy-traits = ["dep:scroll-alloy-rpc-types-engine"]
-=======
     "dep:op-alloy-rpc-types-engine",
     "dep:reth-optimism-chainspec",
 ]
->>>>>>> b06682e9
+scroll-alloy-traits = ["dep:scroll-alloy-rpc-types-engine"]
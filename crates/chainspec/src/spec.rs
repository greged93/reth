use crate::{constants::MAINNET_DEPOSIT_CONTRACT, once_cell_set, EthChainSpec};
use alloc::{boxed::Box, sync::Arc, vec::Vec};
use alloy_chains::{Chain, ChainKind, NamedChain};
use alloy_genesis::Genesis;
use alloy_primitives::{address, b256, Address, BlockNumber, B256, U256};
use alloy_trie::EMPTY_ROOT_HASH;
use derive_more::From;
use once_cell::sync::{Lazy, OnceCell};
#[cfg(feature = "optimism")]
use reth_ethereum_forks::OptimismHardfork;
use reth_ethereum_forks::{
    ChainHardforks, DisplayHardforks, EthereumHardfork, EthereumHardforks, ForkCondition,
    ForkFilter, ForkFilterKey, ForkHash, ForkId, Hardfork, Head, DEV_HARDFORKS,
};
use reth_network_peers::{
    base_nodes, base_testnet_nodes, holesky_nodes, mainnet_nodes, op_nodes, op_testnet_nodes,
    sepolia_nodes, NodeRecord,
};
use reth_primitives_traits::{
    constants::{
        DEV_GENESIS_HASH, EIP1559_INITIAL_BASE_FEE, EMPTY_WITHDRAWALS, ETHEREUM_BLOCK_GAS_LIMIT,
        HOLESKY_GENESIS_HASH, MAINNET_GENESIS_HASH, SEPOLIA_GENESIS_HASH,
    },
    Header, SealedHeader,
};
use reth_trie_common::root::state_root_ref_unhashed;

pub use alloy_eips::eip1559::BaseFeeParams;

/// The Ethereum mainnet spec
pub static MAINNET: Lazy<Arc<ChainSpec>> = Lazy::new(|| {
    let mut spec = ChainSpec {
        chain: Chain::mainnet(),
        genesis: serde_json::from_str(include_str!("../res/genesis/mainnet.json"))
            .expect("Can't deserialize Mainnet genesis json"),
        genesis_hash: once_cell_set(MAINNET_GENESIS_HASH),
        genesis_header: Default::default(),
        // <https://etherscan.io/block/15537394>
        paris_block_and_final_difficulty: Some((
            15537394,
            U256::from(58_750_003_716_598_352_816_469u128),
        )),
        hardforks: EthereumHardfork::mainnet().into(),
        // https://etherscan.io/tx/0xe75fb554e433e03763a1560646ee22dcb74e5274b34c5ad644e7c0f619a7e1d0
        deposit_contract: Some(DepositContract::new(
            address!("00000000219ab540356cbb839cbe05303d7705fa"),
            11052984,
            b256!("649bbc62d0e31342afea4e5cd82d4049e7e1ee912fc0889aa790803be39038c5"),
        )),
        base_fee_params: BaseFeeParamsKind::Constant(BaseFeeParams::ethereum()),
        max_gas_limit: ETHEREUM_BLOCK_GAS_LIMIT,
        prune_delete_limit: 20000,
    };
    spec.genesis.config.dao_fork_support = true;
    spec.into()
});

/// The Sepolia spec
pub static SEPOLIA: Lazy<Arc<ChainSpec>> = Lazy::new(|| {
    let mut spec = ChainSpec {
        chain: Chain::sepolia(),
        genesis: serde_json::from_str(include_str!("../res/genesis/sepolia.json"))
            .expect("Can't deserialize Sepolia genesis json"),
        genesis_hash: once_cell_set(SEPOLIA_GENESIS_HASH),
        genesis_header: Default::default(),
        // <https://sepolia.etherscan.io/block/1450409>
        paris_block_and_final_difficulty: Some((1450409, U256::from(17_000_018_015_853_232u128))),
        hardforks: EthereumHardfork::sepolia().into(),
        // https://sepolia.etherscan.io/tx/0x025ecbf81a2f1220da6285d1701dc89fb5a956b62562ee922e1a9efd73eb4b14
        deposit_contract: Some(DepositContract::new(
            address!("7f02c3e3c98b133055b8b348b2ac625669ed295d"),
            1273020,
            b256!("649bbc62d0e31342afea4e5cd82d4049e7e1ee912fc0889aa790803be39038c5"),
        )),
        base_fee_params: BaseFeeParamsKind::Constant(BaseFeeParams::ethereum()),
        max_gas_limit: ETHEREUM_BLOCK_GAS_LIMIT,
        prune_delete_limit: 10000,
    };
    spec.genesis.config.dao_fork_support = true;
    spec.into()
});

/// The Holesky spec
pub static HOLESKY: Lazy<Arc<ChainSpec>> = Lazy::new(|| {
    let mut spec = ChainSpec {
        chain: Chain::holesky(),
        genesis: serde_json::from_str(include_str!("../res/genesis/holesky.json"))
            .expect("Can't deserialize Holesky genesis json"),
        genesis_hash: once_cell_set(HOLESKY_GENESIS_HASH),
        genesis_header: Default::default(),
        paris_block_and_final_difficulty: Some((0, U256::from(1))),
        hardforks: EthereumHardfork::holesky().into(),
        deposit_contract: Some(DepositContract::new(
            address!("4242424242424242424242424242424242424242"),
            0,
            b256!("649bbc62d0e31342afea4e5cd82d4049e7e1ee912fc0889aa790803be39038c5"),
        )),
        base_fee_params: BaseFeeParamsKind::Constant(BaseFeeParams::ethereum()),
        max_gas_limit: ETHEREUM_BLOCK_GAS_LIMIT,
        prune_delete_limit: 10000,
    };
    spec.genesis.config.dao_fork_support = true;
    spec.into()
});

/// Dev testnet specification
///
/// Includes 20 prefunded accounts with `10_000` ETH each derived from mnemonic "test test test test
/// test test test test test test test junk".
pub static DEV: Lazy<Arc<ChainSpec>> = Lazy::new(|| {
    ChainSpec {
        chain: Chain::dev(),
        genesis: serde_json::from_str(include_str!("../res/genesis/dev.json"))
            .expect("Can't deserialize Dev testnet genesis json"),
        genesis_hash: once_cell_set(DEV_GENESIS_HASH),
        paris_block_and_final_difficulty: Some((0, U256::from(0))),
        hardforks: DEV_HARDFORKS.clone(),
        base_fee_params: BaseFeeParamsKind::Constant(BaseFeeParams::ethereum()),
        deposit_contract: None, // TODO: do we even have?
        ..Default::default()
    }
    .into()
});

/// A wrapper around [`BaseFeeParams`] that allows for specifying constant or dynamic EIP-1559
/// parameters based on the active [Hardfork].
#[derive(Clone, Debug, PartialEq, Eq)]
pub enum BaseFeeParamsKind {
    /// Constant [`BaseFeeParams`]; used for chains that don't have dynamic EIP-1559 parameters
    Constant(BaseFeeParams),
    /// Variable [`BaseFeeParams`]; used for chains that have dynamic EIP-1559 parameters like
    /// Optimism
    Variable(ForkBaseFeeParams),
}

impl Default for BaseFeeParamsKind {
    fn default() -> Self {
        BaseFeeParams::ethereum().into()
    }
}

impl From<BaseFeeParams> for BaseFeeParamsKind {
    fn from(params: BaseFeeParams) -> Self {
        Self::Constant(params)
    }
}

impl From<ForkBaseFeeParams> for BaseFeeParamsKind {
    fn from(params: ForkBaseFeeParams) -> Self {
        Self::Variable(params)
    }
}

/// A type alias to a vector of tuples of [Hardfork] and [`BaseFeeParams`], sorted by [Hardfork]
/// activation order. This is used to specify dynamic EIP-1559 parameters for chains like Optimism.
#[derive(Clone, Debug, PartialEq, Eq, From)]
pub struct ForkBaseFeeParams(Vec<(Box<dyn Hardfork>, BaseFeeParams)>);

impl core::ops::Deref for ChainSpec {
    type Target = ChainHardforks;

    fn deref(&self) -> &Self::Target {
        &self.hardforks
    }
}

/// An Ethereum chain specification.
///
/// A chain specification describes:
///
/// - Meta-information about the chain (the chain ID)
/// - The genesis block of the chain ([`Genesis`])
/// - What hardforks are activated, and under which conditions
#[derive(Debug, Clone, PartialEq, Eq)]
pub struct ChainSpec {
    /// The chain ID
    pub chain: Chain,

    /// The genesis block.
    pub genesis: Genesis,

    /// The hash of the genesis block.
    ///
    /// This is either stored at construction time if it is known using [`once_cell_set`], or
    /// computed once on the first access.
    pub genesis_hash: OnceCell<B256>,

    /// The header corresponding to the genesis block.
    ///
    /// This is either stored at construction time if it is known using [`once_cell_set`], or
    /// computed once on the first access.
    pub genesis_header: OnceCell<Header>,

    /// The block at which [`EthereumHardfork::Paris`] was activated and the final difficulty at
    /// this block.
    pub paris_block_and_final_difficulty: Option<(u64, U256)>,

    /// The active hard forks and their activation conditions
    pub hardforks: ChainHardforks,

    /// The deposit contract deployed for `PoS`
    pub deposit_contract: Option<DepositContract>,

    /// The parameters that configure how a block's base fee is computed
    pub base_fee_params: BaseFeeParamsKind,

    /// The maximum gas limit
    pub max_gas_limit: u64,

    /// The delete limit for pruner, per run.
    pub prune_delete_limit: usize,
}

impl Default for ChainSpec {
    fn default() -> Self {
        Self {
            chain: Default::default(),
            genesis_hash: Default::default(),
            genesis: Default::default(),
            genesis_header: Default::default(),
            paris_block_and_final_difficulty: Default::default(),
            hardforks: Default::default(),
            deposit_contract: Default::default(),
            base_fee_params: BaseFeeParamsKind::Constant(BaseFeeParams::ethereum()),
            max_gas_limit: ETHEREUM_BLOCK_GAS_LIMIT,
            prune_delete_limit: MAINNET.prune_delete_limit,
        }
    }
}

impl ChainSpec {
    /// Get information about the chain itself
    pub const fn chain(&self) -> Chain {
        self.chain
    }

    /// Returns `true` if this chain contains Ethereum configuration.
    #[inline]
    pub const fn is_eth(&self) -> bool {
        matches!(
            self.chain.kind(),
            ChainKind::Named(
                NamedChain::Mainnet |
                    NamedChain::Morden |
                    NamedChain::Ropsten |
                    NamedChain::Rinkeby |
                    NamedChain::Goerli |
                    NamedChain::Kovan |
                    NamedChain::Holesky |
                    NamedChain::Sepolia
            )
        )
    }

    /// Returns `true` if this chain contains Optimism configuration.
    #[inline]
    #[cfg(feature = "optimism")]
    pub fn is_optimism(&self) -> bool {
        self.chain.is_optimism() || self.hardforks.get(OptimismHardfork::Bedrock).is_some()
    }

    /// Returns `true` if this chain contains Optimism configuration.
    #[inline]
    #[cfg(not(feature = "optimism"))]
    pub const fn is_optimism(&self) -> bool {
        self.chain.is_optimism()
    }

    /// Returns `true` if this chain is Optimism mainnet.
    #[inline]
    pub fn is_optimism_mainnet(&self) -> bool {
        self.chain == Chain::optimism_mainnet()
    }

    /// Get the genesis block specification.
    ///
    /// To get the header for the genesis block, use [`Self::genesis_header`] instead.
    pub const fn genesis(&self) -> &Genesis {
        &self.genesis
    }

    /// Get the header for the genesis block.
    pub fn genesis_header(&self) -> &Header {
        self.genesis_header.get_or_init(|| self.make_genesis_header())
    }

    fn make_genesis_header(&self) -> Header {
        // If London is activated at genesis, we set the initial base fee as per EIP-1559.
        let base_fee_per_gas = self.initial_base_fee();

        // If shanghai is activated, initialize the header with an empty withdrawals hash, and
        // empty withdrawals list.
        let withdrawals_root = self
            .fork(EthereumHardfork::Shanghai)
            .active_at_timestamp(self.genesis.timestamp)
            .then_some(EMPTY_WITHDRAWALS);

        // If Cancun is activated at genesis, we set:
        // * parent beacon block root to 0x0
        // * blob gas used to provided genesis or 0x0
        // * excess blob gas to provided genesis or 0x0
        let (parent_beacon_block_root, blob_gas_used, excess_blob_gas) =
            if self.is_cancun_active_at_timestamp(self.genesis.timestamp) {
                let blob_gas_used = self.genesis.blob_gas_used.unwrap_or(0);
                let excess_blob_gas = self.genesis.excess_blob_gas.unwrap_or(0);
                (Some(B256::ZERO), Some(blob_gas_used as u64), Some(excess_blob_gas as u64))
            } else {
                (None, None, None)
            };

        // If Prague is activated at genesis we set requests root to an empty trie root.
        let requests_root = if self.is_prague_active_at_timestamp(self.genesis.timestamp) {
            Some(EMPTY_ROOT_HASH)
        } else {
            None
        };

        Header {
            gas_limit: self.genesis.gas_limit as u64,
            difficulty: self.genesis.difficulty,
            nonce: self.genesis.nonce,
            extra_data: self.genesis.extra_data.clone(),
            state_root: state_root_ref_unhashed(&self.genesis.alloc),
            timestamp: self.genesis.timestamp,
            mix_hash: self.genesis.mix_hash,
            beneficiary: self.genesis.coinbase,
            base_fee_per_gas,
            withdrawals_root,
            parent_beacon_block_root,
            blob_gas_used,
            excess_blob_gas,
            requests_root,
            ..Default::default()
        }
    }

    /// Get the sealed header for the genesis block.
    pub fn sealed_genesis_header(&self) -> SealedHeader {
        SealedHeader::new(self.genesis_header().clone(), self.genesis_hash())
    }

    /// Get the initial base fee of the genesis block.
    pub fn initial_base_fee(&self) -> Option<u64> {
        // If the base fee is set in the genesis block, we use that instead of the default.
        let genesis_base_fee =
            self.genesis.base_fee_per_gas.map(|fee| fee as u64).unwrap_or(EIP1559_INITIAL_BASE_FEE);

        // If London is activated at genesis, we set the initial base fee as per EIP-1559.
        self.hardforks.fork(EthereumHardfork::London).active_at_block(0).then_some(genesis_base_fee)
    }

    /// Get the [`BaseFeeParams`] for the chain at the given timestamp.
    pub fn base_fee_params_at_timestamp(&self, timestamp: u64) -> BaseFeeParams {
        match self.base_fee_params {
            BaseFeeParamsKind::Constant(bf_params) => bf_params,
            BaseFeeParamsKind::Variable(ForkBaseFeeParams(ref bf_params)) => {
                // Walk through the base fee params configuration in reverse order, and return the
                // first one that corresponds to a hardfork that is active at the
                // given timestamp.
                for (fork, params) in bf_params.iter().rev() {
                    if self.hardforks.is_fork_active_at_timestamp(fork.clone(), timestamp) {
                        return *params
                    }
                }

                bf_params.first().map(|(_, params)| *params).unwrap_or(BaseFeeParams::ethereum())
            }
        }
    }

    /// Get the [`BaseFeeParams`] for the chain at the given block number
    pub fn base_fee_params_at_block(&self, block_number: u64) -> BaseFeeParams {
        match self.base_fee_params {
            BaseFeeParamsKind::Constant(bf_params) => bf_params,
            BaseFeeParamsKind::Variable(ForkBaseFeeParams(ref bf_params)) => {
                // Walk through the base fee params configuration in reverse order, and return the
                // first one that corresponds to a hardfork that is active at the
                // given timestamp.
                for (fork, params) in bf_params.iter().rev() {
                    if self.hardforks.is_fork_active_at_block(fork.clone(), block_number) {
                        return *params
                    }
                }

                bf_params.first().map(|(_, params)| *params).unwrap_or(BaseFeeParams::ethereum())
            }
        }
    }

    /// Get the hash of the genesis block.
    pub fn genesis_hash(&self) -> B256 {
        *self.genesis_hash.get_or_init(|| self.genesis_header().hash_slow())
    }

    /// Get the timestamp of the genesis block.
    pub const fn genesis_timestamp(&self) -> u64 {
        self.genesis.timestamp
    }

    /// Returns the final total difficulty if the Paris hardfork is known.
    pub fn get_final_paris_total_difficulty(&self) -> Option<U256> {
        self.paris_block_and_final_difficulty.map(|(_, final_difficulty)| final_difficulty)
    }

    /// Returns the final total difficulty if the given block number is after the Paris hardfork.
    ///
    /// Note: technically this would also be valid for the block before the paris upgrade, but this
    /// edge case is omitted here.
    #[inline]
    pub fn final_paris_total_difficulty(&self, block_number: u64) -> Option<U256> {
        self.paris_block_and_final_difficulty.and_then(|(activated_at, final_difficulty)| {
            (block_number >= activated_at).then_some(final_difficulty)
        })
    }

    /// Get the fork filter for the given hardfork
    pub fn hardfork_fork_filter<H: Hardfork + Clone>(&self, fork: H) -> Option<ForkFilter> {
        match self.hardforks.fork(fork.clone()) {
            ForkCondition::Never => None,
            _ => Some(self.fork_filter(self.satisfy(self.hardforks.fork(fork)))),
        }
    }

    /// Returns the hardfork display helper.
    pub fn display_hardforks(&self) -> DisplayHardforks {
        DisplayHardforks::new(
            &self.hardforks,
            self.paris_block_and_final_difficulty.map(|(block, _)| block),
        )
    }

    /// Get the fork id for the given hardfork.
    #[inline]
    pub fn hardfork_fork_id<H: Hardfork + Clone>(&self, fork: H) -> Option<ForkId> {
        let condition = self.hardforks.fork(fork);
        match condition {
            ForkCondition::Never => None,
            _ => Some(self.fork_id(&self.satisfy(condition))),
        }
    }

    /// Convenience method to get the fork id for [`EthereumHardfork::Shanghai`] from a given
    /// chainspec.
    #[inline]
    pub fn shanghai_fork_id(&self) -> Option<ForkId> {
        self.hardfork_fork_id(EthereumHardfork::Shanghai)
    }

    /// Convenience method to get the fork id for [`EthereumHardfork::Cancun`] from a given
    /// chainspec.
    #[inline]
    pub fn cancun_fork_id(&self) -> Option<ForkId> {
        self.hardfork_fork_id(EthereumHardfork::Cancun)
    }

    /// Convenience method to get the latest fork id from the chainspec. Panics if chainspec has no
    /// hardforks.
    #[inline]
    pub fn latest_fork_id(&self) -> ForkId {
        self.hardfork_fork_id(self.hardforks.last().unwrap().0).unwrap()
    }

    /// Creates a [`ForkFilter`] for the block described by [Head].
    pub fn fork_filter(&self, head: Head) -> ForkFilter {
        let forks = self.hardforks.forks_iter().filter_map(|(_, condition)| {
            // We filter out TTD-based forks w/o a pre-known block since those do not show up in the
            // fork filter.
            Some(match condition {
                ForkCondition::Block(block) |
                ForkCondition::TTD { fork_block: Some(block), .. } => ForkFilterKey::Block(block),
                ForkCondition::Timestamp(time) => ForkFilterKey::Time(time),
                _ => return None,
            })
        });

        ForkFilter::new(head, self.genesis_hash(), self.genesis_timestamp(), forks)
    }

    /// Compute the [`ForkId`] for the given [`Head`] following eip-6122 spec
    pub fn fork_id(&self, head: &Head) -> ForkId {
        let mut forkhash = ForkHash::from(self.genesis_hash());
        let mut current_applied = 0;

        // handle all block forks before handling timestamp based forks. see: https://eips.ethereum.org/EIPS/eip-6122
        for (_, cond) in self.hardforks.forks_iter() {
            // handle block based forks and the sepolia merge netsplit block edge case (TTD
            // ForkCondition with Some(block))
            if let ForkCondition::Block(block) |
            ForkCondition::TTD { fork_block: Some(block), .. } = cond
            {
                if cond.active_at_head(head) {
                    if block != current_applied {
                        forkhash += block;
                        current_applied = block;
                    }
                } else {
                    // we can return here because this block fork is not active, so we set the
                    // `next` value
                    return ForkId { hash: forkhash, next: block }
                }
            }
        }

        // timestamp are ALWAYS applied after the merge.
        //
        // this filter ensures that no block-based forks are returned
        for timestamp in self.hardforks.forks_iter().filter_map(|(_, cond)| {
            cond.as_timestamp().filter(|time| time > &self.genesis.timestamp)
        }) {
            let cond = ForkCondition::Timestamp(timestamp);
            if cond.active_at_head(head) {
                if timestamp != current_applied {
                    forkhash += timestamp;
                    current_applied = timestamp;
                }
            } else {
                // can safely return here because we have already handled all block forks and
                // have handled all active timestamp forks, and set the next value to the
                // timestamp that is known but not active yet
                return ForkId { hash: forkhash, next: timestamp }
            }
        }

        ForkId { hash: forkhash, next: 0 }
    }

    /// An internal helper function that returns a head block that satisfies a given Fork condition.
    pub(crate) fn satisfy(&self, cond: ForkCondition) -> Head {
        match cond {
            ForkCondition::Block(number) => Head { number, ..Default::default() },
            ForkCondition::Timestamp(timestamp) => {
                // to satisfy every timestamp ForkCondition, we find the last ForkCondition::Block
                // if one exists, and include its block_num in the returned Head
                Head {
                    timestamp,
                    number: self.last_block_fork_before_merge_or_timestamp().unwrap_or_default(),
                    ..Default::default()
                }
            }
            ForkCondition::TTD { total_difficulty, .. } => {
                Head { total_difficulty, ..Default::default() }
            }
            ForkCondition::Never => unreachable!(),
        }
    }

    /// An internal helper function that returns the block number of the last block-based
    /// fork that occurs before any existing TTD (merge)/timestamp based forks.
    ///
    /// Note: this returns None if the `ChainSpec` is not configured with a TTD/Timestamp fork.
    pub(crate) fn last_block_fork_before_merge_or_timestamp(&self) -> Option<u64> {
        let mut hardforks_iter = self.hardforks.forks_iter().peekable();
        while let Some((_, curr_cond)) = hardforks_iter.next() {
            if let Some((_, next_cond)) = hardforks_iter.peek() {
                // peek and find the first occurrence of ForkCondition::TTD (merge) , or in
                // custom ChainSpecs, the first occurrence of
                // ForkCondition::Timestamp. If curr_cond is ForkCondition::Block at
                // this point, which it should be in most "normal" ChainSpecs,
                // return its block_num
                match next_cond {
                    ForkCondition::TTD { fork_block, .. } => {
                        // handle Sepolia merge netsplit case
                        if fork_block.is_some() {
                            return *fork_block
                        }
                        // ensure curr_cond is indeed ForkCondition::Block and return block_num
                        if let ForkCondition::Block(block_num) = curr_cond {
                            return Some(block_num)
                        }
                    }
                    ForkCondition::Timestamp(_) => {
                        // ensure curr_cond is indeed ForkCondition::Block and return block_num
                        if let ForkCondition::Block(block_num) = curr_cond {
                            return Some(block_num)
                        }
                    }
                    ForkCondition::Block(_) | ForkCondition::Never => continue,
                }
            }
        }
        None
    }

    /// Build a chainspec using [`ChainSpecBuilder`]
    pub fn builder() -> ChainSpecBuilder {
        ChainSpecBuilder::default()
    }

    /// Returns the known bootnode records for the given chain.
    pub fn bootnodes(&self) -> Option<Vec<NodeRecord>> {
        use NamedChain as C;
        let chain = self.chain;
        match chain.try_into().ok()? {
            C::Mainnet => Some(mainnet_nodes()),
            C::Sepolia => Some(sepolia_nodes()),
            C::Holesky => Some(holesky_nodes()),
            C::Base => Some(base_nodes()),
            C::Optimism => Some(op_nodes()),
            C::BaseGoerli | C::BaseSepolia => Some(base_testnet_nodes()),
            C::OptimismSepolia | C::OptimismGoerli | C::OptimismKovan => Some(op_testnet_nodes()),
            _ => None,
        }
    }
}

impl From<Genesis> for ChainSpec {
    fn from(genesis: Genesis) -> Self {
        #[cfg(not(feature = "optimism"))]
        {
            into_ethereum_chain_spec(genesis)
        }

        #[cfg(feature = "optimism")]
        {
            into_optimism_chain_spec(genesis)
        }
    }
}

/// Convert the given [`Genesis`] into an Ethereum [`ChainSpec`].
#[cfg(not(feature = "optimism"))]
fn into_ethereum_chain_spec(genesis: Genesis) -> ChainSpec {
    // Block-based hardforks
    let hardfork_opts = [
        (EthereumHardfork::Homestead.boxed(), genesis.config.homestead_block),
        (EthereumHardfork::Dao.boxed(), genesis.config.dao_fork_block),
        (EthereumHardfork::Tangerine.boxed(), genesis.config.eip150_block),
        (EthereumHardfork::SpuriousDragon.boxed(), genesis.config.eip155_block),
        (EthereumHardfork::Byzantium.boxed(), genesis.config.byzantium_block),
        (EthereumHardfork::Constantinople.boxed(), genesis.config.constantinople_block),
        (EthereumHardfork::Petersburg.boxed(), genesis.config.petersburg_block),
        (EthereumHardfork::Istanbul.boxed(), genesis.config.istanbul_block),
        (EthereumHardfork::MuirGlacier.boxed(), genesis.config.muir_glacier_block),
        (EthereumHardfork::Berlin.boxed(), genesis.config.berlin_block),
        (EthereumHardfork::London.boxed(), genesis.config.london_block),
        (EthereumHardfork::ArrowGlacier.boxed(), genesis.config.arrow_glacier_block),
        (EthereumHardfork::GrayGlacier.boxed(), genesis.config.gray_glacier_block),
    ];
    let mut hardforks = hardfork_opts
        .into_iter()
        .filter_map(|(hardfork, opt)| opt.map(|block| (hardfork, ForkCondition::Block(block))))
        .collect::<Vec<_>>();

    // Paris
    let paris_block_and_final_difficulty =
        if let Some(ttd) = genesis.config.terminal_total_difficulty {
            hardforks.push((
                EthereumHardfork::Paris.boxed(),
                ForkCondition::TTD {
                    total_difficulty: ttd,
                    fork_block: genesis.config.merge_netsplit_block,
                },
            ));

            genesis.config.merge_netsplit_block.map(|block| (block, ttd))
        } else {
            None
        };

    // Time-based hardforks
    let time_hardfork_opts = [
        (EthereumHardfork::Shanghai.boxed(), genesis.config.shanghai_time),
        (EthereumHardfork::Cancun.boxed(), genesis.config.cancun_time),
        (EthereumHardfork::Prague.boxed(), genesis.config.prague_time),
    ];

    let mut time_hardforks = time_hardfork_opts
        .into_iter()
        .filter_map(|(hardfork, opt)| opt.map(|time| (hardfork, ForkCondition::Timestamp(time))))
        .collect::<Vec<_>>();

    hardforks.append(&mut time_hardforks);

    // Ordered Hardforks
    let mainnet_hardforks: ChainHardforks = EthereumHardfork::mainnet().into();
    let mainnet_order = mainnet_hardforks.forks_iter();

    let mut ordered_hardforks = Vec::with_capacity(hardforks.len());
    for (hardfork, _) in mainnet_order {
        if let Some(pos) = hardforks.iter().position(|(e, _)| **e == *hardfork) {
            ordered_hardforks.push(hardforks.remove(pos));
        }
    }

    // append the remaining unknown hardforks to ensure we don't filter any out
    ordered_hardforks.append(&mut hardforks);

    // NOTE: in full node, we prune all receipts except the deposit contract's. We do not
    // have the deployment block in the genesis file, so we use block zero. We use the same
    // deposit topic as the mainnet contract if we have the deposit contract address in the
    // genesis json.
    let deposit_contract = genesis.config.deposit_contract_address.map(|address| DepositContract {
        address,
        block: 0,
        topic: MAINNET_DEPOSIT_CONTRACT.topic,
    });

<<<<<<< HEAD
    ChainSpec {
        chain: genesis.config.chain_id.into(),
        genesis,
        genesis_hash: None,
        hardforks: ChainHardforks::new(ordered_hardforks),
        paris_block_and_final_difficulty,
        deposit_contract,
        ..Default::default()
    }
}

#[cfg(feature = "optimism")]
/// Convert the given [`Genesis`] into an Optimism [`ChainSpec`].
fn into_optimism_chain_spec(genesis: Genesis) -> ChainSpec {
    let optimism_genesis_info = OptimismGenesisInfo::extract_from(&genesis);
    let genesis_info = optimism_genesis_info.optimism_chain_info.genesis_info.unwrap_or_default();

    // Block-based hardforks
    let hardfork_opts = [
        (EthereumHardfork::Homestead.boxed(), genesis.config.homestead_block),
        (EthereumHardfork::Tangerine.boxed(), genesis.config.eip150_block),
        (EthereumHardfork::SpuriousDragon.boxed(), genesis.config.eip155_block),
        (EthereumHardfork::Byzantium.boxed(), genesis.config.byzantium_block),
        (EthereumHardfork::Constantinople.boxed(), genesis.config.constantinople_block),
        (EthereumHardfork::Petersburg.boxed(), genesis.config.petersburg_block),
        (EthereumHardfork::Istanbul.boxed(), genesis.config.istanbul_block),
        (EthereumHardfork::MuirGlacier.boxed(), genesis.config.muir_glacier_block),
        (EthereumHardfork::Berlin.boxed(), genesis.config.berlin_block),
        (EthereumHardfork::London.boxed(), genesis.config.london_block),
        (EthereumHardfork::ArrowGlacier.boxed(), genesis.config.arrow_glacier_block),
        (EthereumHardfork::GrayGlacier.boxed(), genesis.config.gray_glacier_block),
        (OptimismHardfork::Bedrock.boxed(), genesis_info.bedrock_block),
    ];
    let mut block_hardforks = hardfork_opts
        .into_iter()
        .filter_map(|(hardfork, opt)| opt.map(|block| (hardfork, ForkCondition::Block(block))))
        .collect::<Vec<_>>();

    // Paris
    let paris_block_and_final_difficulty =
        if let Some(ttd) = genesis.config.terminal_total_difficulty {
            block_hardforks.push((
                EthereumHardfork::Paris.boxed(),
                ForkCondition::TTD {
                    total_difficulty: ttd,
                    fork_block: genesis.config.merge_netsplit_block,
                },
            ));

            genesis.config.merge_netsplit_block.map(|block| (block, ttd))
        } else {
            None
        };

    // Time-based hardforks
    let time_hardfork_opts = [
        (EthereumHardfork::Shanghai.boxed(), genesis.config.shanghai_time),
        (EthereumHardfork::Cancun.boxed(), genesis.config.cancun_time),
        (EthereumHardfork::Prague.boxed(), genesis.config.prague_time),
        (OptimismHardfork::Regolith.boxed(), genesis_info.regolith_time),
        (OptimismHardfork::Canyon.boxed(), genesis_info.canyon_time),
        (OptimismHardfork::Ecotone.boxed(), genesis_info.ecotone_time),
        (OptimismHardfork::Fjord.boxed(), genesis_info.fjord_time),
        (OptimismHardfork::Granite.boxed(), genesis_info.granite_time),
    ];

    let mut time_hardforks = time_hardfork_opts
        .into_iter()
        .filter_map(|(hardfork, opt)| opt.map(|time| (hardfork, ForkCondition::Timestamp(time))))
        .collect::<Vec<_>>();

    block_hardforks.append(&mut time_hardforks);

    // Ordered Hardforks
    let mainnet_hardforks = OptimismHardfork::op_mainnet();
    let mainnet_order = mainnet_hardforks.forks_iter();

    let mut ordered_hardforks = Vec::with_capacity(block_hardforks.len());
    for (hardfork, _) in mainnet_order {
        if let Some(pos) = block_hardforks.iter().position(|(e, _)| **e == *hardfork) {
            ordered_hardforks.push(block_hardforks.remove(pos));
=======
        Self {
            chain: genesis.config.chain_id.into(),
            genesis,
            genesis_hash: OnceCell::new(),
            hardforks: ChainHardforks::new(ordered_hardforks),
            paris_block_and_final_difficulty,
            deposit_contract,
            #[cfg(feature = "optimism")]
            base_fee_params: optimism_genesis_info.base_fee_params,
            ..Default::default()
>>>>>>> bff991dd
        }
    }

    // append the remaining unknown hardforks to ensure we don't filter any out
    ordered_hardforks.append(&mut block_hardforks);

    // NOTE: in full node, we prune all receipts except the deposit contract's. We do not
    // have the deployment block in the genesis file, so we use block zero. We use the same
    // deposit topic as the mainnet contract if we have the deposit contract address in the
    // genesis json.
    let deposit_contract = genesis.config.deposit_contract_address.map(|address| DepositContract {
        address,
        block: 0,
        topic: MAINNET_DEPOSIT_CONTRACT.topic,
    });

    ChainSpec {
        chain: genesis.config.chain_id.into(),
        genesis,
        genesis_hash: None,
        hardforks: ChainHardforks::new(ordered_hardforks),
        paris_block_and_final_difficulty,
        deposit_contract,
        base_fee_params: optimism_genesis_info.base_fee_params,
        ..Default::default()
    }
}

/// A trait for reading the current [`ChainSpec`].
#[auto_impl::auto_impl(&, Arc)]
pub trait ChainSpecProvider: Send + Sync {
    /// The chain spec type.
    type ChainSpec: EthChainSpec;

    /// Get an [`Arc`] to the [`ChainSpec`].
    fn chain_spec(&self) -> Arc<Self::ChainSpec>;
}

/// A helper to build custom chain specs
#[derive(Debug, Default, Clone)]
pub struct ChainSpecBuilder {
    chain: Option<Chain>,
    genesis: Option<Genesis>,
    hardforks: ChainHardforks,
}

impl ChainSpecBuilder {
    /// Construct a new builder from the mainnet chain spec.
    pub fn mainnet() -> Self {
        Self {
            chain: Some(MAINNET.chain),
            genesis: Some(MAINNET.genesis.clone()),
            hardforks: MAINNET.hardforks.clone(),
        }
    }
}

impl ChainSpecBuilder {
    /// Set the chain ID
    pub const fn chain(mut self, chain: Chain) -> Self {
        self.chain = Some(chain);
        self
    }

    /// Set the genesis block.
    pub fn genesis(mut self, genesis: Genesis) -> Self {
        self.genesis = Some(genesis);
        self
    }

    /// Add the given fork with the given activation condition to the spec.
    pub fn with_fork(mut self, fork: EthereumHardfork, condition: ForkCondition) -> Self {
        self.hardforks.insert(fork, condition);
        self
    }

    /// Remove the given fork from the spec.
    pub fn without_fork(mut self, fork: EthereumHardfork) -> Self {
        self.hardforks.remove(fork);
        self
    }

    /// Enable the Paris hardfork at the given TTD.
    ///
    /// Does not set the merge netsplit block.
    pub fn paris_at_ttd(self, ttd: U256) -> Self {
        self.with_fork(
            EthereumHardfork::Paris,
            ForkCondition::TTD { total_difficulty: ttd, fork_block: None },
        )
    }

    /// Enable Frontier at genesis.
    pub fn frontier_activated(mut self) -> Self {
        self.hardforks.insert(EthereumHardfork::Frontier, ForkCondition::Block(0));
        self
    }

    /// Enable Homestead at genesis.
    pub fn homestead_activated(mut self) -> Self {
        self = self.frontier_activated();
        self.hardforks.insert(EthereumHardfork::Homestead, ForkCondition::Block(0));
        self
    }

    /// Enable Tangerine at genesis.
    pub fn tangerine_whistle_activated(mut self) -> Self {
        self = self.homestead_activated();
        self.hardforks.insert(EthereumHardfork::Tangerine, ForkCondition::Block(0));
        self
    }

    /// Enable Spurious Dragon at genesis.
    pub fn spurious_dragon_activated(mut self) -> Self {
        self = self.tangerine_whistle_activated();
        self.hardforks.insert(EthereumHardfork::SpuriousDragon, ForkCondition::Block(0));
        self
    }

    /// Enable Byzantium at genesis.
    pub fn byzantium_activated(mut self) -> Self {
        self = self.spurious_dragon_activated();
        self.hardforks.insert(EthereumHardfork::Byzantium, ForkCondition::Block(0));
        self
    }

    /// Enable Constantinople at genesis.
    pub fn constantinople_activated(mut self) -> Self {
        self = self.byzantium_activated();
        self.hardforks.insert(EthereumHardfork::Constantinople, ForkCondition::Block(0));
        self
    }

    /// Enable Petersburg at genesis.
    pub fn petersburg_activated(mut self) -> Self {
        self = self.constantinople_activated();
        self.hardforks.insert(EthereumHardfork::Petersburg, ForkCondition::Block(0));
        self
    }

    /// Enable Istanbul at genesis.
    pub fn istanbul_activated(mut self) -> Self {
        self = self.petersburg_activated();
        self.hardforks.insert(EthereumHardfork::Istanbul, ForkCondition::Block(0));
        self
    }

    /// Enable Berlin at genesis.
    pub fn berlin_activated(mut self) -> Self {
        self = self.istanbul_activated();
        self.hardforks.insert(EthereumHardfork::Berlin, ForkCondition::Block(0));
        self
    }

    /// Enable London at genesis.
    pub fn london_activated(mut self) -> Self {
        self = self.berlin_activated();
        self.hardforks.insert(EthereumHardfork::London, ForkCondition::Block(0));
        self
    }

    /// Enable Paris at genesis.
    pub fn paris_activated(mut self) -> Self {
        self = self.london_activated();
        self.hardforks.insert(
            EthereumHardfork::Paris,
            ForkCondition::TTD { fork_block: Some(0), total_difficulty: U256::ZERO },
        );
        self
    }

    /// Enable Shanghai at genesis.
    pub fn shanghai_activated(mut self) -> Self {
        self = self.paris_activated();
        self.hardforks.insert(EthereumHardfork::Shanghai, ForkCondition::Timestamp(0));
        self
    }

    /// Enable Cancun at genesis.
    pub fn cancun_activated(mut self) -> Self {
        self = self.shanghai_activated();
        self.hardforks.insert(EthereumHardfork::Cancun, ForkCondition::Timestamp(0));
        self
    }

    /// Enable Prague at genesis.
    pub fn prague_activated(mut self) -> Self {
        self = self.cancun_activated();
        self.hardforks.insert(EthereumHardfork::Prague, ForkCondition::Timestamp(0));
        self
    }

    /// Enable Bedrock at genesis
    #[cfg(feature = "optimism")]
    pub fn bedrock_activated(mut self) -> Self {
        self = self.paris_activated();
        self.hardforks.insert(OptimismHardfork::Bedrock, ForkCondition::Block(0));
        self
    }

    /// Enable Regolith at genesis
    #[cfg(feature = "optimism")]
    pub fn regolith_activated(mut self) -> Self {
        self = self.bedrock_activated();
        self.hardforks.insert(OptimismHardfork::Regolith, ForkCondition::Timestamp(0));
        self
    }

    /// Enable Canyon at genesis
    #[cfg(feature = "optimism")]
    pub fn canyon_activated(mut self) -> Self {
        self = self.regolith_activated();
        // Canyon also activates changes from L1's Shanghai hardfork
        self.hardforks.insert(EthereumHardfork::Shanghai, ForkCondition::Timestamp(0));
        self.hardforks.insert(OptimismHardfork::Canyon, ForkCondition::Timestamp(0));
        self
    }

    /// Enable Ecotone at genesis
    #[cfg(feature = "optimism")]
    pub fn ecotone_activated(mut self) -> Self {
        self = self.canyon_activated();
        self.hardforks.insert(EthereumHardfork::Cancun, ForkCondition::Timestamp(0));
        self.hardforks.insert(OptimismHardfork::Ecotone, ForkCondition::Timestamp(0));
        self
    }

    /// Enable Fjord at genesis
    #[cfg(feature = "optimism")]
    pub fn fjord_activated(mut self) -> Self {
        self = self.ecotone_activated();
        self.hardforks.insert(OptimismHardfork::Fjord, ForkCondition::Timestamp(0));
        self
    }

    /// Enable Granite at genesis
    #[cfg(feature = "optimism")]
    pub fn granite_activated(mut self) -> Self {
        self = self.fjord_activated();
        self.hardforks.insert(OptimismHardfork::Granite, ForkCondition::Timestamp(0));
        self
    }

    /// Build the resulting [`ChainSpec`].
    ///
    /// # Panics
    ///
    /// This function panics if the chain ID and genesis is not set ([`Self::chain`] and
    /// [`Self::genesis`])
    pub fn build(self) -> ChainSpec {
        let paris_block_and_final_difficulty = {
            self.hardforks.get(EthereumHardfork::Paris).and_then(|cond| {
                if let ForkCondition::TTD { fork_block, total_difficulty } = cond {
                    fork_block.map(|fork_block| (fork_block, total_difficulty))
                } else {
                    None
                }
            })
        };
        ChainSpec {
            chain: self.chain.expect("The chain is required"),
            genesis: self.genesis.expect("The genesis is required"),
            genesis_hash: OnceCell::new(),
            hardforks: self.hardforks,
            paris_block_and_final_difficulty,
            deposit_contract: None,
            ..Default::default()
        }
    }
}

impl From<&Arc<ChainSpec>> for ChainSpecBuilder {
    fn from(value: &Arc<ChainSpec>) -> Self {
        Self {
            chain: Some(value.chain),
            genesis: Some(value.genesis.clone()),
            hardforks: value.hardforks.clone(),
        }
    }
}

/// `PoS` deposit contract details.
#[derive(Debug, Clone, Copy, PartialEq, Eq)]
pub struct DepositContract {
    /// Deposit Contract Address
    pub address: Address,
    /// Deployment Block
    pub block: BlockNumber,
    /// `DepositEvent` event signature
    pub topic: B256,
}

impl DepositContract {
    /// Creates a new [`DepositContract`].
    pub const fn new(address: Address, block: BlockNumber, topic: B256) -> Self {
        Self { address, block, topic }
    }
}

/// Genesis info for Optimism.
#[cfg(feature = "optimism")]
#[derive(Default, Debug, serde::Deserialize)]
#[serde(rename_all = "camelCase")]
struct OptimismGenesisInfo {
    optimism_chain_info: op_alloy_rpc_types::genesis::OptimismChainInfo,
    #[serde(skip)]
    base_fee_params: BaseFeeParamsKind,
}

#[cfg(feature = "optimism")]
impl OptimismGenesisInfo {
    fn extract_from(genesis: &Genesis) -> Self {
        let mut info = Self {
            optimism_chain_info: op_alloy_rpc_types::genesis::OptimismChainInfo::extract_from(
                &genesis.config.extra_fields,
            )
            .unwrap_or_default(),
            ..Default::default()
        };
        if let Some(optimism_base_fee_info) = &info.optimism_chain_info.base_fee_info {
            if let (Some(elasticity), Some(denominator)) = (
                optimism_base_fee_info.eip1559_elasticity,
                optimism_base_fee_info.eip1559_denominator,
            ) {
                let base_fee_params = if let Some(canyon_denominator) =
                    optimism_base_fee_info.eip1559_denominator_canyon
                {
                    BaseFeeParamsKind::Variable(
                        vec![
                            (
                                EthereumHardfork::London.boxed(),
                                BaseFeeParams::new(denominator as u128, elasticity as u128),
                            ),
                            (
                                OptimismHardfork::Canyon.boxed(),
                                BaseFeeParams::new(canyon_denominator as u128, elasticity as u128),
                            ),
                        ]
                        .into(),
                    )
                } else {
                    BaseFeeParams::new(denominator as u128, elasticity as u128).into()
                };

                info.base_fee_params = base_fee_params;
            }
        }

        info
    }
}

/// Verifies [`ChainSpec`] configuration against expected data in given cases.
#[cfg(any(test, feature = "test-utils"))]
pub fn test_fork_ids(spec: &ChainSpec, cases: &[(Head, ForkId)]) {
    for (block, expected_id) in cases {
        let computed_id = spec.fork_id(block);
        assert_eq!(
            expected_id, &computed_id,
            "Expected fork ID {:?}, computed fork ID {:?} at block {}",
            expected_id, computed_id, block.number
        );
    }
}

#[cfg(test)]
mod tests {
    use core::ops::Deref;
    use std::{collections::HashMap, str::FromStr};

    use alloy_chains::Chain;
    use alloy_genesis::{ChainConfig, GenesisAccount};
    use alloy_primitives::{b256, hex};
    use reth_ethereum_forks::{ForkCondition, ForkHash, ForkId, Head};
    use reth_trie_common::TrieAccount;

    use super::*;

    fn test_hardfork_fork_ids(spec: &ChainSpec, cases: &[(EthereumHardfork, ForkId)]) {
        for (hardfork, expected_id) in cases {
            if let Some(computed_id) = spec.hardfork_fork_id(*hardfork) {
                assert_eq!(
                    expected_id, &computed_id,
                    "Expected fork ID {expected_id:?}, computed fork ID {computed_id:?} for hardfork {hardfork}"
                );
                if matches!(hardfork, EthereumHardfork::Shanghai) {
                    if let Some(shangai_id) = spec.shanghai_fork_id() {
                        assert_eq!(
                            expected_id, &shangai_id,
                            "Expected fork ID {expected_id:?}, computed fork ID {computed_id:?} for Shanghai hardfork"
                        );
                    } else {
                        panic!("Expected ForkCondition to return Some for Hardfork::Shanghai");
                    }
                }
            }
        }
    }

    #[test]
    fn test_hardfork_list_display_mainnet() {
        assert_eq!(
            MAINNET.display_hardforks().to_string(),
            "Pre-merge hard forks (block based):
- Frontier                         @0
- Homestead                        @1150000
- Dao                              @1920000
- Tangerine                        @2463000
- SpuriousDragon                   @2675000
- Byzantium                        @4370000
- Constantinople                   @7280000
- Petersburg                       @7280000
- Istanbul                         @9069000
- MuirGlacier                      @9200000
- Berlin                           @12244000
- London                           @12965000
- ArrowGlacier                     @13773000
- GrayGlacier                      @15050000
Merge hard forks:
- Paris                            @58750000000000000000000 (network is known to be merged)
Post-merge hard forks (timestamp based):
- Shanghai                         @1681338455
- Cancun                           @1710338135"
        );
    }

    #[test]
    fn test_hardfork_list_ignores_disabled_forks() {
        let spec = ChainSpec::builder()
            .chain(Chain::mainnet())
            .genesis(Genesis::default())
            .with_fork(EthereumHardfork::Frontier, ForkCondition::Block(0))
            .with_fork(EthereumHardfork::Shanghai, ForkCondition::Never)
            .build();
        assert_eq!(
            spec.display_hardforks().to_string(),
            "Pre-merge hard forks (block based):
- Frontier                         @0"
        );
    }

    // Tests that we skip any fork blocks in block #0 (the genesis ruleset)
    #[test]
    fn ignores_genesis_fork_blocks() {
        let spec = ChainSpec::builder()
            .chain(Chain::mainnet())
            .genesis(Genesis::default())
            .with_fork(EthereumHardfork::Frontier, ForkCondition::Block(0))
            .with_fork(EthereumHardfork::Homestead, ForkCondition::Block(0))
            .with_fork(EthereumHardfork::Tangerine, ForkCondition::Block(0))
            .with_fork(EthereumHardfork::SpuriousDragon, ForkCondition::Block(0))
            .with_fork(EthereumHardfork::Byzantium, ForkCondition::Block(0))
            .with_fork(EthereumHardfork::Constantinople, ForkCondition::Block(0))
            .with_fork(EthereumHardfork::Istanbul, ForkCondition::Block(0))
            .with_fork(EthereumHardfork::MuirGlacier, ForkCondition::Block(0))
            .with_fork(EthereumHardfork::Berlin, ForkCondition::Block(0))
            .with_fork(EthereumHardfork::London, ForkCondition::Block(0))
            .with_fork(EthereumHardfork::ArrowGlacier, ForkCondition::Block(0))
            .with_fork(EthereumHardfork::GrayGlacier, ForkCondition::Block(0))
            .build();

        assert_eq!(spec.deref().len(), 12, "12 forks should be active.");
        assert_eq!(
            spec.fork_id(&Head { number: 1, ..Default::default() }),
            ForkId { hash: ForkHash::from(spec.genesis_hash()), next: 0 },
            "the fork ID should be the genesis hash; forks at genesis are ignored for fork filters"
        );
    }

    #[test]
    fn ignores_duplicate_fork_blocks() {
        let empty_genesis = Genesis::default();
        let unique_spec = ChainSpec::builder()
            .chain(Chain::mainnet())
            .genesis(empty_genesis.clone())
            .with_fork(EthereumHardfork::Frontier, ForkCondition::Block(0))
            .with_fork(EthereumHardfork::Homestead, ForkCondition::Block(1))
            .build();

        let duplicate_spec = ChainSpec::builder()
            .chain(Chain::mainnet())
            .genesis(empty_genesis)
            .with_fork(EthereumHardfork::Frontier, ForkCondition::Block(0))
            .with_fork(EthereumHardfork::Homestead, ForkCondition::Block(1))
            .with_fork(EthereumHardfork::Tangerine, ForkCondition::Block(1))
            .build();

        assert_eq!(
            unique_spec.fork_id(&Head { number: 2, ..Default::default() }),
            duplicate_spec.fork_id(&Head { number: 2, ..Default::default() }),
            "duplicate fork blocks should be deduplicated for fork filters"
        );
    }

    #[test]
    fn test_chainspec_satisfy() {
        let empty_genesis = Genesis::default();
        // happy path test case
        let happy_path_case = ChainSpec::builder()
            .chain(Chain::mainnet())
            .genesis(empty_genesis.clone())
            .with_fork(EthereumHardfork::Frontier, ForkCondition::Block(0))
            .with_fork(EthereumHardfork::Homestead, ForkCondition::Block(73))
            .with_fork(EthereumHardfork::Shanghai, ForkCondition::Timestamp(11313123))
            .build();
        let happy_path_head = happy_path_case.satisfy(ForkCondition::Timestamp(11313123));
        let happy_path_expected = Head { number: 73, timestamp: 11313123, ..Default::default() };
        assert_eq!(
            happy_path_head, happy_path_expected,
            "expected satisfy() to return {happy_path_expected:#?}, but got {happy_path_head:#?} "
        );
        // multiple timestamp test case (i.e Shanghai -> Cancun)
        let multiple_timestamp_fork_case = ChainSpec::builder()
            .chain(Chain::mainnet())
            .genesis(empty_genesis.clone())
            .with_fork(EthereumHardfork::Frontier, ForkCondition::Block(0))
            .with_fork(EthereumHardfork::Homestead, ForkCondition::Block(73))
            .with_fork(EthereumHardfork::Shanghai, ForkCondition::Timestamp(11313123))
            .with_fork(EthereumHardfork::Cancun, ForkCondition::Timestamp(11313398))
            .build();
        let multi_timestamp_head =
            multiple_timestamp_fork_case.satisfy(ForkCondition::Timestamp(11313398));
        let mult_timestamp_expected =
            Head { number: 73, timestamp: 11313398, ..Default::default() };
        assert_eq!(
            multi_timestamp_head, mult_timestamp_expected,
            "expected satisfy() to return {mult_timestamp_expected:#?}, but got {multi_timestamp_head:#?} "
        );
        // no ForkCondition::Block test case
        let no_block_fork_case = ChainSpec::builder()
            .chain(Chain::mainnet())
            .genesis(empty_genesis.clone())
            .with_fork(EthereumHardfork::Shanghai, ForkCondition::Timestamp(11313123))
            .build();
        let no_block_fork_head = no_block_fork_case.satisfy(ForkCondition::Timestamp(11313123));
        let no_block_fork_expected = Head { number: 0, timestamp: 11313123, ..Default::default() };
        assert_eq!(
            no_block_fork_head, no_block_fork_expected,
            "expected satisfy() to return {no_block_fork_expected:#?}, but got {no_block_fork_head:#?} ",
        );
        // spec w/ ForkCondition::TTD with block_num test case (Sepolia merge netsplit edge case)
        let fork_cond_ttd_blocknum_case = ChainSpec::builder()
            .chain(Chain::mainnet())
            .genesis(empty_genesis.clone())
            .with_fork(EthereumHardfork::Frontier, ForkCondition::Block(0))
            .with_fork(EthereumHardfork::Homestead, ForkCondition::Block(73))
            .with_fork(
                EthereumHardfork::Paris,
                ForkCondition::TTD {
                    fork_block: Some(101),
                    total_difficulty: U256::from(10_790_000),
                },
            )
            .with_fork(EthereumHardfork::Shanghai, ForkCondition::Timestamp(11313123))
            .build();
        let fork_cond_ttd_blocknum_head =
            fork_cond_ttd_blocknum_case.satisfy(ForkCondition::Timestamp(11313123));
        let fork_cond_ttd_blocknum_expected =
            Head { number: 101, timestamp: 11313123, ..Default::default() };
        assert_eq!(
            fork_cond_ttd_blocknum_head, fork_cond_ttd_blocknum_expected,
            "expected satisfy() to return {fork_cond_ttd_blocknum_expected:#?}, but got {fork_cond_ttd_blocknum_expected:#?} ",
        );

        // spec w/ only ForkCondition::Block - test the match arm for ForkCondition::Block to ensure
        // no regressions, for these ForkConditions(Block/TTD) - a separate chain spec definition is
        // technically unnecessary - but we include it here for thoroughness
        let fork_cond_block_only_case = ChainSpec::builder()
            .chain(Chain::mainnet())
            .genesis(empty_genesis)
            .with_fork(EthereumHardfork::Frontier, ForkCondition::Block(0))
            .with_fork(EthereumHardfork::Homestead, ForkCondition::Block(73))
            .build();
        let fork_cond_block_only_head = fork_cond_block_only_case.satisfy(ForkCondition::Block(73));
        let fork_cond_block_only_expected = Head { number: 73, ..Default::default() };
        assert_eq!(
            fork_cond_block_only_head, fork_cond_block_only_expected,
            "expected satisfy() to return {fork_cond_block_only_expected:#?}, but got {fork_cond_block_only_head:#?} ",
        );
        // Fork::ConditionTTD test case without a new chain spec to demonstrate ChainSpec::satisfy
        // is independent of ChainSpec for this(these - including ForkCondition::Block) match arm(s)
        let fork_cond_ttd_no_new_spec = fork_cond_block_only_case.satisfy(ForkCondition::TTD {
            fork_block: None,
            total_difficulty: U256::from(10_790_000),
        });
        let fork_cond_ttd_no_new_spec_expected =
            Head { total_difficulty: U256::from(10_790_000), ..Default::default() };
        assert_eq!(
            fork_cond_ttd_no_new_spec, fork_cond_ttd_no_new_spec_expected,
            "expected satisfy() to return {fork_cond_ttd_blocknum_expected:#?}, but got {fork_cond_ttd_blocknum_expected:#?} ",
        );
    }

    #[test]
    fn mainnet_hardfork_fork_ids() {
        test_hardfork_fork_ids(
            &MAINNET,
            &[
                (
                    EthereumHardfork::Frontier,
                    ForkId { hash: ForkHash([0xfc, 0x64, 0xec, 0x04]), next: 1150000 },
                ),
                (
                    EthereumHardfork::Homestead,
                    ForkId { hash: ForkHash([0x97, 0xc2, 0xc3, 0x4c]), next: 1920000 },
                ),
                (
                    EthereumHardfork::Dao,
                    ForkId { hash: ForkHash([0x91, 0xd1, 0xf9, 0x48]), next: 2463000 },
                ),
                (
                    EthereumHardfork::Tangerine,
                    ForkId { hash: ForkHash([0x7a, 0x64, 0xda, 0x13]), next: 2675000 },
                ),
                (
                    EthereumHardfork::SpuriousDragon,
                    ForkId { hash: ForkHash([0x3e, 0xdd, 0x5b, 0x10]), next: 4370000 },
                ),
                (
                    EthereumHardfork::Byzantium,
                    ForkId { hash: ForkHash([0xa0, 0x0b, 0xc3, 0x24]), next: 7280000 },
                ),
                (
                    EthereumHardfork::Constantinople,
                    ForkId { hash: ForkHash([0x66, 0x8d, 0xb0, 0xaf]), next: 9069000 },
                ),
                (
                    EthereumHardfork::Petersburg,
                    ForkId { hash: ForkHash([0x66, 0x8d, 0xb0, 0xaf]), next: 9069000 },
                ),
                (
                    EthereumHardfork::Istanbul,
                    ForkId { hash: ForkHash([0x87, 0x9d, 0x6e, 0x30]), next: 9200000 },
                ),
                (
                    EthereumHardfork::MuirGlacier,
                    ForkId { hash: ForkHash([0xe0, 0x29, 0xe9, 0x91]), next: 12244000 },
                ),
                (
                    EthereumHardfork::Berlin,
                    ForkId { hash: ForkHash([0x0e, 0xb4, 0x40, 0xf6]), next: 12965000 },
                ),
                (
                    EthereumHardfork::London,
                    ForkId { hash: ForkHash([0xb7, 0x15, 0x07, 0x7d]), next: 13773000 },
                ),
                (
                    EthereumHardfork::ArrowGlacier,
                    ForkId { hash: ForkHash([0x20, 0xc3, 0x27, 0xfc]), next: 15050000 },
                ),
                (
                    EthereumHardfork::GrayGlacier,
                    ForkId { hash: ForkHash([0xf0, 0xaf, 0xd0, 0xe3]), next: 1681338455 },
                ),
                (
                    EthereumHardfork::Shanghai,
                    ForkId { hash: ForkHash([0xdc, 0xe9, 0x6c, 0x2d]), next: 1710338135 },
                ),
                (
                    EthereumHardfork::Cancun,
                    ForkId { hash: ForkHash([0x9f, 0x3d, 0x22, 0x54]), next: 0 },
                ),
            ],
        );
    }

    #[test]
    fn sepolia_hardfork_fork_ids() {
        test_hardfork_fork_ids(
            &SEPOLIA,
            &[
                (
                    EthereumHardfork::Frontier,
                    ForkId { hash: ForkHash([0xfe, 0x33, 0x66, 0xe7]), next: 1735371 },
                ),
                (
                    EthereumHardfork::Homestead,
                    ForkId { hash: ForkHash([0xfe, 0x33, 0x66, 0xe7]), next: 1735371 },
                ),
                (
                    EthereumHardfork::Tangerine,
                    ForkId { hash: ForkHash([0xfe, 0x33, 0x66, 0xe7]), next: 1735371 },
                ),
                (
                    EthereumHardfork::SpuriousDragon,
                    ForkId { hash: ForkHash([0xfe, 0x33, 0x66, 0xe7]), next: 1735371 },
                ),
                (
                    EthereumHardfork::Byzantium,
                    ForkId { hash: ForkHash([0xfe, 0x33, 0x66, 0xe7]), next: 1735371 },
                ),
                (
                    EthereumHardfork::Constantinople,
                    ForkId { hash: ForkHash([0xfe, 0x33, 0x66, 0xe7]), next: 1735371 },
                ),
                (
                    EthereumHardfork::Petersburg,
                    ForkId { hash: ForkHash([0xfe, 0x33, 0x66, 0xe7]), next: 1735371 },
                ),
                (
                    EthereumHardfork::Istanbul,
                    ForkId { hash: ForkHash([0xfe, 0x33, 0x66, 0xe7]), next: 1735371 },
                ),
                (
                    EthereumHardfork::Berlin,
                    ForkId { hash: ForkHash([0xfe, 0x33, 0x66, 0xe7]), next: 1735371 },
                ),
                (
                    EthereumHardfork::London,
                    ForkId { hash: ForkHash([0xfe, 0x33, 0x66, 0xe7]), next: 1735371 },
                ),
                (
                    EthereumHardfork::Paris,
                    ForkId { hash: ForkHash([0xb9, 0x6c, 0xbd, 0x13]), next: 1677557088 },
                ),
                (
                    EthereumHardfork::Shanghai,
                    ForkId { hash: ForkHash([0xf7, 0xf9, 0xbc, 0x08]), next: 1706655072 },
                ),
                (
                    EthereumHardfork::Cancun,
                    ForkId { hash: ForkHash([0x88, 0xcf, 0x81, 0xd9]), next: 0 },
                ),
            ],
        );
    }

    #[test]
    fn mainnet_fork_ids() {
        test_fork_ids(
            &MAINNET,
            &[
                (
                    Head { number: 0, ..Default::default() },
                    ForkId { hash: ForkHash([0xfc, 0x64, 0xec, 0x04]), next: 1150000 },
                ),
                (
                    Head { number: 1150000, ..Default::default() },
                    ForkId { hash: ForkHash([0x97, 0xc2, 0xc3, 0x4c]), next: 1920000 },
                ),
                (
                    Head { number: 1920000, ..Default::default() },
                    ForkId { hash: ForkHash([0x91, 0xd1, 0xf9, 0x48]), next: 2463000 },
                ),
                (
                    Head { number: 2463000, ..Default::default() },
                    ForkId { hash: ForkHash([0x7a, 0x64, 0xda, 0x13]), next: 2675000 },
                ),
                (
                    Head { number: 2675000, ..Default::default() },
                    ForkId { hash: ForkHash([0x3e, 0xdd, 0x5b, 0x10]), next: 4370000 },
                ),
                (
                    Head { number: 4370000, ..Default::default() },
                    ForkId { hash: ForkHash([0xa0, 0x0b, 0xc3, 0x24]), next: 7280000 },
                ),
                (
                    Head { number: 7280000, ..Default::default() },
                    ForkId { hash: ForkHash([0x66, 0x8d, 0xb0, 0xaf]), next: 9069000 },
                ),
                (
                    Head { number: 9069000, ..Default::default() },
                    ForkId { hash: ForkHash([0x87, 0x9d, 0x6e, 0x30]), next: 9200000 },
                ),
                (
                    Head { number: 9200000, ..Default::default() },
                    ForkId { hash: ForkHash([0xe0, 0x29, 0xe9, 0x91]), next: 12244000 },
                ),
                (
                    Head { number: 12244000, ..Default::default() },
                    ForkId { hash: ForkHash([0x0e, 0xb4, 0x40, 0xf6]), next: 12965000 },
                ),
                (
                    Head { number: 12965000, ..Default::default() },
                    ForkId { hash: ForkHash([0xb7, 0x15, 0x07, 0x7d]), next: 13773000 },
                ),
                (
                    Head { number: 13773000, ..Default::default() },
                    ForkId { hash: ForkHash([0x20, 0xc3, 0x27, 0xfc]), next: 15050000 },
                ),
                (
                    Head { number: 15050000, ..Default::default() },
                    ForkId { hash: ForkHash([0xf0, 0xaf, 0xd0, 0xe3]), next: 1681338455 },
                ),
                // First Shanghai block
                (
                    Head { number: 20000000, timestamp: 1681338455, ..Default::default() },
                    ForkId { hash: ForkHash([0xdc, 0xe9, 0x6c, 0x2d]), next: 1710338135 },
                ),
                // First Cancun block
                (
                    Head { number: 20000001, timestamp: 1710338135, ..Default::default() },
                    ForkId { hash: ForkHash([0x9f, 0x3d, 0x22, 0x54]), next: 0 },
                ),
                // Future Cancun block
                (
                    Head { number: 20000002, timestamp: 2000000000, ..Default::default() },
                    ForkId { hash: ForkHash([0x9f, 0x3d, 0x22, 0x54]), next: 0 },
                ),
            ],
        );
    }

    #[test]
    fn holesky_fork_ids() {
        test_fork_ids(
            &HOLESKY,
            &[
                (
                    Head { number: 0, ..Default::default() },
                    ForkId { hash: ForkHash([0xc6, 0x1a, 0x60, 0x98]), next: 1696000704 },
                ),
                // First MergeNetsplit block
                (
                    Head { number: 123, ..Default::default() },
                    ForkId { hash: ForkHash([0xc6, 0x1a, 0x60, 0x98]), next: 1696000704 },
                ),
                // Last MergeNetsplit block
                (
                    Head { number: 123, timestamp: 1696000703, ..Default::default() },
                    ForkId { hash: ForkHash([0xc6, 0x1a, 0x60, 0x98]), next: 1696000704 },
                ),
                // First Shanghai block
                (
                    Head { number: 123, timestamp: 1696000704, ..Default::default() },
                    ForkId { hash: ForkHash([0xfd, 0x4f, 0x01, 0x6b]), next: 1707305664 },
                ),
                // Last Shanghai block
                (
                    Head { number: 123, timestamp: 1707305663, ..Default::default() },
                    ForkId { hash: ForkHash([0xfd, 0x4f, 0x01, 0x6b]), next: 1707305664 },
                ),
                // First Cancun block
                (
                    Head { number: 123, timestamp: 1707305664, ..Default::default() },
                    ForkId { hash: ForkHash([0x9b, 0x19, 0x2a, 0xd0]), next: 0 },
                ),
            ],
        )
    }

    #[test]
    fn sepolia_fork_ids() {
        test_fork_ids(
            &SEPOLIA,
            &[
                (
                    Head { number: 0, ..Default::default() },
                    ForkId { hash: ForkHash([0xfe, 0x33, 0x66, 0xe7]), next: 1735371 },
                ),
                (
                    Head { number: 1735370, ..Default::default() },
                    ForkId { hash: ForkHash([0xfe, 0x33, 0x66, 0xe7]), next: 1735371 },
                ),
                (
                    Head { number: 1735371, ..Default::default() },
                    ForkId { hash: ForkHash([0xb9, 0x6c, 0xbd, 0x13]), next: 1677557088 },
                ),
                (
                    Head { number: 1735372, timestamp: 1677557087, ..Default::default() },
                    ForkId { hash: ForkHash([0xb9, 0x6c, 0xbd, 0x13]), next: 1677557088 },
                ),
                // First Shanghai block
                (
                    Head { number: 1735372, timestamp: 1677557088, ..Default::default() },
                    ForkId { hash: ForkHash([0xf7, 0xf9, 0xbc, 0x08]), next: 1706655072 },
                ),
                // Last Shanghai block
                (
                    Head { number: 1735372, timestamp: 1706655071, ..Default::default() },
                    ForkId { hash: ForkHash([0xf7, 0xf9, 0xbc, 0x08]), next: 1706655072 },
                ),
                // First Cancun block
                (
                    Head { number: 1735372, timestamp: 1706655072, ..Default::default() },
                    ForkId { hash: ForkHash([0x88, 0xcf, 0x81, 0xd9]), next: 0 },
                ),
            ],
        );
    }

    #[test]
    fn dev_fork_ids() {
        test_fork_ids(
            &DEV,
            &[(
                Head { number: 0, ..Default::default() },
                ForkId { hash: ForkHash([0x45, 0xb8, 0x36, 0x12]), next: 0 },
            )],
        )
    }

    /// Checks that time-based forks work
    ///
    /// This is based off of the test vectors here: <https://github.com/ethereum/go-ethereum/blob/5c8cc10d1e05c23ff1108022f4150749e73c0ca1/core/forkid/forkid_test.go#L155-L188>
    #[test]
    fn timestamped_forks() {
        let mainnet_with_timestamps = ChainSpecBuilder::mainnet().build();
        test_fork_ids(
            &mainnet_with_timestamps,
            &[
                (
                    Head { number: 0, timestamp: 0, ..Default::default() },
                    ForkId { hash: ForkHash([0xfc, 0x64, 0xec, 0x04]), next: 1150000 },
                ), // Unsynced
                (
                    Head { number: 1149999, timestamp: 0, ..Default::default() },
                    ForkId { hash: ForkHash([0xfc, 0x64, 0xec, 0x04]), next: 1150000 },
                ), // Last Frontier block
                (
                    Head { number: 1150000, timestamp: 0, ..Default::default() },
                    ForkId { hash: ForkHash([0x97, 0xc2, 0xc3, 0x4c]), next: 1920000 },
                ), // First Homestead block
                (
                    Head { number: 1919999, timestamp: 0, ..Default::default() },
                    ForkId { hash: ForkHash([0x97, 0xc2, 0xc3, 0x4c]), next: 1920000 },
                ), // Last Homestead block
                (
                    Head { number: 1920000, timestamp: 0, ..Default::default() },
                    ForkId { hash: ForkHash([0x91, 0xd1, 0xf9, 0x48]), next: 2463000 },
                ), // First DAO block
                (
                    Head { number: 2462999, timestamp: 0, ..Default::default() },
                    ForkId { hash: ForkHash([0x91, 0xd1, 0xf9, 0x48]), next: 2463000 },
                ), // Last DAO block
                (
                    Head { number: 2463000, timestamp: 0, ..Default::default() },
                    ForkId { hash: ForkHash([0x7a, 0x64, 0xda, 0x13]), next: 2675000 },
                ), // First Tangerine block
                (
                    Head { number: 2674999, timestamp: 0, ..Default::default() },
                    ForkId { hash: ForkHash([0x7a, 0x64, 0xda, 0x13]), next: 2675000 },
                ), // Last Tangerine block
                (
                    Head { number: 2675000, timestamp: 0, ..Default::default() },
                    ForkId { hash: ForkHash([0x3e, 0xdd, 0x5b, 0x10]), next: 4370000 },
                ), // First Spurious block
                (
                    Head { number: 4369999, timestamp: 0, ..Default::default() },
                    ForkId { hash: ForkHash([0x3e, 0xdd, 0x5b, 0x10]), next: 4370000 },
                ), // Last Spurious block
                (
                    Head { number: 4370000, timestamp: 0, ..Default::default() },
                    ForkId { hash: ForkHash([0xa0, 0x0b, 0xc3, 0x24]), next: 7280000 },
                ), // First Byzantium block
                (
                    Head { number: 7279999, timestamp: 0, ..Default::default() },
                    ForkId { hash: ForkHash([0xa0, 0x0b, 0xc3, 0x24]), next: 7280000 },
                ), // Last Byzantium block
                (
                    Head { number: 7280000, timestamp: 0, ..Default::default() },
                    ForkId { hash: ForkHash([0x66, 0x8d, 0xb0, 0xaf]), next: 9069000 },
                ), // First and last Constantinople, first Petersburg block
                (
                    Head { number: 9068999, timestamp: 0, ..Default::default() },
                    ForkId { hash: ForkHash([0x66, 0x8d, 0xb0, 0xaf]), next: 9069000 },
                ), // Last Petersburg block
                (
                    Head { number: 9069000, timestamp: 0, ..Default::default() },
                    ForkId { hash: ForkHash([0x87, 0x9d, 0x6e, 0x30]), next: 9200000 },
                ), // First Istanbul and first Muir Glacier block
                (
                    Head { number: 9199999, timestamp: 0, ..Default::default() },
                    ForkId { hash: ForkHash([0x87, 0x9d, 0x6e, 0x30]), next: 9200000 },
                ), // Last Istanbul and first Muir Glacier block
                (
                    Head { number: 9200000, timestamp: 0, ..Default::default() },
                    ForkId { hash: ForkHash([0xe0, 0x29, 0xe9, 0x91]), next: 12244000 },
                ), // First Muir Glacier block
                (
                    Head { number: 12243999, timestamp: 0, ..Default::default() },
                    ForkId { hash: ForkHash([0xe0, 0x29, 0xe9, 0x91]), next: 12244000 },
                ), // Last Muir Glacier block
                (
                    Head { number: 12244000, timestamp: 0, ..Default::default() },
                    ForkId { hash: ForkHash([0x0e, 0xb4, 0x40, 0xf6]), next: 12965000 },
                ), // First Berlin block
                (
                    Head { number: 12964999, timestamp: 0, ..Default::default() },
                    ForkId { hash: ForkHash([0x0e, 0xb4, 0x40, 0xf6]), next: 12965000 },
                ), // Last Berlin block
                (
                    Head { number: 12965000, timestamp: 0, ..Default::default() },
                    ForkId { hash: ForkHash([0xb7, 0x15, 0x07, 0x7d]), next: 13773000 },
                ), // First London block
                (
                    Head { number: 13772999, timestamp: 0, ..Default::default() },
                    ForkId { hash: ForkHash([0xb7, 0x15, 0x07, 0x7d]), next: 13773000 },
                ), // Last London block
                (
                    Head { number: 13773000, timestamp: 0, ..Default::default() },
                    ForkId { hash: ForkHash([0x20, 0xc3, 0x27, 0xfc]), next: 15050000 },
                ), // First Arrow Glacier block
                (
                    Head { number: 15049999, timestamp: 0, ..Default::default() },
                    ForkId { hash: ForkHash([0x20, 0xc3, 0x27, 0xfc]), next: 15050000 },
                ), // Last Arrow Glacier block
                (
                    Head { number: 15050000, timestamp: 0, ..Default::default() },
                    ForkId { hash: ForkHash([0xf0, 0xaf, 0xd0, 0xe3]), next: 1681338455 },
                ), // First Gray Glacier block
                (
                    Head { number: 19999999, timestamp: 1667999999, ..Default::default() },
                    ForkId { hash: ForkHash([0xf0, 0xaf, 0xd0, 0xe3]), next: 1681338455 },
                ), // Last Gray Glacier block
                (
                    Head { number: 20000000, timestamp: 1681338455, ..Default::default() },
                    ForkId { hash: ForkHash([0xdc, 0xe9, 0x6c, 0x2d]), next: 1710338135 },
                ), // Last Shanghai block
                (
                    Head { number: 20000001, timestamp: 1710338134, ..Default::default() },
                    ForkId { hash: ForkHash([0xdc, 0xe9, 0x6c, 0x2d]), next: 1710338135 },
                ), // First Cancun block
                (
                    Head { number: 20000002, timestamp: 1710338135, ..Default::default() },
                    ForkId { hash: ForkHash([0x9f, 0x3d, 0x22, 0x54]), next: 0 },
                ), // Future Cancun block
                (
                    Head { number: 20000003, timestamp: 2000000000, ..Default::default() },
                    ForkId { hash: ForkHash([0x9f, 0x3d, 0x22, 0x54]), next: 0 },
                ),
            ],
        );
    }

    /// Constructs a [`ChainSpec`] with the given [`ChainSpecBuilder`], shanghai, and cancun fork
    /// timestamps.
    fn construct_chainspec(
        builder: ChainSpecBuilder,
        shanghai_time: u64,
        cancun_time: u64,
    ) -> ChainSpec {
        builder
            .with_fork(EthereumHardfork::Shanghai, ForkCondition::Timestamp(shanghai_time))
            .with_fork(EthereumHardfork::Cancun, ForkCondition::Timestamp(cancun_time))
            .build()
    }

    /// Tests that time-based forks which are active at genesis are not included in forkid hash.
    ///
    /// This is based off of the test vectors here:
    /// <https://github.com/ethereum/go-ethereum/blob/2e02c1ffd9dffd1ec9e43c6b66f6c9bd1e556a0b/core/forkid/forkid_test.go#L390-L440>
    #[test]
    fn test_timestamp_fork_in_genesis() {
        let timestamp = 1690475657u64;
        let default_spec_builder = ChainSpecBuilder::default()
            .chain(Chain::from_id(1337))
            .genesis(Genesis::default().with_timestamp(timestamp))
            .paris_activated();

        // test format: (chain spec, expected next value) - the forkhash will be determined by the
        // genesis hash of the constructed chainspec
        let tests = [
            (
                construct_chainspec(default_spec_builder.clone(), timestamp - 1, timestamp + 1),
                timestamp + 1,
            ),
            (
                construct_chainspec(default_spec_builder.clone(), timestamp, timestamp + 1),
                timestamp + 1,
            ),
            (
                construct_chainspec(default_spec_builder, timestamp + 1, timestamp + 2),
                timestamp + 1,
            ),
        ];

        for (spec, expected_timestamp) in tests {
            let got_forkid = spec.fork_id(&Head { number: 0, timestamp: 0, ..Default::default() });
            // This is slightly different from the geth test because we use the shanghai timestamp
            // to determine whether or not to include a withdrawals root in the genesis header.
            // This makes the genesis hash different, and as a result makes the ChainSpec fork hash
            // different.
            let genesis_hash = spec.genesis_hash();
            let expected_forkid =
                ForkId { hash: ForkHash::from(genesis_hash), next: expected_timestamp };
            assert_eq!(got_forkid, expected_forkid);
        }
    }

    /// Checks that the fork is not active at a terminal ttd block.
    #[test]
    fn check_terminal_ttd() {
        let chainspec = ChainSpecBuilder::mainnet().build();

        // Check that Paris is not active on terminal PoW block #15537393.
        let terminal_block_ttd = U256::from(58750003716598352816469_u128);
        let terminal_block_difficulty = U256::from(11055787484078698_u128);
        assert!(!chainspec
            .fork(EthereumHardfork::Paris)
            .active_at_ttd(terminal_block_ttd, terminal_block_difficulty));

        // Check that Paris is active on first PoS block #15537394.
        let first_pos_block_ttd = U256::from(58750003716598352816469_u128);
        let first_pos_difficulty = U256::ZERO;
        assert!(chainspec
            .fork(EthereumHardfork::Paris)
            .active_at_ttd(first_pos_block_ttd, first_pos_difficulty));
    }

    #[test]
    fn geth_genesis_with_shanghai() {
        let geth_genesis = r#"
        {
          "config": {
            "chainId": 1337,
            "homesteadBlock": 0,
            "eip150Block": 0,
            "eip150Hash": "0x0000000000000000000000000000000000000000000000000000000000000000",
            "eip155Block": 0,
            "eip158Block": 0,
            "byzantiumBlock": 0,
            "constantinopleBlock": 0,
            "petersburgBlock": 0,
            "istanbulBlock": 0,
            "muirGlacierBlock": 0,
            "berlinBlock": 0,
            "londonBlock": 0,
            "arrowGlacierBlock": 0,
            "grayGlacierBlock": 0,
            "shanghaiTime": 0,
            "cancunTime": 1,
            "terminalTotalDifficulty": 0,
            "terminalTotalDifficultyPassed": true,
            "ethash": {}
          },
          "nonce": "0x0",
          "timestamp": "0x0",
          "extraData": "0x",
          "gasLimit": "0x4c4b40",
          "difficulty": "0x1",
          "mixHash": "0x0000000000000000000000000000000000000000000000000000000000000000",
          "coinbase": "0x0000000000000000000000000000000000000000",
          "alloc": {
            "658bdf435d810c91414ec09147daa6db62406379": {
              "balance": "0x487a9a304539440000"
            },
            "aa00000000000000000000000000000000000000": {
              "code": "0x6042",
              "storage": {
                "0x0000000000000000000000000000000000000000000000000000000000000000": "0x0000000000000000000000000000000000000000000000000000000000000000",
                "0x0100000000000000000000000000000000000000000000000000000000000000": "0x0100000000000000000000000000000000000000000000000000000000000000",
                "0x0200000000000000000000000000000000000000000000000000000000000000": "0x0200000000000000000000000000000000000000000000000000000000000000",
                "0x0300000000000000000000000000000000000000000000000000000000000000": "0x0000000000000000000000000000000000000000000000000000000000000303"
              },
              "balance": "0x1",
              "nonce": "0x1"
            },
            "bb00000000000000000000000000000000000000": {
              "code": "0x600154600354",
              "storage": {
                "0x0000000000000000000000000000000000000000000000000000000000000000": "0x0000000000000000000000000000000000000000000000000000000000000000",
                "0x0100000000000000000000000000000000000000000000000000000000000000": "0x0100000000000000000000000000000000000000000000000000000000000000",
                "0x0200000000000000000000000000000000000000000000000000000000000000": "0x0200000000000000000000000000000000000000000000000000000000000000",
                "0x0300000000000000000000000000000000000000000000000000000000000000": "0x0000000000000000000000000000000000000000000000000000000000000303"
              },
              "balance": "0x2",
              "nonce": "0x1"
            }
          },
          "number": "0x0",
          "gasUsed": "0x0",
          "parentHash": "0x0000000000000000000000000000000000000000000000000000000000000000",
          "baseFeePerGas": "0x3b9aca00"
        }
        "#;

        let genesis: Genesis = serde_json::from_str(geth_genesis).unwrap();
        let chainspec = ChainSpec::from(genesis);

        // assert a bunch of hardforks that should be set
        assert_eq!(
            chainspec.hardforks.get(EthereumHardfork::Homestead).unwrap(),
            ForkCondition::Block(0)
        );
        assert_eq!(
            chainspec.hardforks.get(EthereumHardfork::Tangerine).unwrap(),
            ForkCondition::Block(0)
        );
        assert_eq!(
            chainspec.hardforks.get(EthereumHardfork::SpuriousDragon).unwrap(),
            ForkCondition::Block(0)
        );
        assert_eq!(
            chainspec.hardforks.get(EthereumHardfork::Byzantium).unwrap(),
            ForkCondition::Block(0)
        );
        assert_eq!(
            chainspec.hardforks.get(EthereumHardfork::Constantinople).unwrap(),
            ForkCondition::Block(0)
        );
        assert_eq!(
            chainspec.hardforks.get(EthereumHardfork::Petersburg).unwrap(),
            ForkCondition::Block(0)
        );
        assert_eq!(
            chainspec.hardforks.get(EthereumHardfork::Istanbul).unwrap(),
            ForkCondition::Block(0)
        );
        assert_eq!(
            chainspec.hardforks.get(EthereumHardfork::MuirGlacier).unwrap(),
            ForkCondition::Block(0)
        );
        assert_eq!(
            chainspec.hardforks.get(EthereumHardfork::Berlin).unwrap(),
            ForkCondition::Block(0)
        );
        assert_eq!(
            chainspec.hardforks.get(EthereumHardfork::London).unwrap(),
            ForkCondition::Block(0)
        );
        assert_eq!(
            chainspec.hardforks.get(EthereumHardfork::ArrowGlacier).unwrap(),
            ForkCondition::Block(0)
        );
        assert_eq!(
            chainspec.hardforks.get(EthereumHardfork::GrayGlacier).unwrap(),
            ForkCondition::Block(0)
        );

        // including time based hardforks
        assert_eq!(
            chainspec.hardforks.get(EthereumHardfork::Shanghai).unwrap(),
            ForkCondition::Timestamp(0)
        );

        // including time based hardforks
        assert_eq!(
            chainspec.hardforks.get(EthereumHardfork::Cancun).unwrap(),
            ForkCondition::Timestamp(1)
        );

        // alloc key -> expected rlp mapping
        let key_rlp = vec![
            (hex!("658bdf435d810c91414ec09147daa6db62406379"), &hex!("f84d8089487a9a304539440000a056e81f171bcc55a6ff8345e692c0f86e5b48e01b996cadc001622fb5e363b421a0c5d2460186f7233c927e7db2dcc703c0e500b653ca82273b7bfad8045d85a470")[..]),
            (hex!("aa00000000000000000000000000000000000000"), &hex!("f8440101a08afc95b7d18a226944b9c2070b6bda1c3a36afcc3730429d47579c94b9fe5850a0ce92c756baff35fa740c3557c1a971fd24d2d35b7c8e067880d50cd86bb0bc99")[..]),
            (hex!("bb00000000000000000000000000000000000000"), &hex!("f8440102a08afc95b7d18a226944b9c2070b6bda1c3a36afcc3730429d47579c94b9fe5850a0e25a53cbb501cec2976b393719c63d832423dd70a458731a0b64e4847bbca7d2")[..]),
        ];

        for (key, expected_rlp) in key_rlp {
            let account = chainspec.genesis.alloc.get(&key).expect("account should exist");
            assert_eq!(&alloy_rlp::encode(TrieAccount::from(account.clone())), expected_rlp);
        }

        assert_eq!(chainspec.genesis_hash.get(), None);
        let expected_state_root: B256 =
            hex!("078dc6061b1d8eaa8493384b59c9c65ceb917201221d08b80c4de6770b6ec7e7").into();
        assert_eq!(chainspec.genesis_header().state_root, expected_state_root);

        let expected_withdrawals_hash: B256 =
            hex!("56e81f171bcc55a6ff8345e692c0f86e5b48e01b996cadc001622fb5e363b421").into();
        assert_eq!(chainspec.genesis_header().withdrawals_root, Some(expected_withdrawals_hash));

        let expected_hash: B256 =
            hex!("1fc027d65f820d3eef441ebeec139ebe09e471cf98516dce7b5643ccb27f418c").into();
        let hash = chainspec.genesis_hash();
        assert_eq!(hash, expected_hash);
    }

    #[test]
    fn hive_geth_json() {
        let hive_json = r#"
        {
            "nonce": "0x0000000000000042",
            "difficulty": "0x2123456",
            "mixHash": "0x123456789abcdef123456789abcdef123456789abcdef123456789abcdef1234",
            "coinbase": "0xaaaaaaaaaaaaaaaaaaaaaaaaaaaaaaaaaaaaaaaa",
            "timestamp": "0x123456",
            "parentHash": "0x0000000000000000000000000000000000000000000000000000000000000000",
            "extraData": "0xfafbfcfd",
            "gasLimit": "0x2fefd8",
            "alloc": {
                "dbdbdb2cbd23b783741e8d7fcf51e459b497e4a6": {
                    "balance": "0xffffffffffffffffffffffffffffffffffffffffffffffffffffffffffffffff"
                },
                "e6716f9544a56c530d868e4bfbacb172315bdead": {
                    "balance": "0x11",
                    "code": "0x12"
                },
                "b9c015918bdaba24b4ff057a92a3873d6eb201be": {
                    "balance": "0x21",
                    "storage": {
                        "0x0000000000000000000000000000000000000000000000000000000000000001": "0x22"
                    }
                },
                "1a26338f0d905e295fccb71fa9ea849ffa12aaf4": {
                    "balance": "0x31",
                    "nonce": "0x32"
                },
                "0000000000000000000000000000000000000001": {
                    "balance": "0x41"
                },
                "0000000000000000000000000000000000000002": {
                    "balance": "0x51"
                },
                "0000000000000000000000000000000000000003": {
                    "balance": "0x61"
                },
                "0000000000000000000000000000000000000004": {
                    "balance": "0x71"
                }
            },
            "config": {
                "ethash": {},
                "chainId": 10,
                "homesteadBlock": 0,
                "eip150Block": 0,
                "eip155Block": 0,
                "eip158Block": 0,
                "byzantiumBlock": 0,
                "constantinopleBlock": 0,
                "petersburgBlock": 0,
                "istanbulBlock": 0
            }
        }
        "#;

        let genesis = serde_json::from_str::<Genesis>(hive_json).unwrap();
        let chainspec: ChainSpec = genesis.into();
        assert_eq!(chainspec.genesis_hash.get(), None);
        assert_eq!(chainspec.chain, Chain::from_named(NamedChain::Optimism));
        let expected_state_root: B256 =
            hex!("9a6049ac535e3dc7436c189eaa81c73f35abd7f282ab67c32944ff0301d63360").into();
        assert_eq!(chainspec.genesis_header().state_root, expected_state_root);
        let hard_forks = vec![
            EthereumHardfork::Byzantium,
            EthereumHardfork::Homestead,
            EthereumHardfork::Istanbul,
            EthereumHardfork::Petersburg,
            EthereumHardfork::Constantinople,
        ];
        for fork in hard_forks {
            assert_eq!(chainspec.hardforks.get(fork).unwrap(), ForkCondition::Block(0));
        }

        let expected_hash: B256 =
            hex!("5ae31c6522bd5856129f66be3d582b842e4e9faaa87f21cce547128339a9db3c").into();
        let hash = chainspec.genesis_header().hash_slow();
        assert_eq!(hash, expected_hash);
    }

    #[test]
    fn test_hive_paris_block_genesis_json() {
        // this tests that we can handle `parisBlock` in the genesis json and can use it to output
        // a correct forkid
        let hive_paris = r#"
        {
          "config": {
            "ethash": {},
            "chainId": 3503995874084926,
            "homesteadBlock": 0,
            "eip150Block": 6,
            "eip155Block": 12,
            "eip158Block": 12,
            "byzantiumBlock": 18,
            "constantinopleBlock": 24,
            "petersburgBlock": 30,
            "istanbulBlock": 36,
            "muirGlacierBlock": 42,
            "berlinBlock": 48,
            "londonBlock": 54,
            "arrowGlacierBlock": 60,
            "grayGlacierBlock": 66,
            "mergeNetsplitBlock": 72,
            "terminalTotalDifficulty": 9454784,
            "shanghaiTime": 780,
            "cancunTime": 840
          },
          "nonce": "0x0",
          "timestamp": "0x0",
          "extraData": "0x68697665636861696e",
          "gasLimit": "0x23f3e20",
          "difficulty": "0x20000",
          "mixHash": "0x0000000000000000000000000000000000000000000000000000000000000000",
          "coinbase": "0x0000000000000000000000000000000000000000",
          "alloc": {
            "000f3df6d732807ef1319fb7b8bb8522d0beac02": {
              "code": "0x3373fffffffffffffffffffffffffffffffffffffffe14604d57602036146024575f5ffd5b5f35801560495762001fff810690815414603c575f5ffd5b62001fff01545f5260205ff35b5f5ffd5b62001fff42064281555f359062001fff015500",
              "balance": "0x2a"
            },
            "0c2c51a0990aee1d73c1228de158688341557508": {
              "balance": "0xc097ce7bc90715b34b9f1000000000"
            },
            "14e46043e63d0e3cdcf2530519f4cfaf35058cb2": {
              "balance": "0xc097ce7bc90715b34b9f1000000000"
            },
            "16c57edf7fa9d9525378b0b81bf8a3ced0620c1c": {
              "balance": "0xc097ce7bc90715b34b9f1000000000"
            },
            "1f4924b14f34e24159387c0a4cdbaa32f3ddb0cf": {
              "balance": "0xc097ce7bc90715b34b9f1000000000"
            },
            "1f5bde34b4afc686f136c7a3cb6ec376f7357759": {
              "balance": "0xc097ce7bc90715b34b9f1000000000"
            },
            "2d389075be5be9f2246ad654ce152cf05990b209": {
              "balance": "0xc097ce7bc90715b34b9f1000000000"
            },
            "3ae75c08b4c907eb63a8960c45b86e1e9ab6123c": {
              "balance": "0xc097ce7bc90715b34b9f1000000000"
            },
            "4340ee1b812acb40a1eb561c019c327b243b92df": {
              "balance": "0xc097ce7bc90715b34b9f1000000000"
            },
            "4a0f1452281bcec5bd90c3dce6162a5995bfe9df": {
              "balance": "0xc097ce7bc90715b34b9f1000000000"
            },
            "4dde844b71bcdf95512fb4dc94e84fb67b512ed8": {
              "balance": "0xc097ce7bc90715b34b9f1000000000"
            },
            "5f552da00dfb4d3749d9e62dcee3c918855a86a0": {
              "balance": "0xc097ce7bc90715b34b9f1000000000"
            },
            "654aa64f5fbefb84c270ec74211b81ca8c44a72e": {
              "balance": "0xc097ce7bc90715b34b9f1000000000"
            },
            "717f8aa2b982bee0e29f573d31df288663e1ce16": {
              "balance": "0xc097ce7bc90715b34b9f1000000000"
            },
            "7435ed30a8b4aeb0877cef0c6e8cffe834eb865f": {
              "balance": "0xc097ce7bc90715b34b9f1000000000"
            },
            "83c7e323d189f18725ac510004fdc2941f8c4a78": {
              "balance": "0xc097ce7bc90715b34b9f1000000000"
            },
            "84e75c28348fb86acea1a93a39426d7d60f4cc46": {
              "balance": "0xc097ce7bc90715b34b9f1000000000"
            },
            "8bebc8ba651aee624937e7d897853ac30c95a067": {
              "storage": {
                "0x0000000000000000000000000000000000000000000000000000000000000001": "0x0000000000000000000000000000000000000000000000000000000000000001",
                "0x0000000000000000000000000000000000000000000000000000000000000002": "0x0000000000000000000000000000000000000000000000000000000000000002",
                "0x0000000000000000000000000000000000000000000000000000000000000003": "0x0000000000000000000000000000000000000000000000000000000000000003"
              },
              "balance": "0x1",
              "nonce": "0x1"
            },
            "c7b99a164efd027a93f147376cc7da7c67c6bbe0": {
              "balance": "0xc097ce7bc90715b34b9f1000000000"
            },
            "d803681e487e6ac18053afc5a6cd813c86ec3e4d": {
              "balance": "0xc097ce7bc90715b34b9f1000000000"
            },
            "e7d13f7aa2a838d24c59b40186a0aca1e21cffcc": {
              "balance": "0xc097ce7bc90715b34b9f1000000000"
            },
            "eda8645ba6948855e3b3cd596bbb07596d59c603": {
              "balance": "0xc097ce7bc90715b34b9f1000000000"
            }
          },
          "number": "0x0",
          "gasUsed": "0x0",
          "parentHash": "0x0000000000000000000000000000000000000000000000000000000000000000",
          "baseFeePerGas": null,
          "excessBlobGas": null,
          "blobGasUsed": null
        }
        "#;

        // check that it deserializes properly
        let genesis: Genesis = serde_json::from_str(hive_paris).unwrap();
        let chainspec = ChainSpec::from(genesis);

        // make sure we are at ForkHash("bc0c2605") with Head post-cancun
        let expected_forkid = ForkId { hash: ForkHash([0xbc, 0x0c, 0x26, 0x05]), next: 0 };
        let got_forkid =
            chainspec.fork_id(&Head { number: 73, timestamp: 840, ..Default::default() });

        // check that they're the same
        assert_eq!(got_forkid, expected_forkid);
        // Check that paris block and final difficulty are set correctly
        assert_eq!(chainspec.paris_block_and_final_difficulty, Some((72, U256::from(9454784))));
    }

    #[test]
    fn test_parse_genesis_json() {
        let s = r#"{"config":{"ethash":{},"chainId":1337,"homesteadBlock":0,"eip150Block":0,"eip155Block":0,"eip158Block":0,"byzantiumBlock":0,"constantinopleBlock":0,"petersburgBlock":0,"istanbulBlock":0,"berlinBlock":0,"londonBlock":0,"terminalTotalDifficulty":0,"terminalTotalDifficultyPassed":true,"shanghaiTime":0},"nonce":"0x0","timestamp":"0x0","extraData":"0x","gasLimit":"0x4c4b40","difficulty":"0x1","mixHash":"0x0000000000000000000000000000000000000000000000000000000000000000","coinbase":"0x0000000000000000000000000000000000000000","alloc":{"658bdf435d810c91414ec09147daa6db62406379":{"balance":"0x487a9a304539440000"},"aa00000000000000000000000000000000000000":{"code":"0x6042","storage":{"0x0000000000000000000000000000000000000000000000000000000000000000":"0x0000000000000000000000000000000000000000000000000000000000000000","0x0100000000000000000000000000000000000000000000000000000000000000":"0x0100000000000000000000000000000000000000000000000000000000000000","0x0200000000000000000000000000000000000000000000000000000000000000":"0x0200000000000000000000000000000000000000000000000000000000000000","0x0300000000000000000000000000000000000000000000000000000000000000":"0x0000000000000000000000000000000000000000000000000000000000000303"},"balance":"0x1","nonce":"0x1"},"bb00000000000000000000000000000000000000":{"code":"0x600154600354","storage":{"0x0000000000000000000000000000000000000000000000000000000000000000":"0x0000000000000000000000000000000000000000000000000000000000000000","0x0100000000000000000000000000000000000000000000000000000000000000":"0x0100000000000000000000000000000000000000000000000000000000000000","0x0200000000000000000000000000000000000000000000000000000000000000":"0x0200000000000000000000000000000000000000000000000000000000000000","0x0300000000000000000000000000000000000000000000000000000000000000":"0x0000000000000000000000000000000000000000000000000000000000000303"},"balance":"0x2","nonce":"0x1"}},"number":"0x0","gasUsed":"0x0","parentHash":"0x0000000000000000000000000000000000000000000000000000000000000000","baseFeePerGas":"0x1337"}"#;
        let genesis: Genesis = serde_json::from_str(s).unwrap();
        let acc = genesis
            .alloc
            .get(&"0xaa00000000000000000000000000000000000000".parse::<Address>().unwrap())
            .unwrap();
        assert_eq!(acc.balance, U256::from(1));
        assert_eq!(genesis.base_fee_per_gas, Some(0x1337));
    }

    #[test]
    fn test_parse_cancun_genesis_json() {
        let s = r#"{"config":{"ethash":{},"chainId":1337,"homesteadBlock":0,"eip150Block":0,"eip155Block":0,"eip158Block":0,"byzantiumBlock":0,"constantinopleBlock":0,"petersburgBlock":0,"istanbulBlock":0,"berlinBlock":0,"londonBlock":0,"terminalTotalDifficulty":0,"terminalTotalDifficultyPassed":true,"shanghaiTime":0,"cancunTime":4661},"nonce":"0x0","timestamp":"0x0","extraData":"0x","gasLimit":"0x4c4b40","difficulty":"0x1","mixHash":"0x0000000000000000000000000000000000000000000000000000000000000000","coinbase":"0x0000000000000000000000000000000000000000","alloc":{"658bdf435d810c91414ec09147daa6db62406379":{"balance":"0x487a9a304539440000"},"aa00000000000000000000000000000000000000":{"code":"0x6042","storage":{"0x0000000000000000000000000000000000000000000000000000000000000000":"0x0000000000000000000000000000000000000000000000000000000000000000","0x0100000000000000000000000000000000000000000000000000000000000000":"0x0100000000000000000000000000000000000000000000000000000000000000","0x0200000000000000000000000000000000000000000000000000000000000000":"0x0200000000000000000000000000000000000000000000000000000000000000","0x0300000000000000000000000000000000000000000000000000000000000000":"0x0000000000000000000000000000000000000000000000000000000000000303"},"balance":"0x1","nonce":"0x1"},"bb00000000000000000000000000000000000000":{"code":"0x600154600354","storage":{"0x0000000000000000000000000000000000000000000000000000000000000000":"0x0000000000000000000000000000000000000000000000000000000000000000","0x0100000000000000000000000000000000000000000000000000000000000000":"0x0100000000000000000000000000000000000000000000000000000000000000","0x0200000000000000000000000000000000000000000000000000000000000000":"0x0200000000000000000000000000000000000000000000000000000000000000","0x0300000000000000000000000000000000000000000000000000000000000000":"0x0000000000000000000000000000000000000000000000000000000000000303"},"balance":"0x2","nonce":"0x1"}},"number":"0x0","gasUsed":"0x0","parentHash":"0x0000000000000000000000000000000000000000000000000000000000000000","baseFeePerGas":"0x3b9aca00"}"#;
        let genesis: Genesis = serde_json::from_str(s).unwrap();
        let acc = genesis
            .alloc
            .get(&"0xaa00000000000000000000000000000000000000".parse::<Address>().unwrap())
            .unwrap();
        assert_eq!(acc.balance, U256::from(1));
        // assert that the cancun time was picked up
        assert_eq!(genesis.config.cancun_time, Some(4661));
    }

    #[test]
    fn test_parse_prague_genesis_all_formats() {
        let s = r#"{"config":{"ethash":{},"chainId":1337,"homesteadBlock":0,"eip150Block":0,"eip155Block":0,"eip158Block":0,"byzantiumBlock":0,"constantinopleBlock":0,"petersburgBlock":0,"istanbulBlock":0,"berlinBlock":0,"londonBlock":0,"terminalTotalDifficulty":0,"terminalTotalDifficultyPassed":true,"shanghaiTime":0,"cancunTime":4661, "pragueTime": 4662},"nonce":"0x0","timestamp":"0x0","extraData":"0x","gasLimit":"0x4c4b40","difficulty":"0x1","mixHash":"0x0000000000000000000000000000000000000000000000000000000000000000","coinbase":"0x0000000000000000000000000000000000000000","alloc":{"658bdf435d810c91414ec09147daa6db62406379":{"balance":"0x487a9a304539440000"},"aa00000000000000000000000000000000000000":{"code":"0x6042","storage":{"0x0000000000000000000000000000000000000000000000000000000000000000":"0x0000000000000000000000000000000000000000000000000000000000000000","0x0100000000000000000000000000000000000000000000000000000000000000":"0x0100000000000000000000000000000000000000000000000000000000000000","0x0200000000000000000000000000000000000000000000000000000000000000":"0x0200000000000000000000000000000000000000000000000000000000000000","0x0300000000000000000000000000000000000000000000000000000000000000":"0x0000000000000000000000000000000000000000000000000000000000000303"},"balance":"0x1","nonce":"0x1"},"bb00000000000000000000000000000000000000":{"code":"0x600154600354","storage":{"0x0000000000000000000000000000000000000000000000000000000000000000":"0x0000000000000000000000000000000000000000000000000000000000000000","0x0100000000000000000000000000000000000000000000000000000000000000":"0x0100000000000000000000000000000000000000000000000000000000000000","0x0200000000000000000000000000000000000000000000000000000000000000":"0x0200000000000000000000000000000000000000000000000000000000000000","0x0300000000000000000000000000000000000000000000000000000000000000":"0x0000000000000000000000000000000000000000000000000000000000000303"},"balance":"0x2","nonce":"0x1"}},"number":"0x0","gasUsed":"0x0","parentHash":"0x0000000000000000000000000000000000000000000000000000000000000000","baseFeePerGas":"0x3b9aca00"}"#;
        let genesis: Genesis = serde_json::from_str(s).unwrap();

        // assert that the alloc was picked up
        let acc = genesis
            .alloc
            .get(&"0xaa00000000000000000000000000000000000000".parse::<Address>().unwrap())
            .unwrap();
        assert_eq!(acc.balance, U256::from(1));
        // assert that the cancun time was picked up
        assert_eq!(genesis.config.cancun_time, Some(4661));
        // assert that the prague time was picked up
        assert_eq!(genesis.config.prague_time, Some(4662));
    }

    #[test]
    fn test_parse_cancun_genesis_all_formats() {
        let s = r#"{"config":{"ethash":{},"chainId":1337,"homesteadBlock":0,"eip150Block":0,"eip155Block":0,"eip158Block":0,"byzantiumBlock":0,"constantinopleBlock":0,"petersburgBlock":0,"istanbulBlock":0,"berlinBlock":0,"londonBlock":0,"terminalTotalDifficulty":0,"terminalTotalDifficultyPassed":true,"shanghaiTime":0,"cancunTime":4661},"nonce":"0x0","timestamp":"0x0","extraData":"0x","gasLimit":"0x4c4b40","difficulty":"0x1","mixHash":"0x0000000000000000000000000000000000000000000000000000000000000000","coinbase":"0x0000000000000000000000000000000000000000","alloc":{"658bdf435d810c91414ec09147daa6db62406379":{"balance":"0x487a9a304539440000"},"aa00000000000000000000000000000000000000":{"code":"0x6042","storage":{"0x0000000000000000000000000000000000000000000000000000000000000000":"0x0000000000000000000000000000000000000000000000000000000000000000","0x0100000000000000000000000000000000000000000000000000000000000000":"0x0100000000000000000000000000000000000000000000000000000000000000","0x0200000000000000000000000000000000000000000000000000000000000000":"0x0200000000000000000000000000000000000000000000000000000000000000","0x0300000000000000000000000000000000000000000000000000000000000000":"0x0000000000000000000000000000000000000000000000000000000000000303"},"balance":"0x1","nonce":"0x1"},"bb00000000000000000000000000000000000000":{"code":"0x600154600354","storage":{"0x0000000000000000000000000000000000000000000000000000000000000000":"0x0000000000000000000000000000000000000000000000000000000000000000","0x0100000000000000000000000000000000000000000000000000000000000000":"0x0100000000000000000000000000000000000000000000000000000000000000","0x0200000000000000000000000000000000000000000000000000000000000000":"0x0200000000000000000000000000000000000000000000000000000000000000","0x0300000000000000000000000000000000000000000000000000000000000000":"0x0000000000000000000000000000000000000000000000000000000000000303"},"balance":"0x2","nonce":"0x1"}},"number":"0x0","gasUsed":"0x0","parentHash":"0x0000000000000000000000000000000000000000000000000000000000000000","baseFeePerGas":"0x3b9aca00"}"#;
        let genesis: Genesis = serde_json::from_str(s).unwrap();

        // assert that the alloc was picked up
        let acc = genesis
            .alloc
            .get(&"0xaa00000000000000000000000000000000000000".parse::<Address>().unwrap())
            .unwrap();
        assert_eq!(acc.balance, U256::from(1));
        // assert that the cancun time was picked up
        assert_eq!(genesis.config.cancun_time, Some(4661));
    }

    #[test]
    fn test_paris_block_and_total_difficulty() {
        let genesis = Genesis { gas_limit: 0x2fefd8u128, ..Default::default() };
        let paris_chainspec = ChainSpecBuilder::default()
            .chain(Chain::from_id(1337))
            .genesis(genesis)
            .paris_activated()
            .build();
        assert_eq!(paris_chainspec.paris_block_and_final_difficulty, Some((0, U256::ZERO)));
    }

    #[test]
    fn test_default_cancun_header_forkhash() {
        // set the gas limit from the hive test genesis according to the hash
        let genesis = Genesis { gas_limit: 0x2fefd8u128, ..Default::default() };
        let default_chainspec = ChainSpecBuilder::default()
            .chain(Chain::from_id(1337))
            .genesis(genesis)
            .cancun_activated()
            .build();
        let mut header = default_chainspec.genesis_header().clone();

        // set the state root to the same as in the hive test the hash was pulled from
        header.state_root =
            B256::from_str("0x62e2595e017f0ca23e08d17221010721a71c3ae932f4ea3cb12117786bb392d4")
                .unwrap();

        // shanghai is activated so we should have a withdrawals root
        assert_eq!(header.withdrawals_root, Some(EMPTY_WITHDRAWALS));

        // cancun is activated so we should have a zero parent beacon block root, zero blob gas
        // used, and zero excess blob gas
        assert_eq!(header.parent_beacon_block_root, Some(B256::ZERO));
        assert_eq!(header.blob_gas_used, Some(0));
        assert_eq!(header.excess_blob_gas, Some(0));

        // check the genesis hash
        let genesis_hash = header.hash_slow();
        let expected_hash =
            b256!("16bb7c59613a5bad3f7c04a852fd056545ade2483968d9a25a1abb05af0c4d37");
        assert_eq!(genesis_hash, expected_hash);

        // check that the forkhash is correct
        let expected_forkhash = ForkHash(hex!("8062457a"));
        assert_eq!(ForkHash::from(genesis_hash), expected_forkhash);
    }

    #[test]
    fn holesky_paris_activated_at_genesis() {
        assert!(HOLESKY
            .fork(EthereumHardfork::Paris)
            .active_at_ttd(HOLESKY.genesis.difficulty, HOLESKY.genesis.difficulty));
    }

    #[test]
    fn test_genesis_format_deserialization() {
        // custom genesis with chain config
        let config = ChainConfig {
            chain_id: 2600,
            homestead_block: Some(0),
            eip150_block: Some(0),
            eip155_block: Some(0),
            eip158_block: Some(0),
            byzantium_block: Some(0),
            constantinople_block: Some(0),
            petersburg_block: Some(0),
            istanbul_block: Some(0),
            berlin_block: Some(0),
            london_block: Some(0),
            shanghai_time: Some(0),
            terminal_total_difficulty: Some(U256::ZERO),
            terminal_total_difficulty_passed: true,
            ..Default::default()
        };
        // genesis
        let genesis = Genesis {
            config,
            nonce: 0,
            timestamp: 1698688670,
            gas_limit: 5000,
            difficulty: U256::ZERO,
            mix_hash: B256::ZERO,
            coinbase: Address::ZERO,
            ..Default::default()
        };

        // seed accounts after genesis struct created
        let address = hex!("6Be02d1d3665660d22FF9624b7BE0551ee1Ac91b").into();
        let account = GenesisAccount::default().with_balance(U256::from(33));
        let genesis = genesis.extend_accounts(HashMap::from([(address, account)]));

        // ensure genesis is deserialized correctly
        let serialized_genesis = serde_json::to_string(&genesis).unwrap();
        let deserialized_genesis: Genesis = serde_json::from_str(&serialized_genesis).unwrap();

        assert_eq!(genesis, deserialized_genesis);
    }

    #[test]
    fn check_fork_id_chainspec_with_fork_condition_never() {
        let spec = ChainSpec {
            chain: Chain::mainnet(),
            genesis: Genesis::default(),
            genesis_hash: OnceCell::new(),
            hardforks: ChainHardforks::new(vec![(
                EthereumHardfork::Frontier.boxed(),
                ForkCondition::Never,
            )]),
            paris_block_and_final_difficulty: None,
            deposit_contract: None,
            ..Default::default()
        };

        assert_eq!(spec.hardfork_fork_id(EthereumHardfork::Frontier), None);
    }

    #[test]
    fn check_fork_filter_chainspec_with_fork_condition_never() {
        let spec = ChainSpec {
            chain: Chain::mainnet(),
            genesis: Genesis::default(),
            genesis_hash: OnceCell::new(),
            hardforks: ChainHardforks::new(vec![(
                EthereumHardfork::Shanghai.boxed(),
                ForkCondition::Never,
            )]),
            paris_block_and_final_difficulty: None,
            deposit_contract: None,
            ..Default::default()
        };

        assert_eq!(spec.hardfork_fork_filter(EthereumHardfork::Shanghai), None);
    }

    #[test]
    fn latest_eth_mainnet_fork_id() {
        assert_eq!(
            ForkId { hash: ForkHash([0x9f, 0x3d, 0x22, 0x54]), next: 0 },
            MAINNET.latest_fork_id()
        )
    }

    #[test]
    #[cfg(not(feature = "optimism"))]
    fn test_fork_order_ethereum_mainnet() {
        let genesis = Genesis {
            config: ChainConfig {
                chain_id: 0,
                homestead_block: Some(0),
                dao_fork_block: Some(0),
                dao_fork_support: false,
                eip150_block: Some(0),
                eip155_block: Some(0),
                eip158_block: Some(0),
                byzantium_block: Some(0),
                constantinople_block: Some(0),
                petersburg_block: Some(0),
                istanbul_block: Some(0),
                muir_glacier_block: Some(0),
                berlin_block: Some(0),
                london_block: Some(0),
                arrow_glacier_block: Some(0),
                gray_glacier_block: Some(0),
                merge_netsplit_block: Some(0),
                shanghai_time: Some(0),
                cancun_time: Some(0),
                terminal_total_difficulty: Some(U256::ZERO),
                ..Default::default()
            },
            ..Default::default()
        };

        let chain_spec = into_ethereum_chain_spec(genesis);

        let hardforks: Vec<_> = chain_spec.hardforks.forks_iter().map(|(h, _)| h).collect();
        let expected_hardforks = vec![
            EthereumHardfork::Homestead.boxed(),
            EthereumHardfork::Dao.boxed(),
            EthereumHardfork::Tangerine.boxed(),
            EthereumHardfork::SpuriousDragon.boxed(),
            EthereumHardfork::Byzantium.boxed(),
            EthereumHardfork::Constantinople.boxed(),
            EthereumHardfork::Petersburg.boxed(),
            EthereumHardfork::Istanbul.boxed(),
            EthereumHardfork::MuirGlacier.boxed(),
            EthereumHardfork::Berlin.boxed(),
            EthereumHardfork::London.boxed(),
            EthereumHardfork::ArrowGlacier.boxed(),
            EthereumHardfork::GrayGlacier.boxed(),
            EthereumHardfork::Paris.boxed(),
            EthereumHardfork::Shanghai.boxed(),
            EthereumHardfork::Cancun.boxed(),
        ];

        assert!(expected_hardforks
            .iter()
            .zip(hardforks.iter())
            .all(|(expected, actual)| &**expected == *actual));
        assert_eq!(expected_hardforks.len(), hardforks.len());
    }

    #[test]
    #[cfg(feature = "optimism")]
    fn test_fork_order_optimism_mainnet() {
        use crate::OptimismHardfork;

        let genesis = Genesis {
            config: ChainConfig {
                chain_id: 0,
                homestead_block: Some(0),
                dao_fork_block: Some(0),
                dao_fork_support: false,
                eip150_block: Some(0),
                eip155_block: Some(0),
                eip158_block: Some(0),
                byzantium_block: Some(0),
                constantinople_block: Some(0),
                petersburg_block: Some(0),
                istanbul_block: Some(0),
                muir_glacier_block: Some(0),
                berlin_block: Some(0),
                london_block: Some(0),
                arrow_glacier_block: Some(0),
                gray_glacier_block: Some(0),
                merge_netsplit_block: Some(0),
                shanghai_time: Some(0),
                cancun_time: Some(0),
                terminal_total_difficulty: Some(U256::ZERO),
                extra_fields: [
                    (String::from("bedrockBlock"), 0.into()),
                    (String::from("regolithTime"), 0.into()),
                    (String::from("canyonTime"), 0.into()),
                    (String::from("ecotoneTime"), 0.into()),
                    (String::from("fjordTime"), 0.into()),
                    (String::from("graniteTime"), 0.into()),
                ]
                .into_iter()
                .collect(),
                ..Default::default()
            },
            ..Default::default()
        };

        let chain_spec: ChainSpec = into_optimism_chain_spec(genesis);

        let hardforks: Vec<_> = chain_spec.hardforks.forks_iter().map(|(h, _)| h).collect();
        let expected_hardforks = vec![
            EthereumHardfork::Homestead.boxed(),
            EthereumHardfork::Tangerine.boxed(),
            EthereumHardfork::SpuriousDragon.boxed(),
            EthereumHardfork::Byzantium.boxed(),
            EthereumHardfork::Constantinople.boxed(),
            EthereumHardfork::Petersburg.boxed(),
            EthereumHardfork::Istanbul.boxed(),
            EthereumHardfork::MuirGlacier.boxed(),
            EthereumHardfork::Berlin.boxed(),
            EthereumHardfork::London.boxed(),
            EthereumHardfork::ArrowGlacier.boxed(),
            EthereumHardfork::GrayGlacier.boxed(),
            EthereumHardfork::Paris.boxed(),
            OptimismHardfork::Bedrock.boxed(),
            OptimismHardfork::Regolith.boxed(),
            EthereumHardfork::Shanghai.boxed(),
            OptimismHardfork::Canyon.boxed(),
            EthereumHardfork::Cancun.boxed(),
            OptimismHardfork::Ecotone.boxed(),
            OptimismHardfork::Fjord.boxed(),
            OptimismHardfork::Granite.boxed(),
        ];

        assert!(expected_hardforks
            .iter()
            .zip(hardforks.iter())
            .all(|(expected, actual)| &**expected == *actual));
        assert_eq!(expected_hardforks.len(), hardforks.len());
    }
}<|MERGE_RESOLUTION|>--- conflicted
+++ resolved
@@ -695,7 +695,6 @@
         topic: MAINNET_DEPOSIT_CONTRACT.topic,
     });
 
-<<<<<<< HEAD
     ChainSpec {
         chain: genesis.config.chain_id.into(),
         genesis,
@@ -777,18 +776,6 @@
     for (hardfork, _) in mainnet_order {
         if let Some(pos) = block_hardforks.iter().position(|(e, _)| **e == *hardfork) {
             ordered_hardforks.push(block_hardforks.remove(pos));
-=======
-        Self {
-            chain: genesis.config.chain_id.into(),
-            genesis,
-            genesis_hash: OnceCell::new(),
-            hardforks: ChainHardforks::new(ordered_hardforks),
-            paris_block_and_final_difficulty,
-            deposit_contract,
-            #[cfg(feature = "optimism")]
-            base_fee_params: optimism_genesis_info.base_fee_params,
-            ..Default::default()
->>>>>>> bff991dd
         }
     }
 
@@ -808,7 +795,7 @@
     ChainSpec {
         chain: genesis.config.chain_id.into(),
         genesis,
-        genesis_hash: None,
+        genesis_hash: OnceCell::new(),,
         hardforks: ChainHardforks::new(ordered_hardforks),
         paris_block_and_final_difficulty,
         deposit_contract,

--- conflicted
+++ resolved
@@ -27,13 +27,8 @@
     ForkFilter, ForkFilterKey, ForkHash, ForkId, Hardfork, Hardforks, Head, DEV_HARDFORKS,
 };
 use reth_network_peers::{
-<<<<<<< HEAD
-    holesky_nodes, mainnet_nodes, op_nodes, op_testnet_nodes, scroll_nodes, scroll_sepolia_nodes,
-    sepolia_nodes, NodeRecord,
-=======
-    holesky_nodes, hoodi_nodes, mainnet_nodes, op_nodes, op_testnet_nodes, sepolia_nodes,
-    NodeRecord,
->>>>>>> 90513dfe
+    holesky_nodes, hoodi_nodes, mainnet_nodes, op_nodes, op_testnet_nodes, scroll_nodes,
+    scroll_sepolia_nodes, sepolia_nodes, NodeRecord,
 };
 use reth_primitives_traits::{sync::LazyLock, SealedHeader};
 

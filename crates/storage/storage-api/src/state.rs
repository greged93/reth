use super::{
    AccountReader, BlockHashReader, BlockIdReader, HashedStorageProvider, StateProofProvider,
    StateRootProvider, StorageRootProvider,
};
use alloy_consensus::constants::KECCAK_EMPTY;
use alloy_eips::{BlockId, BlockNumberOrTag};
use alloy_primitives::{Address, BlockHash, BlockNumber, StorageKey, StorageValue, B256, U256};
use auto_impl::auto_impl;
use reth_primitives_traits::Bytecode;
use reth_storage_errors::provider::ProviderResult;
use reth_trie::HashedPostState;
use reth_trie_db::StateCommitment;
use revm::db::states::BundleState;

/// Type alias of boxed [`StateProvider`].
pub type StateProviderBox = Box<dyn StateProvider>;

/// An abstraction for a type that provides state data.
#[auto_impl(&, Arc, Box)]
pub trait StateProvider:
    BlockHashReader
    + AccountReader
    + StateRootProvider
    + StorageRootProvider
    + StateProofProvider
    + HashedPostStateProvider
<<<<<<< HEAD
    + HashedStorageProvider
    + KeyHasherProvider
=======
>>>>>>> abc4ff97
    + Send
    + Sync
{
    /// Get storage of given account.
    fn storage(
        &self,
        account: Address,
        storage_key: StorageKey,
    ) -> ProviderResult<Option<StorageValue>>;

    /// Get account code by its hash
    fn bytecode_by_hash(&self, code_hash: B256) -> ProviderResult<Option<Bytecode>>;

    /// Get account code by its address.
    ///
    /// Returns `None` if the account doesn't exist or account is not a contract
    fn account_code(&self, addr: Address) -> ProviderResult<Option<Bytecode>> {
        // Get basic account information
        // Returns None if acc doesn't exist
        let acc = match self.basic_account(addr)? {
            Some(acc) => acc,
            None => return Ok(None),
        };

        if let Some(code_hash) = acc.bytecode_hash {
            if code_hash == KECCAK_EMPTY {
                return Ok(None)
            }
            // Get the code from the code hash
            return self.bytecode_by_hash(code_hash)
        }

        // Return `None` if no code hash is set
        Ok(None)
    }

    /// Get account balance by its address.
    ///
    /// Returns `None` if the account doesn't exist
    fn account_balance(&self, addr: Address) -> ProviderResult<Option<U256>> {
        // Get basic account information
        // Returns None if acc doesn't exist
        match self.basic_account(addr)? {
            Some(acc) => Ok(Some(acc.balance)),
            None => Ok(None),
        }
    }

    /// Get account nonce by its address.
    ///
    /// Returns `None` if the account doesn't exist
    fn account_nonce(&self, addr: Address) -> ProviderResult<Option<u64>> {
        // Get basic account information
        // Returns None if acc doesn't exist
        match self.basic_account(addr)? {
            Some(acc) => Ok(Some(acc.nonce)),
            None => Ok(None),
        }
    }
}

/// Trait implemented for database providers that can provide the [`StateCommitment`] type.
pub trait StateCommitmentProvider: Send + Sync {
    /// The [`StateCommitment`] type that can be used to perform state commitment operations.
    type StateCommitment: StateCommitment;
}

/// Trait that provides the hashed state from various sources.
#[auto_impl(&, Arc, Box)]
pub trait HashedPostStateProvider: Send + Sync {
    /// Returns the `HashedPostState` of the provided [`BundleState`].
    fn hashed_post_state(&self, bundle_state: &BundleState) -> HashedPostState;
}

<<<<<<< HEAD
/// Trait that provides a method to hash bytes to produce a [`B256`] hash.
#[auto_impl(&, Arc, Box)]
pub trait KeyHasherProvider: Send + Sync {
    /// Hashes the provided bytes into a 256-bit hash.
    fn hash_key(&self, bytes: &[u8]) -> B256;
}

=======
>>>>>>> abc4ff97
/// Trait implemented for database providers that can be converted into a historical state provider.
pub trait TryIntoHistoricalStateProvider {
    /// Returns a historical [`StateProvider`] indexed by the given historic block number.
    fn try_into_history_at_block(
        self,
        block_number: BlockNumber,
    ) -> ProviderResult<StateProviderBox>;
}

/// Light wrapper that returns `StateProvider` implementations that correspond to the given
/// `BlockNumber`, the latest state, or the pending state.
///
/// This type differentiates states into `historical`, `latest` and `pending`, where the `latest`
/// block determines what is historical or pending: `[historical..latest..pending]`.
///
/// The `latest` state represents the state after the most recent block has been committed to the
/// database, `historical` states are states that have been committed to the database before the
/// `latest` state, and `pending` states are states that have not yet been committed to the
/// database which may or may not become the `latest` state, depending on consensus.
///
/// Note: the `pending` block is considered the block that extends the canonical chain but one and
/// has the `latest` block as its parent.
///
/// All states are _inclusive_, meaning they include _all_ all changes made (executed transactions)
/// in their respective blocks. For example [StateProviderFactory::history_by_block_number] for
/// block number `n` will return the state after block `n` was executed (transactions, withdrawals).
/// In other words, all states point to the end of the state's respective block, which is equivalent
/// to state at the beginning of the child block.
///
/// This affects tracing, or replaying blocks, which will need to be executed on top of the state of
/// the parent block. For example, in order to trace block `n`, the state after block `n - 1` needs
/// to be used, since block `n` was executed on its parent block's state.
#[auto_impl(&, Arc, Box)]
pub trait StateProviderFactory: BlockIdReader + Send + Sync {
    /// Storage provider for latest block.
    fn latest(&self) -> ProviderResult<StateProviderBox>;

    /// Returns a [`StateProvider`] indexed by the given [`BlockId`].
    ///
    /// Note: if a number or hash is provided this will __only__ look at historical(canonical)
    /// state.
    fn state_by_block_id(&self, block_id: BlockId) -> ProviderResult<StateProviderBox> {
        match block_id {
            BlockId::Number(block_number) => self.state_by_block_number_or_tag(block_number),
            BlockId::Hash(block_hash) => self.history_by_block_hash(block_hash.into()),
        }
    }

    /// Returns a [StateProvider] indexed by the given block number or tag.
    ///
    /// Note: if a number is provided this will only look at historical(canonical) state.
    fn state_by_block_number_or_tag(
        &self,
        number_or_tag: BlockNumberOrTag,
    ) -> ProviderResult<StateProviderBox>;

    /// Returns a historical [StateProvider] indexed by the given historic block number.
    ///
    ///
    /// Note: this only looks at historical blocks, not pending blocks.
    fn history_by_block_number(&self, block: BlockNumber) -> ProviderResult<StateProviderBox>;

    /// Returns a historical [StateProvider] indexed by the given block hash.
    ///
    /// Note: this only looks at historical blocks, not pending blocks.
    fn history_by_block_hash(&self, block: BlockHash) -> ProviderResult<StateProviderBox>;

    /// Returns _any_ [StateProvider] with matching block hash.
    ///
    /// This will return a [StateProvider] for either a historical or pending block.
    fn state_by_block_hash(&self, block: BlockHash) -> ProviderResult<StateProviderBox>;

    /// Storage provider for pending state.
    ///
    /// Represents the state at the block that extends the canonical chain by one.
    /// If there's no `pending` block, then this is equal to [StateProviderFactory::latest]
    fn pending(&self) -> ProviderResult<StateProviderBox>;

    /// Storage provider for pending state for the given block hash.
    ///
    /// Represents the state at the block that extends the canonical chain.
    ///
    /// If the block couldn't be found, returns `None`.
    fn pending_state_by_hash(&self, block_hash: B256) -> ProviderResult<Option<StateProviderBox>>;
}<|MERGE_RESOLUTION|>--- conflicted
+++ resolved
@@ -24,11 +24,8 @@
     + StorageRootProvider
     + StateProofProvider
     + HashedPostStateProvider
-<<<<<<< HEAD
     + HashedStorageProvider
     + KeyHasherProvider
-=======
->>>>>>> abc4ff97
     + Send
     + Sync
 {
@@ -103,7 +100,6 @@
     fn hashed_post_state(&self, bundle_state: &BundleState) -> HashedPostState;
 }
 
-<<<<<<< HEAD
 /// Trait that provides a method to hash bytes to produce a [`B256`] hash.
 #[auto_impl(&, Arc, Box)]
 pub trait KeyHasherProvider: Send + Sync {
@@ -111,8 +107,6 @@
     fn hash_key(&self, bytes: &[u8]) -> B256;
 }
 
-=======
->>>>>>> abc4ff97
 /// Trait implemented for database providers that can be converted into a historical state provider.
 pub trait TryIntoHistoricalStateProvider {
     /// Returns a historical [`StateProvider`] indexed by the given historic block number.

--- conflicted
+++ resolved
@@ -86,11 +86,8 @@
     "reth-stages-types/arbitrary",
     "alloy-consensus/arbitrary",
     "reth-optimism-primitives?/arbitrary",
-<<<<<<< HEAD
+    "reth-ethereum-primitives/arbitrary",
     "reth-scroll-primitives?/arbitrary",
-=======
-    "reth-ethereum-primitives/arbitrary",
->>>>>>> ed9be762
 ]
 op = [
     "dep:reth-optimism-primitives",

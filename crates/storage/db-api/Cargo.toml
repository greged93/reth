[package]
name = "reth-db-api"
version.workspace = true
edition.workspace = true
rust-version.workspace = true
license.workspace = true
homepage.workspace = true
repository.workspace = true
description = "Database abstraction used in reth."

[lints]
workspace = true

[dependencies]
# reth
reth-codecs.workspace = true
reth-db-models = { workspace = true, features = ["reth-codec"] }
reth-primitives = { workspace = true, features = ["reth-codec"] }
reth-primitives-traits = { workspace = true, features = ["serde", "reth-codec"] }
reth-stages-types = { workspace = true, features = ["serde", "reth-codec"] }
reth-prune-types = { workspace = true, features = ["serde", "reth-codec"] }
reth-storage-errors.workspace = true
reth-trie-common.workspace = true

# ethereum
alloy-primitives.workspace = true
alloy-genesis.workspace = true
alloy-consensus.workspace = true

# scroll
reth-scroll-primitives = { workspace = true, optional = true }

# optimism
reth-optimism-primitives = { workspace = true, optional = true }

# codecs
modular-bitfield.workspace = true
roaring = "0.10.2"
parity-scale-codec = { version = "3.2.1", features = ["bytes"] }
serde = { workspace = true, default-features = false }

# metrics
metrics.workspace = true

# misc
derive_more.workspace = true
bytes.workspace = true

# arbitrary utils
arbitrary = { workspace = true, features = ["derive"], optional = true }
proptest = { workspace = true, optional = true }

[dev-dependencies]
# reth libs with arbitrary
reth-primitives = { workspace = true, features = ["arbitrary"] }
reth-codecs = { workspace = true, features = ["test-utils"] }

rand.workspace = true

test-fuzz.workspace = true

arbitrary = { workspace = true, features = ["derive"] }
proptest.workspace = true
proptest-arbitrary-interop.workspace = true

[features]
test-utils = [
    "arbitrary",
    "reth-primitives/test-utils",
    "reth-primitives-traits/test-utils",
    "reth-codecs/test-utils",
    "reth-db-models/test-utils",
    "reth-trie-common/test-utils",
    "reth-prune-types/test-utils",
    "reth-stages-types/test-utils",
]
arbitrary = [
    "reth-primitives/arbitrary",
    "reth-db-models/arbitrary",
    "dep:arbitrary",
    "dep:proptest",
    "reth-primitives-traits/arbitrary",
    "reth-trie-common/arbitrary",
    "alloy-primitives/arbitrary",
    "parity-scale-codec/arbitrary",
    "reth-codecs/arbitrary",
    "reth-prune-types/arbitrary",
    "reth-stages-types/arbitrary",
    "alloy-consensus/arbitrary",
    "reth-optimism-primitives?/arbitrary",
    "reth-scroll-primitives?/arbitrary",
]
op = [
    "dep:reth-optimism-primitives",
    "reth-codecs/op",
    "reth-primitives-traits/op",
]
<<<<<<< HEAD
scroll-alloy-traits = ["dep:reth-scroll-primitives"]
scroll = []
=======
bench = []
>>>>>>> 4ada1535
<|MERGE_RESOLUTION|>--- conflicted
+++ resolved
@@ -95,9 +95,6 @@
     "reth-codecs/op",
     "reth-primitives-traits/op",
 ]
-<<<<<<< HEAD
+bench = []
 scroll-alloy-traits = ["dep:reth-scroll-primitives"]
-scroll = []
-=======
-bench = []
->>>>>>> 4ada1535
+scroll = []
--- conflicted
+++ resolved
@@ -95,14 +95,10 @@
     "reth-optimism-primitives?/optimism",
     "op",
 ]
-<<<<<<< HEAD
-op = ["dep:reth-optimism-primitives", "reth-codecs/op"]
-scroll-alloy-traits = ["dep:reth-scroll-primitives"]
-scroll = []
-=======
 op = [
     "dep:reth-optimism-primitives",
     "reth-codecs/op",
     "reth-primitives-traits/op",
 ]
->>>>>>> a96bc611
+scroll-alloy-traits = ["dep:reth-scroll-primitives"]
+scroll = []
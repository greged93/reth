--- conflicted
+++ resolved
@@ -1135,21 +1135,12 @@
         let mut state = State::builder().with_bundle_update().build();
 
         let assert_state_root = |state: &State<EmptyDB>, expected: &PreState, msg| {
-            #[cfg(feature = "scroll")]
-            let bundle_state = &(state.bundle_state.clone(), &()).into();
-            #[cfg(not(feature = "scroll"))]
-            let bundle_state = &state.bundle_state;
             assert_eq!(
-<<<<<<< HEAD
-                StateRoot::overlay_root(tx, provider_factory.hashed_post_state(bundle_state))
-                    .unwrap(),
-=======
                 StateRoot::overlay_root(
                     tx,
                     provider_factory.hashed_post_state(&state.bundle_state)
                 )
                 .unwrap(),
->>>>>>> abc4ff97
                 state_root(expected.clone().into_iter().map(|(address, (account, storage))| (
                     address,
                     (account, storage.into_iter())

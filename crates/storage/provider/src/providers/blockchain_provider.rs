use crate::{
    providers::StaticFileProvider, AccountReader, BlockHashReader, BlockIdReader, BlockNumReader,
    BlockReader, BlockReaderIdExt, BlockSource, CanonChainTracker, CanonStateNotifications,
    CanonStateSubscriptions, ChainSpecProvider, ChangeSetReader, DatabaseProviderFactory,
    DatabaseProviderRO, EvmEnvProvider, FinalizedBlockReader, HeaderProvider, ProviderError,
    ProviderFactory, PruneCheckpointReader, ReceiptProvider, ReceiptProviderIdExt,
    RequestsProvider, StageCheckpointReader, StateProviderBox, StateProviderFactory, StateReader,
    StaticFileProviderFactory, TransactionVariant, TransactionsProvider, WithdrawalsProvider,
};
use alloy_eips::{BlockHashOrNumber, BlockId, BlockNumHash, BlockNumberOrTag};
use alloy_primitives::{Address, BlockHash, BlockNumber, Sealable, TxHash, TxNumber, B256, U256};
use alloy_rpc_types_engine::ForkchoiceState;
use reth_chain_state::{
    BlockState, CanonicalInMemoryState, ForkChoiceNotifications, ForkChoiceSubscriptions,
    MemoryOverlayStateProvider,
};
use reth_chainspec::ChainInfo;
use reth_db_api::models::{AccountBeforeTx, StoredBlockBodyIndices};
use reth_evm::ConfigureEvmEnv;
use reth_execution_types::ExecutionOutcome;
use reth_node_types::NodeTypesWithDB;
use reth_primitives::{
    Account, Block, BlockWithSenders, EthereumHardforks, Header, Receipt, SealedBlock,
    SealedBlockWithSenders, SealedHeader, TransactionMeta, TransactionSigned,
    TransactionSignedNoHash, Withdrawal, Withdrawals,
};
use reth_prune_types::{PruneCheckpoint, PruneSegment};
use reth_stages_types::{StageCheckpoint, StageId};
use reth_storage_errors::provider::ProviderResult;
use revm::primitives::{BlockEnv, CfgEnvWithHandlerCfg};
use std::{
    ops::{Add, Bound, RangeBounds, RangeInclusive, Sub},
    sync::Arc,
    time::Instant,
};
use tracing::trace;

use super::ProviderNodeTypes;

/// The main type for interacting with the blockchain.
///
/// This type serves as the main entry point for interacting with the blockchain and provides data
/// from database storage and from the blockchain tree (pending state etc.) It is a simple wrapper
/// type that holds an instance of the database and the blockchain tree.
#[derive(Debug)]
pub struct BlockchainProvider2<N: NodeTypesWithDB> {
    /// Provider type used to access the database.
    database: ProviderFactory<N>,
    /// Tracks the chain info wrt forkchoice updates and in memory canonical
    /// state.
    pub(super) canonical_in_memory_state: CanonicalInMemoryState,
}

impl<N: NodeTypesWithDB> Clone for BlockchainProvider2<N> {
    fn clone(&self) -> Self {
        Self {
            database: self.database.clone(),
            canonical_in_memory_state: self.canonical_in_memory_state.clone(),
        }
    }
}

impl<N: ProviderNodeTypes> BlockchainProvider2<N> {
    /// Create a new provider using only the database, fetching the latest header from
    /// the database to initialize the provider.
    pub fn new(database: ProviderFactory<N>) -> ProviderResult<Self> {
        let provider = database.provider()?;
        let best: ChainInfo = provider.chain_info()?;
        match provider.header_by_number(best.best_number)? {
            Some(header) => {
                drop(provider);
                Ok(Self::with_latest(database, SealedHeader::new(header, best.best_hash))?)
            }
            None => Err(ProviderError::HeaderNotFound(best.best_number.into())),
        }
    }

    /// Create new provider instance that wraps the database and the blockchain tree, using the
    /// provided latest header to initialize the chain info tracker.
    ///
    /// This returns a `ProviderResult` since it tries the retrieve the last finalized header from
    /// `database`.
    pub fn with_latest(database: ProviderFactory<N>, latest: SealedHeader) -> ProviderResult<Self> {
        let provider = database.provider()?;
        let finalized_header = provider
            .last_finalized_block_number()?
            .map(|num| provider.sealed_header(num))
            .transpose()?
            .flatten();
        Ok(Self {
            database,
            canonical_in_memory_state: CanonicalInMemoryState::with_head(latest, finalized_header),
        })
    }

    /// Gets a clone of `canonical_in_memory_state`.
    pub fn canonical_in_memory_state(&self) -> CanonicalInMemoryState {
        self.canonical_in_memory_state.clone()
    }

    // Helper function to convert range bounds
    fn convert_range_bounds<T>(
        &self,
        range: impl RangeBounds<T>,
        end_unbounded: impl FnOnce() -> T,
    ) -> (T, T)
    where
        T: Copy + Add<Output = T> + Sub<Output = T> + From<u8>,
    {
        let start = match range.start_bound() {
            Bound::Included(&n) => n,
            Bound::Excluded(&n) => n + T::from(1u8),
            Bound::Unbounded => T::from(0u8),
        };

        let end = match range.end_bound() {
            Bound::Included(&n) => n,
            Bound::Excluded(&n) => n - T::from(1u8),
            Bound::Unbounded => end_unbounded(),
        };

        (start, end)
    }

    /// Fetches a range of data from both in-memory state and storage while a predicate is met.
    ///
    /// Creates a snapshot of the in-memory chain state and database provider to prevent
    /// inconsistencies. Splits the range into in-memory and storage sections, prioritizing
    /// recent in-memory blocks in case of overlaps.
    ///
    /// * `fetch_db_range` function (`F`) provides access to the database provider, allowing the
    ///   user to retrieve the required items from the database using [`RangeInclusive`].
    /// * `map_block_state_item` function (`G`) provides each block of the range in the in-memory
    ///   state, allowing for selection or filtering for the desired data.
    fn fetch_db_mem_range_while<T, F, G, P>(
        &self,
        range: impl RangeBounds<BlockNumber>,
        fetch_db_range: F,
        map_block_state_item: G,
        mut predicate: P,
    ) -> ProviderResult<Vec<T>>
    where
        F: FnOnce(
            &DatabaseProviderRO<N::DB, N::ChainSpec>,
            RangeInclusive<BlockNumber>,
            &mut P,
        ) -> ProviderResult<Vec<T>>,
        G: Fn(Arc<BlockState>, &mut P) -> Option<T>,
        P: FnMut(&T) -> bool,
    {
        // Each one provides a snapshot at the time of instantiation, but its order matters.
        //
        // If we acquire first the database provider, it's possible that before the in-memory chain
        // snapshot is instantiated, it will flush blocks to disk. This would
        // mean that our database provider would not have access to the flushed blocks (since it's
        // working under an older view), while the in-memory state may have deleted them
        // entirely. Resulting in gaps on the range.
        let mut in_memory_chain =
            self.canonical_in_memory_state.canonical_chain().collect::<Vec<_>>();
        let db_provider = self.database_provider_ro()?;

        let (start, end) = self.convert_range_bounds(range, || {
            // the first block is the highest one.
            in_memory_chain
                .first()
                .map(|b| b.number())
                .unwrap_or_else(|| db_provider.last_block_number().unwrap_or_default())
        });

        // Split range into storage_range and in-memory range. If the in-memory range is not
        // necessary drop it early.
        //
        // The last block of `in_memory_chain` is the lowest block number.
        let (in_memory, storage_range) = match in_memory_chain.last().as_ref().map(|b| b.number()) {
            Some(lowest_memory_block) if lowest_memory_block <= end => {
                let highest_memory_block =
                    in_memory_chain.first().as_ref().map(|b| b.number()).expect("qed");

                // Database will for a time overlap with in-memory-chain blocks. In
                // case of a re-org, it can mean that the database blocks are of a forked chain, and
                // so, we should prioritize the in-memory overlapped blocks.
                let in_memory_range =
                    lowest_memory_block.max(start)..=end.min(highest_memory_block);

                // If requested range is in the middle of the in-memory range, remove the necessary
                // lowest blocks
                in_memory_chain.truncate(
                    in_memory_chain
                        .len()
                        .saturating_sub(start.saturating_sub(lowest_memory_block) as usize),
                );

                let storage_range =
                    (lowest_memory_block > start).then(|| start..=lowest_memory_block - 1);

                (Some((in_memory_chain, in_memory_range)), storage_range)
            }
            _ => {
                // Drop the in-memory chain so we don't hold blocks in memory.
                drop(in_memory_chain);

                (None, Some(start..=end))
            }
        };

        let mut items = Vec::with_capacity((end - start + 1) as usize);

        if let Some(storage_range) = storage_range {
            let mut db_items = fetch_db_range(&db_provider, storage_range.clone(), &mut predicate)?;
            items.append(&mut db_items);

            // The predicate was not met, if the number of items differs from the expected. So, we
            // return what we have.
            if items.len() as u64 != storage_range.end() - storage_range.start() + 1 {
                return Ok(items)
            }
        }

        if let Some((in_memory_chain, in_memory_range)) = in_memory {
            for (num, block) in in_memory_range.zip(in_memory_chain.into_iter().rev()) {
                debug_assert!(num == block.number());
                if let Some(item) = map_block_state_item(block, &mut predicate) {
                    items.push(item);
                } else {
                    break
                }
            }
        }

        Ok(items)
    }

    /// This uses a given [`BlockState`] to initialize a state provider for that block.
    fn block_state_provider(
        &self,
        state: impl AsRef<BlockState>,
    ) -> ProviderResult<MemoryOverlayStateProvider> {
        let state = state.as_ref();
        let anchor_hash = state.anchor().hash;
        let latest_historical = self.database.history_by_block_hash(anchor_hash)?;
        Ok(self.canonical_in_memory_state.state_provider_from_state(state, latest_historical))
    }

    /// Fetches data from either in-memory state or storage by [`TxNumber`].
    fn get_in_memory_or_storage_by_tx_id<S, M, R>(
        &self,
        id: TxNumber,
        fetch_from_db: S,
        fetch_from_block_state: M,
    ) -> ProviderResult<Option<R>>
    where
        S: FnOnce(DatabaseProviderRO<N::DB, N::ChainSpec>) -> ProviderResult<Option<R>>,
        M: Fn(usize, Arc<BlockState>) -> ProviderResult<Option<R>>,
    {
        // Order of instantiation matters. More information on: `fetch_db_mem_range_while`.
        let in_mem_chain = self.canonical_in_memory_state.canonical_chain().collect::<Vec<_>>();
        let provider = self.database.provider()?;

        // Get the last block number stored in the database which does NOT overlap with in-memory
        // chain.
        let mut last_database_block_number = provider.last_block_number()?;
        if let Some(lowest_in_mem_block) = in_mem_chain.last() {
            if lowest_in_mem_block.number() <= last_database_block_number {
                last_database_block_number = lowest_in_mem_block.number().saturating_sub(1);
            }
        }

        // Get the next tx number for the last block stored in the database and consider it the
        // first tx number of the in-memory state
        let last_block_body_index = provider
            .block_body_indices(last_database_block_number)?
            .ok_or(ProviderError::BlockBodyIndicesNotFound(last_database_block_number))?;
        let mut in_memory_tx_num = last_block_body_index.next_tx_num();

        // If the transaction number is less than the first in-memory transaction number, make a
        // database lookup
        if id < in_memory_tx_num {
            return fetch_from_db(provider)
        }

        // Iterate from the lowest block to the highest
        for block_state in in_mem_chain.into_iter().rev() {
            let executed_block = block_state.block();
            let block = executed_block.block();

            for tx_index in 0..block.body.transactions.len() {
                if id == in_memory_tx_num {
                    return fetch_from_block_state(tx_index, block_state)
                }

                in_memory_tx_num += 1;
            }
        }

        Ok(None)
    }
}

impl<N: ProviderNodeTypes> BlockchainProvider2<N> {
    /// Ensures that the given block number is canonical (synced)
    ///
    /// This is a helper for guarding the `HistoricalStateProvider` against block numbers that are
    /// out of range and would lead to invalid results, mainly during initial sync.
    ///
    /// Verifying the `block_number` would be expensive since we need to lookup sync table
    /// Instead, we ensure that the `block_number` is within the range of the
    /// [`Self::best_block_number`] which is updated when a block is synced.
    #[inline]
    fn ensure_canonical_block(&self, block_number: BlockNumber) -> ProviderResult<()> {
        let latest = self.best_block_number()?;
        if block_number > latest {
            Err(ProviderError::HeaderNotFound(block_number.into()))
        } else {
            Ok(())
        }
    }
}

impl<N: ProviderNodeTypes> DatabaseProviderFactory for BlockchainProvider2<N> {
    type DB = N::DB;
    type Provider = <ProviderFactory<N> as DatabaseProviderFactory>::Provider;
    type ProviderRW = <ProviderFactory<N> as DatabaseProviderFactory>::ProviderRW;

    fn database_provider_ro(&self) -> ProviderResult<Self::Provider> {
        self.database.database_provider_ro()
    }

    fn database_provider_rw(&self) -> ProviderResult<Self::ProviderRW> {
        self.database.database_provider_rw()
    }
}

impl<N: ProviderNodeTypes> StaticFileProviderFactory for BlockchainProvider2<N> {
    fn static_file_provider(&self) -> StaticFileProvider {
        self.database.static_file_provider()
    }
}

impl<N: ProviderNodeTypes> HeaderProvider for BlockchainProvider2<N> {
    fn header(&self, block_hash: &BlockHash) -> ProviderResult<Option<Header>> {
        if let Some(block_state) = self.canonical_in_memory_state.state_by_hash(*block_hash) {
            return Ok(Some(block_state.block().block().header.header().clone()));
        }

        self.database.header(block_hash)
    }

    fn header_by_number(&self, num: BlockNumber) -> ProviderResult<Option<Header>> {
        if let Some(block_state) = self.canonical_in_memory_state.state_by_number(num) {
            return Ok(Some(block_state.block().block().header.header().clone()));
        }

        self.database.header_by_number(num)
    }

    fn header_td(&self, hash: &BlockHash) -> ProviderResult<Option<U256>> {
        if let Some(num) = self.block_number(*hash)? {
            self.header_td_by_number(num)
        } else {
            Ok(None)
        }
    }

    fn header_td_by_number(&self, number: BlockNumber) -> ProviderResult<Option<U256>> {
        // If the TD is recorded on disk, we can just return that
        if let Some(td) = self.database.header_td_by_number(number)? {
            Ok(Some(td))
        } else if self.canonical_in_memory_state.hash_by_number(number).is_some() {
            // Otherwise, if the block exists in memory, we should return a TD for it.
            //
            // The canonical in memory state should only store post-merge blocks. Post-merge blocks
            // have zero difficulty. This means we can use the total difficulty for the last
            // persisted block number.
            let last_persisted_block_number = self.database.last_block_number()?;
            self.database.header_td_by_number(last_persisted_block_number)
        } else {
            // If the block does not exist in memory, and does not exist on-disk, we should not
            // return a TD for it.
            Ok(None)
        }
    }

    fn headers_range(&self, range: impl RangeBounds<BlockNumber>) -> ProviderResult<Vec<Header>> {
        self.fetch_db_mem_range_while(
            range,
            |db_provider, range, _| db_provider.headers_range(range),
            |block_state, _| Some(block_state.block().block().header.header().clone()),
            |_| true,
        )
    }

    fn sealed_header(&self, number: BlockNumber) -> ProviderResult<Option<SealedHeader>> {
        if let Some(block_state) = self.canonical_in_memory_state.state_by_number(number) {
            return Ok(Some(block_state.block().block().header.clone()));
        }

        self.database.sealed_header(number)
    }

    fn sealed_headers_range(
        &self,
        range: impl RangeBounds<BlockNumber>,
    ) -> ProviderResult<Vec<SealedHeader>> {
        self.fetch_db_mem_range_while(
            range,
            |db_provider, range, _| db_provider.sealed_headers_range(range),
            |block_state, _| Some(block_state.block().block().header.clone()),
            |_| true,
        )
    }

    fn sealed_headers_while(
        &self,
        range: impl RangeBounds<BlockNumber>,
        predicate: impl FnMut(&SealedHeader) -> bool,
    ) -> ProviderResult<Vec<SealedHeader>> {
        self.fetch_db_mem_range_while(
            range,
            |db_provider, range, predicate| db_provider.sealed_headers_while(range, predicate),
            |block_state, predicate| {
                Some(block_state.block().block().header.clone()).filter(|header| predicate(header))
            },
            predicate,
        )
    }
}

impl<N: ProviderNodeTypes> BlockHashReader for BlockchainProvider2<N> {
    fn block_hash(&self, number: u64) -> ProviderResult<Option<B256>> {
        if let Some(block_state) = self.canonical_in_memory_state.state_by_number(number) {
            return Ok(Some(block_state.hash()));
        }

        self.database.block_hash(number)
    }

    fn canonical_hashes_range(
        &self,
        start: BlockNumber,
        end: BlockNumber,
    ) -> ProviderResult<Vec<B256>> {
        self.fetch_db_mem_range_while(
            start..end,
            |db_provider, inclusive_range, _| {
                db_provider
                    .canonical_hashes_range(*inclusive_range.start(), *inclusive_range.end() + 1)
            },
            |block_state, _| Some(block_state.hash()),
            |_| true,
        )
    }
}

impl<N: ProviderNodeTypes> BlockNumReader for BlockchainProvider2<N> {
    fn chain_info(&self) -> ProviderResult<ChainInfo> {
        Ok(self.canonical_in_memory_state.chain_info())
    }

    fn best_block_number(&self) -> ProviderResult<BlockNumber> {
        Ok(self.canonical_in_memory_state.get_canonical_block_number())
    }

    fn last_block_number(&self) -> ProviderResult<BlockNumber> {
        self.database.last_block_number()
    }

    fn block_number(&self, hash: B256) -> ProviderResult<Option<BlockNumber>> {
        if let Some(block_state) = self.canonical_in_memory_state.state_by_hash(hash) {
            return Ok(Some(block_state.number()));
        }

        self.database.block_number(hash)
    }
}

impl<N: ProviderNodeTypes> BlockIdReader for BlockchainProvider2<N> {
    fn pending_block_num_hash(&self) -> ProviderResult<Option<BlockNumHash>> {
        Ok(self.canonical_in_memory_state.pending_block_num_hash())
    }

    fn safe_block_num_hash(&self) -> ProviderResult<Option<BlockNumHash>> {
        Ok(self.canonical_in_memory_state.get_safe_num_hash())
    }

    fn finalized_block_num_hash(&self) -> ProviderResult<Option<BlockNumHash>> {
        Ok(self.canonical_in_memory_state.get_finalized_num_hash())
    }
}

impl<N: ProviderNodeTypes> BlockReader for BlockchainProvider2<N> {
    fn find_block_by_hash(&self, hash: B256, source: BlockSource) -> ProviderResult<Option<Block>> {
        match source {
            BlockSource::Any | BlockSource::Canonical => {
                // check in memory first
                // Note: it's fine to return the unsealed block because the caller already has
                // the hash
                if let Some(block_state) = self.canonical_in_memory_state.state_by_hash(hash) {
                    return Ok(Some(block_state.block().block().clone().unseal()));
                }
                self.database.find_block_by_hash(hash, source)
            }
            BlockSource::Pending => {
                Ok(self.canonical_in_memory_state.pending_block().map(|block| block.unseal()))
            }
        }
    }

    fn block(&self, id: BlockHashOrNumber) -> ProviderResult<Option<Block>> {
        match id {
            BlockHashOrNumber::Hash(hash) => self.find_block_by_hash(hash, BlockSource::Any),
            BlockHashOrNumber::Number(num) => {
                if let Some(block_state) = self.canonical_in_memory_state.state_by_number(num) {
                    return Ok(Some(block_state.block().block().clone().unseal()));
                }
                self.database.block_by_number(num)
            }
        }
    }

    fn pending_block(&self) -> ProviderResult<Option<SealedBlock>> {
        Ok(self.canonical_in_memory_state.pending_block())
    }

    fn pending_block_with_senders(&self) -> ProviderResult<Option<SealedBlockWithSenders>> {
        Ok(self.canonical_in_memory_state.pending_block_with_senders())
    }

    fn pending_block_and_receipts(&self) -> ProviderResult<Option<(SealedBlock, Vec<Receipt>)>> {
        Ok(self.canonical_in_memory_state.pending_block_and_receipts())
    }

    fn ommers(&self, id: BlockHashOrNumber) -> ProviderResult<Option<Vec<Header>>> {
        match self.convert_hash_or_number(id)? {
            Some(number) => {
                // If the Paris (Merge) hardfork block is known and block is after it, return empty
                // ommers.
                if self.database.chain_spec().final_paris_total_difficulty(number).is_some() {
                    return Ok(Some(Vec::new()));
                }

                // Check in-memory state first
                self.canonical_in_memory_state
                    .state_by_number(number)
                    .map(|o| o.block().block().body.ommers.clone())
                    .map_or_else(|| self.database.ommers(id), |ommers| Ok(Some(ommers)))
            }
            None => self.database.ommers(id),
        }
    }

    fn block_body_indices(
        &self,
        number: BlockNumber,
    ) -> ProviderResult<Option<StoredBlockBodyIndices>> {
        if let Some(indices) = self.database.block_body_indices(number)? {
            Ok(Some(indices))
        } else if let Some(state) = self.canonical_in_memory_state.state_by_number(number) {
            // we have to construct the stored indices for the in memory blocks
            //
            // To calculate this we will fetch the anchor block and walk forward from all parents
            let mut parent_chain = state.parent_state_chain();
            parent_chain.reverse();
            let anchor_num = state.anchor().number;
            let mut stored_indices = self
                .database
                .block_body_indices(anchor_num)?
                .ok_or_else(|| ProviderError::BlockBodyIndicesNotFound(anchor_num))?;
            stored_indices.first_tx_num = stored_indices.next_tx_num();

            for state in parent_chain {
                let txs = state.block().block.body.transactions.len() as u64;
                if state.block().block().number == number {
                    stored_indices.tx_count = txs;
                } else {
                    stored_indices.first_tx_num += txs;
                }
            }

            Ok(Some(stored_indices))
        } else {
            Ok(None)
        }
    }

    /// Returns the block with senders with matching number or hash from database.
    ///
    /// **NOTE: If [`TransactionVariant::NoHash`] is provided then the transactions have invalid
    /// hashes, since they would need to be calculated on the spot, and we want fast querying.**
    ///
    /// Returns `None` if block is not found.
    fn block_with_senders(
        &self,
        id: BlockHashOrNumber,
        transaction_kind: TransactionVariant,
    ) -> ProviderResult<Option<BlockWithSenders>> {
        match id {
            BlockHashOrNumber::Hash(hash) => {
                if let Some(block_state) = self.canonical_in_memory_state.state_by_hash(hash) {
                    return Ok(Some(block_state.block_with_senders()));
                }
            }
            BlockHashOrNumber::Number(num) => {
                if let Some(block_state) = self.canonical_in_memory_state.state_by_number(num) {
                    return Ok(Some(block_state.block_with_senders()));
                }
            }
        }
        self.database.block_with_senders(id, transaction_kind)
    }

    fn sealed_block_with_senders(
        &self,
        id: BlockHashOrNumber,
        transaction_kind: TransactionVariant,
    ) -> ProviderResult<Option<SealedBlockWithSenders>> {
        match id {
            BlockHashOrNumber::Hash(hash) => {
                if let Some(block_state) = self.canonical_in_memory_state.state_by_hash(hash) {
                    return Ok(Some(block_state.sealed_block_with_senders()));
                }
            }
            BlockHashOrNumber::Number(num) => {
                if let Some(block_state) = self.canonical_in_memory_state.state_by_number(num) {
                    return Ok(Some(block_state.sealed_block_with_senders()));
                }
            }
        }
        self.database.sealed_block_with_senders(id, transaction_kind)
    }

    fn block_range(&self, range: RangeInclusive<BlockNumber>) -> ProviderResult<Vec<Block>> {
        self.fetch_db_mem_range_while(
            range,
            |db_provider, range, _| db_provider.block_range(range),
            |block_state, _| Some(block_state.block().block().clone().unseal()),
            |_| true,
        )
    }

    fn block_with_senders_range(
        &self,
        range: RangeInclusive<BlockNumber>,
    ) -> ProviderResult<Vec<BlockWithSenders>> {
        self.fetch_db_mem_range_while(
            range,
<<<<<<< HEAD
            |range, _| self.database.block_with_senders_range(range),
            |num, _| {
                self.canonical_in_memory_state
                    .state_by_number(num)
                    .map(|block_state| block_state.block_with_senders())
=======
            |db_provider, range, _| db_provider.block_with_senders_range(range),
            |block_state, _| {
                let block = block_state.block().block().clone();
                let senders = block_state.block().senders().clone();
                Some(BlockWithSenders { block: block.unseal(), senders })
>>>>>>> b29d81c8
            },
            |_| true,
        )
    }

    fn sealed_block_with_senders_range(
        &self,
        range: RangeInclusive<BlockNumber>,
    ) -> ProviderResult<Vec<SealedBlockWithSenders>> {
        self.fetch_db_mem_range_while(
            range,
<<<<<<< HEAD
            |range, _| self.database.sealed_block_with_senders_range(range),
            |num, _| {
                self.canonical_in_memory_state
                    .state_by_number(num)
                    .map(|block_state| block_state.sealed_block_with_senders())
=======
            |db_provider, range, _| db_provider.sealed_block_with_senders_range(range),
            |block_state, _| {
                let block = block_state.block().block().clone();
                let senders = block_state.block().senders().clone();
                Some(SealedBlockWithSenders { block, senders })
>>>>>>> b29d81c8
            },
            |_| true,
        )
    }
}

impl<N: ProviderNodeTypes> TransactionsProvider for BlockchainProvider2<N> {
    fn transaction_id(&self, tx_hash: TxHash) -> ProviderResult<Option<TxNumber>> {
        // First, check the database
        if let Some(id) = self.database.transaction_id(tx_hash)? {
            return Ok(Some(id))
        }

        // If the transaction is not found in the database, check the in-memory state

        // Get the last transaction number stored in the database
        let last_database_block_number = self.database.last_block_number()?;
        let last_database_tx_id = self
            .database
            .block_body_indices(last_database_block_number)?
            .ok_or(ProviderError::BlockBodyIndicesNotFound(last_database_block_number))?
            .last_tx_num();

        // Find the transaction in the in-memory state with the matching hash, and return its
        // number
        let mut in_memory_tx_id = last_database_tx_id + 1;
        for block_number in last_database_block_number.saturating_add(1)..=
            self.canonical_in_memory_state.get_canonical_block_number()
        {
            // TODO: there might be an update between loop iterations, we
            // need to handle that situation.
            let block_state = self
                .canonical_in_memory_state
                .state_by_number(block_number)
                .ok_or(ProviderError::StateForNumberNotFound(block_number))?;
            for tx in block_state.block().block().body.transactions() {
                if tx.hash() == tx_hash {
                    return Ok(Some(in_memory_tx_id))
                }

                in_memory_tx_id += 1;
            }
        }

        Ok(None)
    }

    fn transaction_by_id(&self, id: TxNumber) -> ProviderResult<Option<TransactionSigned>> {
        self.get_in_memory_or_storage_by_tx_id(
            id,
            |provider| provider.transaction_by_id(id),
            |tx_index, block_state| {
                Ok(block_state.block().block().body.transactions.get(tx_index).cloned())
            },
        )
    }

    fn transaction_by_id_no_hash(
        &self,
        id: TxNumber,
    ) -> ProviderResult<Option<TransactionSignedNoHash>> {
        self.get_in_memory_or_storage_by_tx_id(
            id,
            |provider| provider.transaction_by_id_no_hash(id),
            |tx_index, block_state| {
                Ok(block_state
                    .block()
                    .block()
                    .body
                    .transactions
                    .get(tx_index)
                    .cloned()
                    .map(Into::into))
            },
        )
    }

    fn transaction_by_hash(&self, hash: TxHash) -> ProviderResult<Option<TransactionSigned>> {
        if let Some(tx) = self.canonical_in_memory_state.transaction_by_hash(hash) {
            return Ok(Some(tx))
        }

        self.database.transaction_by_hash(hash)
    }

    fn transaction_by_hash_with_meta(
        &self,
        tx_hash: TxHash,
    ) -> ProviderResult<Option<(TransactionSigned, TransactionMeta)>> {
        if let Some((tx, meta)) =
            self.canonical_in_memory_state.transaction_by_hash_with_meta(tx_hash)
        {
            return Ok(Some((tx, meta)))
        }

        self.database.transaction_by_hash_with_meta(tx_hash)
    }

    fn transaction_block(&self, id: TxNumber) -> ProviderResult<Option<BlockNumber>> {
        self.get_in_memory_or_storage_by_tx_id(
            id,
            |provider| provider.transaction_block(id),
            |_, block_state| Ok(Some(block_state.block().block().number)),
        )
    }

    fn transactions_by_block(
        &self,
        id: BlockHashOrNumber,
    ) -> ProviderResult<Option<Vec<TransactionSigned>>> {
        match id {
            BlockHashOrNumber::Hash(hash) => {
                if let Some(block_state) = self.canonical_in_memory_state.state_by_hash(hash) {
                    return Ok(Some(block_state.block().block().body.transactions.clone()));
                }
            }
            BlockHashOrNumber::Number(number) => {
                if let Some(block_state) = self.canonical_in_memory_state.state_by_number(number) {
                    return Ok(Some(block_state.block().block().body.transactions.clone()));
                }
            }
        }
        self.database.transactions_by_block(id)
    }

    fn transactions_by_block_range(
        &self,
        range: impl RangeBounds<BlockNumber>,
    ) -> ProviderResult<Vec<Vec<TransactionSigned>>> {
        let (start, end) = self.convert_range_bounds(range, || {
            self.canonical_in_memory_state.get_canonical_block_number()
        });

        let mut transactions = Vec::new();
        let mut last_in_memory_block = None;

        for number in start..=end {
            if let Some(block_state) = self.canonical_in_memory_state.state_by_number(number) {
                // TODO: there might be an update between loop iterations, we
                // need to handle that situation.
                transactions.push(block_state.block().block().body.transactions.clone());
                last_in_memory_block = Some(number);
            } else {
                break
            }
        }

        if let Some(last_block) = last_in_memory_block {
            if last_block < end {
                let mut db_transactions =
                    self.database.transactions_by_block_range((last_block + 1)..=end)?;
                transactions.append(&mut db_transactions);
            }
        } else {
            transactions = self.database.transactions_by_block_range(start..=end)?;
        }

        Ok(transactions)
    }

    fn transactions_by_tx_range(
        &self,
        range: impl RangeBounds<TxNumber>,
    ) -> ProviderResult<Vec<TransactionSignedNoHash>> {
        self.database.transactions_by_tx_range(range)
    }

    fn senders_by_tx_range(
        &self,
        range: impl RangeBounds<TxNumber>,
    ) -> ProviderResult<Vec<Address>> {
        self.database.senders_by_tx_range(range)
    }

    fn transaction_sender(&self, id: TxNumber) -> ProviderResult<Option<Address>> {
        self.get_in_memory_or_storage_by_tx_id(
            id,
            |provider| provider.transaction_sender(id),
            |tx_index, block_state| {
                Ok(block_state
                    .block()
                    .block()
                    .body
                    .transactions
                    .get(tx_index)
                    .and_then(|transaction| transaction.recover_signer()))
            },
        )
    }
}

impl<N: ProviderNodeTypes> ReceiptProvider for BlockchainProvider2<N> {
    fn receipt(&self, id: TxNumber) -> ProviderResult<Option<Receipt>> {
        self.get_in_memory_or_storage_by_tx_id(
            id,
            |provider| provider.receipt(id),
            |tx_index, block_state| {
                Ok(block_state.executed_block_receipts().get(tx_index).cloned())
            },
        )
    }

    fn receipt_by_hash(&self, hash: TxHash) -> ProviderResult<Option<Receipt>> {
        for block_state in self.canonical_in_memory_state.canonical_chain() {
            let executed_block = block_state.block();
            let block = executed_block.block();
            let receipts = block_state.executed_block_receipts();

            // assuming 1:1 correspondence between transactions and receipts
            debug_assert_eq!(
                block.body.transactions.len(),
                receipts.len(),
                "Mismatch between transaction and receipt count"
            );

            if let Some(tx_index) = block.body.transactions.iter().position(|tx| tx.hash() == hash)
            {
                // safe to use tx_index for receipts due to 1:1 correspondence
                return Ok(receipts.get(tx_index).cloned());
            }
        }

        self.database.receipt_by_hash(hash)
    }

    fn receipts_by_block(&self, block: BlockHashOrNumber) -> ProviderResult<Option<Vec<Receipt>>> {
        match block {
            BlockHashOrNumber::Hash(hash) => {
                if let Some(block_state) = self.canonical_in_memory_state.state_by_hash(hash) {
                    return Ok(Some(block_state.executed_block_receipts()));
                }
            }
            BlockHashOrNumber::Number(number) => {
                if let Some(block_state) = self.canonical_in_memory_state.state_by_number(number) {
                    return Ok(Some(block_state.executed_block_receipts()));
                }
            }
        }

        self.database.receipts_by_block(block)
    }

    fn receipts_by_tx_range(
        &self,
        range: impl RangeBounds<TxNumber>,
    ) -> ProviderResult<Vec<Receipt>> {
        self.database.receipts_by_tx_range(range)
    }
}

impl<N: ProviderNodeTypes> ReceiptProviderIdExt for BlockchainProvider2<N> {
    fn receipts_by_block_id(&self, block: BlockId) -> ProviderResult<Option<Vec<Receipt>>> {
        match block {
            BlockId::Hash(rpc_block_hash) => {
                let mut receipts = self.receipts_by_block(rpc_block_hash.block_hash.into())?;
                if receipts.is_none() && !rpc_block_hash.require_canonical.unwrap_or(false) {
                    let block_state = self
                        .canonical_in_memory_state
                        .state_by_hash(rpc_block_hash.block_hash)
                        .ok_or(ProviderError::StateForHashNotFound(rpc_block_hash.block_hash))?;
                    receipts = Some(block_state.executed_block_receipts());
                }
                Ok(receipts)
            }
            BlockId::Number(num_tag) => match num_tag {
                BlockNumberOrTag::Pending => Ok(self
                    .canonical_in_memory_state
                    .pending_state()
                    .map(|block_state| block_state.executed_block_receipts())),
                _ => {
                    if let Some(num) = self.convert_block_number(num_tag)? {
                        self.receipts_by_block(num.into())
                    } else {
                        Ok(None)
                    }
                }
            },
        }
    }
}

impl<N: ProviderNodeTypes> WithdrawalsProvider for BlockchainProvider2<N> {
    fn withdrawals_by_block(
        &self,
        id: BlockHashOrNumber,
        timestamp: u64,
    ) -> ProviderResult<Option<Withdrawals>> {
        if !self.database.chain_spec().is_shanghai_active_at_timestamp(timestamp) {
            return Ok(None)
        }

        let Some(number) = self.convert_hash_or_number(id)? else { return Ok(None) };

        if let Some(block) = self.canonical_in_memory_state.state_by_number(number) {
            Ok(block.block().block().body.withdrawals.clone())
        } else {
            self.database.withdrawals_by_block(id, timestamp)
        }
    }

    fn latest_withdrawal(&self) -> ProviderResult<Option<Withdrawal>> {
        let best_block_num = self.best_block_number()?;

        // If the best block is in memory, use that. Otherwise, use the latest withdrawal in the
        // database.
        if let Some(block) = self.canonical_in_memory_state.state_by_number(best_block_num) {
            Ok(block.block().block().body.withdrawals.clone().and_then(|mut w| w.pop()))
        } else {
            self.database.latest_withdrawal()
        }
    }
}

impl<N: ProviderNodeTypes> RequestsProvider for BlockchainProvider2<N> {
    fn requests_by_block(
        &self,
        id: BlockHashOrNumber,
        timestamp: u64,
    ) -> ProviderResult<Option<reth_primitives::Requests>> {
        if !self.database.chain_spec().is_prague_active_at_timestamp(timestamp) {
            return Ok(None)
        }
        let Some(number) = self.convert_hash_or_number(id)? else { return Ok(None) };
        if let Some(block) = self.canonical_in_memory_state.state_by_number(number) {
            Ok(block.block().block().body.requests.clone())
        } else {
            self.database.requests_by_block(id, timestamp)
        }
    }
}

impl<N: ProviderNodeTypes> StageCheckpointReader for BlockchainProvider2<N> {
    fn get_stage_checkpoint(&self, id: StageId) -> ProviderResult<Option<StageCheckpoint>> {
        self.database.provider()?.get_stage_checkpoint(id)
    }

    fn get_stage_checkpoint_progress(&self, id: StageId) -> ProviderResult<Option<Vec<u8>>> {
        self.database.provider()?.get_stage_checkpoint_progress(id)
    }

    fn get_all_checkpoints(&self) -> ProviderResult<Vec<(String, StageCheckpoint)>> {
        self.database.provider()?.get_all_checkpoints()
    }
}

impl<N: ProviderNodeTypes> EvmEnvProvider for BlockchainProvider2<N> {
    fn fill_env_at<EvmConfig>(
        &self,
        cfg: &mut CfgEnvWithHandlerCfg,
        block_env: &mut BlockEnv,
        at: BlockHashOrNumber,
        evm_config: EvmConfig,
    ) -> ProviderResult<()>
    where
        EvmConfig: ConfigureEvmEnv<Header = Header>,
    {
        let hash = self.convert_number(at)?.ok_or(ProviderError::HeaderNotFound(at))?;
        let header = self.header(&hash)?.ok_or(ProviderError::HeaderNotFound(at))?;
        self.fill_env_with_header(cfg, block_env, &header, evm_config)
    }

    fn fill_env_with_header<EvmConfig>(
        &self,
        cfg: &mut CfgEnvWithHandlerCfg,
        block_env: &mut BlockEnv,
        header: &Header,
        evm_config: EvmConfig,
    ) -> ProviderResult<()>
    where
        EvmConfig: ConfigureEvmEnv<Header = Header>,
    {
        let total_difficulty = self
            .header_td_by_number(header.number)?
            .ok_or_else(|| ProviderError::HeaderNotFound(header.number.into()))?;
        evm_config.fill_cfg_and_block_env(cfg, block_env, header, total_difficulty);
        Ok(())
    }

    fn fill_cfg_env_at<EvmConfig>(
        &self,
        cfg: &mut CfgEnvWithHandlerCfg,
        at: BlockHashOrNumber,
        evm_config: EvmConfig,
    ) -> ProviderResult<()>
    where
        EvmConfig: ConfigureEvmEnv<Header = Header>,
    {
        let hash = self.convert_number(at)?.ok_or(ProviderError::HeaderNotFound(at))?;
        let header = self.header(&hash)?.ok_or(ProviderError::HeaderNotFound(at))?;
        self.fill_cfg_env_with_header(cfg, &header, evm_config)
    }

    fn fill_cfg_env_with_header<EvmConfig>(
        &self,
        cfg: &mut CfgEnvWithHandlerCfg,
        header: &Header,
        evm_config: EvmConfig,
    ) -> ProviderResult<()>
    where
        EvmConfig: ConfigureEvmEnv<Header = Header>,
    {
        let total_difficulty = self
            .header_td_by_number(header.number)?
            .ok_or_else(|| ProviderError::HeaderNotFound(header.number.into()))?;
        evm_config.fill_cfg_env(cfg, header, total_difficulty);
        Ok(())
    }
}

impl<N: ProviderNodeTypes> PruneCheckpointReader for BlockchainProvider2<N> {
    fn get_prune_checkpoint(
        &self,
        segment: PruneSegment,
    ) -> ProviderResult<Option<PruneCheckpoint>> {
        self.database.provider()?.get_prune_checkpoint(segment)
    }

    fn get_prune_checkpoints(&self) -> ProviderResult<Vec<(PruneSegment, PruneCheckpoint)>> {
        self.database.provider()?.get_prune_checkpoints()
    }
}

impl<N: NodeTypesWithDB> ChainSpecProvider for BlockchainProvider2<N> {
    type ChainSpec = N::ChainSpec;

    fn chain_spec(&self) -> Arc<N::ChainSpec> {
        self.database.chain_spec()
    }
}

impl<N: ProviderNodeTypes> StateProviderFactory for BlockchainProvider2<N> {
    /// Storage provider for latest block
    fn latest(&self) -> ProviderResult<StateProviderBox> {
        trace!(target: "providers::blockchain", "Getting latest block state provider");
        // use latest state provider if the head state exists
        if let Some(state) = self.canonical_in_memory_state.head_state() {
            trace!(target: "providers::blockchain", "Using head state for latest state provider");
            Ok(self.block_state_provider(state)?.boxed())
        } else {
            trace!(target: "providers::blockchain", "Using database state for latest state provider");
            self.database.latest()
        }
    }

    fn history_by_block_number(
        &self,
        block_number: BlockNumber,
    ) -> ProviderResult<StateProviderBox> {
        trace!(target: "providers::blockchain", ?block_number, "Getting history by block number");
        self.ensure_canonical_block(block_number)?;
        let hash = self
            .block_hash(block_number)?
            .ok_or_else(|| ProviderError::HeaderNotFound(block_number.into()))?;
        self.history_by_block_hash(hash)
    }

    fn history_by_block_hash(&self, block_hash: BlockHash) -> ProviderResult<StateProviderBox> {
        trace!(target: "providers::blockchain", ?block_hash, "Getting history by block hash");
        if let Ok(state) = self.database.history_by_block_hash(block_hash) {
            // This could be tracked by a block in the database block
            Ok(state)
        } else if let Some(state) = self.canonical_in_memory_state.state_by_hash(block_hash) {
            // ... or this could be tracked by the in memory state
            let state_provider = self.block_state_provider(state)?;
            Ok(Box::new(state_provider))
        } else {
            // if we couldn't find it anywhere, then we should return an error
            Err(ProviderError::StateForHashNotFound(block_hash))
        }
    }

    fn state_by_block_hash(&self, hash: BlockHash) -> ProviderResult<StateProviderBox> {
        trace!(target: "providers::blockchain", ?hash, "Getting state by block hash");
        if let Ok(state) = self.history_by_block_hash(hash) {
            // This could be tracked by a historical block
            Ok(state)
        } else if let Ok(Some(pending)) = self.pending_state_by_hash(hash) {
            // .. or this could be the pending state
            Ok(pending)
        } else {
            // if we couldn't find it anywhere, then we should return an error
            Err(ProviderError::StateForHashNotFound(hash))
        }
    }

    /// Returns the state provider for pending state.
    ///
    /// If there's no pending block available then the latest state provider is returned:
    /// [`Self::latest`]
    fn pending(&self) -> ProviderResult<StateProviderBox> {
        trace!(target: "providers::blockchain", "Getting provider for pending state");

        if let Some(block) = self.canonical_in_memory_state.pending_block_num_hash() {
            let historical = self.database.history_by_block_hash(block.hash)?;
            let pending_provider =
                self.canonical_in_memory_state.state_provider(block.hash, historical);

            return Ok(Box::new(pending_provider));
        }

        // fallback to latest state if the pending block is not available
        self.latest()
    }

    fn pending_state_by_hash(&self, block_hash: B256) -> ProviderResult<Option<StateProviderBox>> {
        let historical = self.database.history_by_block_hash(block_hash)?;
        if let Some(block) = self.canonical_in_memory_state.pending_block_num_hash() {
            if block.hash == block_hash {
                let pending_provider =
                    self.canonical_in_memory_state.state_provider(block_hash, historical);

                return Ok(Some(Box::new(pending_provider)))
            }
        }
        Ok(None)
    }

    /// Returns a [`StateProviderBox`] indexed by the given block number or tag.
    fn state_by_block_number_or_tag(
        &self,
        number_or_tag: BlockNumberOrTag,
    ) -> ProviderResult<StateProviderBox> {
        match number_or_tag {
            BlockNumberOrTag::Latest => self.latest(),
            BlockNumberOrTag::Finalized => {
                // we can only get the finalized state by hash, not by num
                let hash =
                    self.finalized_block_hash()?.ok_or(ProviderError::FinalizedBlockNotFound)?;
                self.state_by_block_hash(hash)
            }
            BlockNumberOrTag::Safe => {
                // we can only get the safe state by hash, not by num
                let hash = self.safe_block_hash()?.ok_or(ProviderError::SafeBlockNotFound)?;
                self.state_by_block_hash(hash)
            }
            BlockNumberOrTag::Earliest => self.history_by_block_number(0),
            BlockNumberOrTag::Pending => self.pending(),
            BlockNumberOrTag::Number(num) => {
                let hash = self
                    .block_hash(num)?
                    .ok_or_else(|| ProviderError::HeaderNotFound(num.into()))?;
                self.state_by_block_hash(hash)
            }
        }
    }
}

impl<N: NodeTypesWithDB> CanonChainTracker for BlockchainProvider2<N>
where
    Self: BlockReader,
{
    fn on_forkchoice_update_received(&self, _update: &ForkchoiceState) {
        // update timestamp
        self.canonical_in_memory_state.on_forkchoice_update_received();
    }

    fn last_received_update_timestamp(&self) -> Option<Instant> {
        self.canonical_in_memory_state.last_received_update_timestamp()
    }

    fn on_transition_configuration_exchanged(&self) {
        self.canonical_in_memory_state.on_transition_configuration_exchanged();
    }

    fn last_exchanged_transition_configuration_timestamp(&self) -> Option<Instant> {
        self.canonical_in_memory_state.last_exchanged_transition_configuration_timestamp()
    }

    fn set_canonical_head(&self, header: SealedHeader) {
        self.canonical_in_memory_state.set_canonical_head(header);
    }

    fn set_safe(&self, header: SealedHeader) {
        self.canonical_in_memory_state.set_safe(header);
    }

    fn set_finalized(&self, header: SealedHeader) {
        self.canonical_in_memory_state.set_finalized(header);
    }
}

impl<N: NodeTypesWithDB> BlockReaderIdExt for BlockchainProvider2<N>
where
    Self: BlockReader + ReceiptProviderIdExt,
{
    fn block_by_id(&self, id: BlockId) -> ProviderResult<Option<Block>> {
        match id {
            BlockId::Number(num) => self.block_by_number_or_tag(num),
            BlockId::Hash(hash) => {
                // TODO: should we only apply this for the RPCs that are listed in EIP-1898?
                // so not at the provider level?
                // if we decide to do this at a higher level, then we can make this an automatic
                // trait impl
                if Some(true) == hash.require_canonical {
                    // check the database, canonical blocks are only stored in the database
                    self.find_block_by_hash(hash.block_hash, BlockSource::Canonical)
                } else {
                    self.block_by_hash(hash.block_hash)
                }
            }
        }
    }

    fn header_by_number_or_tag(&self, id: BlockNumberOrTag) -> ProviderResult<Option<Header>> {
        Ok(match id {
            BlockNumberOrTag::Latest => {
                Some(self.canonical_in_memory_state.get_canonical_head().unseal())
            }
            BlockNumberOrTag::Finalized => {
                self.canonical_in_memory_state.get_finalized_header().map(|h| h.unseal())
            }
            BlockNumberOrTag::Safe => {
                self.canonical_in_memory_state.get_safe_header().map(|h| h.unseal())
            }
            BlockNumberOrTag::Earliest => self.header_by_number(0)?,
            BlockNumberOrTag::Pending => self.canonical_in_memory_state.pending_header(),

            BlockNumberOrTag::Number(num) => self.header_by_number(num)?,
        })
    }

    fn sealed_header_by_number_or_tag(
        &self,
        id: BlockNumberOrTag,
    ) -> ProviderResult<Option<SealedHeader>> {
        match id {
            BlockNumberOrTag::Latest => {
                Ok(Some(self.canonical_in_memory_state.get_canonical_head()))
            }
            BlockNumberOrTag::Finalized => {
                Ok(self.canonical_in_memory_state.get_finalized_header())
            }
            BlockNumberOrTag::Safe => Ok(self.canonical_in_memory_state.get_safe_header()),
            BlockNumberOrTag::Earliest => self.header_by_number(0)?.map_or_else(
                || Ok(None),
                |h| {
                    let sealed = h.seal_slow();
                    let (header, seal) = sealed.into_parts();
                    Ok(Some(SealedHeader::new(header, seal)))
                },
            ),
            BlockNumberOrTag::Pending => Ok(self.canonical_in_memory_state.pending_sealed_header()),
            BlockNumberOrTag::Number(num) => self.header_by_number(num)?.map_or_else(
                || Ok(None),
                |h| {
                    let sealed = h.seal_slow();
                    let (header, seal) = sealed.into_parts();
                    Ok(Some(SealedHeader::new(header, seal)))
                },
            ),
        }
    }

    fn sealed_header_by_id(&self, id: BlockId) -> ProviderResult<Option<SealedHeader>> {
        Ok(match id {
            BlockId::Number(num) => self.sealed_header_by_number_or_tag(num)?,
            BlockId::Hash(hash) => self.header(&hash.block_hash)?.map(|h| {
                let sealed = h.seal_slow();
                let (header, seal) = sealed.into_parts();
                SealedHeader::new(header, seal)
            }),
        })
    }

    fn header_by_id(&self, id: BlockId) -> ProviderResult<Option<Header>> {
        Ok(match id {
            BlockId::Number(num) => self.header_by_number_or_tag(num)?,
            BlockId::Hash(hash) => self.header(&hash.block_hash)?,
        })
    }

    fn ommers_by_id(&self, id: BlockId) -> ProviderResult<Option<Vec<Header>>> {
        match id {
            BlockId::Number(num) => self.ommers_by_number_or_tag(num),
            BlockId::Hash(hash) => {
                // TODO: EIP-1898 question, see above
                // here it is not handled
                self.ommers(BlockHashOrNumber::Hash(hash.block_hash))
            }
        }
    }
}

impl<N: NodeTypesWithDB> CanonStateSubscriptions for BlockchainProvider2<N> {
    fn subscribe_to_canonical_state(&self) -> CanonStateNotifications {
        self.canonical_in_memory_state.subscribe_canon_state()
    }
}

impl<N: NodeTypesWithDB> ForkChoiceSubscriptions for BlockchainProvider2<N> {
    fn subscribe_safe_block(&self) -> ForkChoiceNotifications {
        let receiver = self.canonical_in_memory_state.subscribe_safe_block();
        ForkChoiceNotifications(receiver)
    }

    fn subscribe_finalized_block(&self) -> ForkChoiceNotifications {
        let receiver = self.canonical_in_memory_state.subscribe_finalized_block();
        ForkChoiceNotifications(receiver)
    }
}

impl<N: ProviderNodeTypes> ChangeSetReader for BlockchainProvider2<N> {
    fn account_block_changeset(
        &self,
        block_number: BlockNumber,
    ) -> ProviderResult<Vec<AccountBeforeTx>> {
        if let Some(state) = self.canonical_in_memory_state.state_by_number(block_number) {
            let changesets = state
                .block()
                .execution_output
                .bundle
                .reverts
                .clone()
                .into_plain_state_reverts()
                .accounts
                .into_iter()
                .flatten()
                .map(|(address, info)| AccountBeforeTx { address, info: info.map(Into::into) })
                .collect();
            Ok(changesets)
        } else {
            self.database.provider()?.account_block_changeset(block_number)
        }
    }
}

impl<N: ProviderNodeTypes> AccountReader for BlockchainProvider2<N> {
    /// Get basic account information.
    fn basic_account(&self, address: Address) -> ProviderResult<Option<Account>> {
        // use latest state provider
        let state_provider = self.latest()?;
        state_provider.basic_account(address)
    }
}

impl<N: ProviderNodeTypes> StateReader for BlockchainProvider2<N> {
    fn get_state(&self, block: BlockNumber) -> ProviderResult<Option<ExecutionOutcome>> {
        if let Some(state) = self.canonical_in_memory_state.state_by_number(block) {
            let state = state.block().execution_outcome().clone();
            Ok(Some(state))
        } else {
            self.database.provider()?.get_state(block..=block)
        }
    }
}

#[cfg(test)]
mod tests {
    use std::{
        ops::{Range, RangeBounds},
        sync::Arc,
        time::Instant,
    };

    use crate::{
        providers::BlockchainProvider2,
        test_utils::{
            create_test_provider_factory, create_test_provider_factory_with_chain_spec,
            MockNodeTypesWithDB,
        },
        writer::UnifiedStorageWriter,
        BlockWriter, CanonChainTracker, StaticFileProviderFactory, StaticFileWriter,
    };
    use alloy_eips::{BlockHashOrNumber, BlockNumHash, BlockNumberOrTag};
    use alloy_primitives::B256;
    use itertools::Itertools;
    use rand::Rng;
    use reth_chain_state::{
        test_utils::TestBlockBuilder, CanonStateNotification, CanonStateSubscriptions,
        ExecutedBlock, NewCanonicalChain,
    };
    use reth_chainspec::{
        ChainSpec, ChainSpecBuilder, ChainSpecProvider, EthereumHardfork, MAINNET,
    };
    use reth_db::models::{AccountBeforeTx, StoredBlockBodyIndices};
    use reth_execution_types::{Chain, ExecutionOutcome};
    use reth_primitives::{
        BlockWithSenders, Receipt, SealedBlock, SealedBlockWithSenders, StaticFileSegment,
        TransactionMeta, TransactionSignedNoHash, Withdrawals,
    };
    use reth_storage_api::{
        BlockHashReader, BlockIdReader, BlockNumReader, BlockReader, BlockReaderIdExt, BlockSource,
        ChangeSetReader, DatabaseProviderFactory, HeaderProvider, ReceiptProvider,
        ReceiptProviderIdExt, RequestsProvider, StateProviderFactory, TransactionVariant,
        TransactionsProvider, WithdrawalsProvider,
    };
    use reth_testing_utils::generators::{
        self, random_block, random_block_range, random_changeset_range, random_eoa_accounts,
        random_receipt, BlockParams, BlockRangeParams,
    };
    use revm::db::BundleState;
    use std::ops::Bound;

    const TEST_BLOCKS_COUNT: usize = 5;

    const TEST_TRANSACTIONS_COUNT: u8 = 4;

    fn random_blocks(
        rng: &mut impl Rng,
        database_blocks: usize,
        in_memory_blocks: usize,
        requests_count: Option<Range<u8>>,
        withdrawals_count: Option<Range<u8>>,
        tx_count: impl RangeBounds<u8>,
    ) -> (Vec<SealedBlock>, Vec<SealedBlock>) {
        let block_range = (database_blocks + in_memory_blocks - 1) as u64;

        let tx_start = match tx_count.start_bound() {
            Bound::Included(&n) | Bound::Excluded(&n) => n,
            Bound::Unbounded => u8::MIN,
        };
        let tx_end = match tx_count.end_bound() {
            Bound::Included(&n) | Bound::Excluded(&n) => n + 1,
            Bound::Unbounded => u8::MAX,
        };

        let blocks = random_block_range(
            rng,
            0..=block_range,
            BlockRangeParams {
                parent: Some(B256::ZERO),
                tx_count: tx_start..tx_end,
                requests_count,
                withdrawals_count,
            },
        );
        let (database_blocks, in_memory_blocks) = blocks.split_at(database_blocks);
        (database_blocks.to_vec(), in_memory_blocks.to_vec())
    }

    #[allow(clippy::type_complexity, clippy::too_many_arguments)]
    fn provider_with_chain_spec_and_random_blocks(
        rng: &mut impl Rng,
        chain_spec: Arc<ChainSpec>,
        database_blocks: usize,
        in_memory_blocks: usize,
        block_range_params: BlockRangeParams,
    ) -> eyre::Result<(
        BlockchainProvider2<MockNodeTypesWithDB>,
        Vec<SealedBlock>,
        Vec<SealedBlock>,
        Vec<Vec<Receipt>>,
    )> {
        let (database_blocks, in_memory_blocks) = random_blocks(
            rng,
            database_blocks,
            in_memory_blocks,
            block_range_params.requests_count,
            block_range_params.withdrawals_count,
            block_range_params.tx_count,
        );

        let receipts: Vec<Vec<_>> = database_blocks
            .iter()
            .chain(in_memory_blocks.iter())
            .map(|block| block.body.transactions.iter())
            .map(|tx| tx.map(|tx| random_receipt(rng, tx, Some(2))).collect())
            .collect();

        let factory = create_test_provider_factory_with_chain_spec(chain_spec);
        let provider_rw = factory.database_provider_rw()?;

        // Insert blocks into the database
        for block in &database_blocks {
            provider_rw.insert_historical_block(
                block.clone().seal_with_senders().expect("failed to seal block with senders"),
            )?;
        }

        // Insert receipts into the static files
        UnifiedStorageWriter::new(
            &provider_rw,
            Some(factory.static_file_provider().latest_writer(StaticFileSegment::Receipts)?),
        )
        .append_receipts_from_blocks(
            // The initial block number is required
            database_blocks.first().map(|b| b.number).unwrap_or_default(),
            receipts.iter().map(|vec| vec.clone().into_iter().map(Some).collect::<Vec<_>>()),
        )?;

        // Commit to both storages: database and static files
        UnifiedStorageWriter::commit(provider_rw, factory.static_file_provider())?;

        let provider = BlockchainProvider2::new(factory)?;

        // Insert the rest of the blocks and receipts into the in-memory state
        let chain = NewCanonicalChain::Commit {
            new: in_memory_blocks
                .iter()
                .map(|block| {
                    let senders = block.senders().expect("failed to recover senders");
                    let block_receipts = receipts.get(block.number as usize).unwrap().clone();
                    let execution_outcome =
                        ExecutionOutcome { receipts: block_receipts.into(), ..Default::default() };

                    ExecutedBlock::new(
                        Arc::new(block.clone()),
                        Arc::new(senders),
                        execution_outcome.into(),
                        Default::default(),
                        Default::default(),
                    )
                })
                .collect(),
        };
        provider.canonical_in_memory_state.update_chain(chain);

        // Get canonical, safe, and finalized blocks
        let blocks = database_blocks.iter().chain(in_memory_blocks.iter()).collect::<Vec<_>>();
        let block_count = blocks.len();
        let canonical_block = blocks.get(block_count - 1).unwrap();
        let safe_block = blocks.get(block_count - 2).unwrap();
        let finalized_block = blocks.get(block_count - 3).unwrap();

        // Set the canonical head, safe, and finalized blocks
        provider.set_canonical_head(canonical_block.header.clone());
        provider.set_safe(safe_block.header.clone());
        provider.set_finalized(finalized_block.header.clone());

        Ok((provider, database_blocks.clone(), in_memory_blocks.clone(), receipts))
    }

    #[allow(clippy::type_complexity)]
    fn provider_with_random_blocks(
        rng: &mut impl Rng,
        database_blocks: usize,
        in_memory_blocks: usize,
        block_range_params: BlockRangeParams,
    ) -> eyre::Result<(
        BlockchainProvider2<MockNodeTypesWithDB>,
        Vec<SealedBlock>,
        Vec<SealedBlock>,
        Vec<Vec<Receipt>>,
    )> {
        provider_with_chain_spec_and_random_blocks(
            rng,
            MAINNET.clone(),
            database_blocks,
            in_memory_blocks,
            block_range_params,
        )
    }

    #[test]
    fn test_block_reader_find_block_by_hash() -> eyre::Result<()> {
        // Initialize random number generator and provider factory
        let mut rng = generators::rng();
        let factory = create_test_provider_factory();

        // Generate 10 random blocks and split into database and in-memory blocks
        let blocks = random_block_range(
            &mut rng,
            0..=10,
            BlockRangeParams { parent: Some(B256::ZERO), tx_count: 0..1, ..Default::default() },
        );
        let (database_blocks, in_memory_blocks) = blocks.split_at(5);

        // Insert first 5 blocks into the database
        let provider_rw = factory.provider_rw()?;
        for block in database_blocks {
            provider_rw.insert_historical_block(
                block.clone().seal_with_senders().expect("failed to seal block with senders"),
            )?;
        }
        provider_rw.commit()?;

        // Create a new provider
        let provider = BlockchainProvider2::new(factory)?;

        // Useful blocks
        let first_db_block = database_blocks.first().unwrap();
        let first_in_mem_block = in_memory_blocks.first().unwrap();
        let last_in_mem_block = in_memory_blocks.last().unwrap();

        // No block in memory before setting in memory state
        assert_eq!(provider.find_block_by_hash(first_in_mem_block.hash(), BlockSource::Any)?, None);
        assert_eq!(
            provider.find_block_by_hash(first_in_mem_block.hash(), BlockSource::Canonical)?,
            None
        );
        // No pending block in memory
        assert_eq!(
            provider.find_block_by_hash(first_in_mem_block.hash(), BlockSource::Pending)?,
            None
        );

        // Insert first block into the in-memory state
        let in_memory_block_senders =
            first_in_mem_block.senders().expect("failed to recover senders");
        let chain = NewCanonicalChain::Commit {
            new: vec![ExecutedBlock::new(
                Arc::new(first_in_mem_block.clone()),
                Arc::new(in_memory_block_senders),
                Default::default(),
                Default::default(),
                Default::default(),
            )],
        };
        provider.canonical_in_memory_state.update_chain(chain);

        // Now the block should be found in memory
        assert_eq!(
            provider.find_block_by_hash(first_in_mem_block.hash(), BlockSource::Any)?,
            Some(first_in_mem_block.clone().into())
        );
        assert_eq!(
            provider.find_block_by_hash(first_in_mem_block.hash(), BlockSource::Canonical)?,
            Some(first_in_mem_block.clone().into())
        );

        // Find the first block in database by hash
        assert_eq!(
            provider.find_block_by_hash(first_db_block.hash(), BlockSource::Any)?,
            Some(first_db_block.clone().into())
        );
        assert_eq!(
            provider.find_block_by_hash(first_db_block.hash(), BlockSource::Canonical)?,
            Some(first_db_block.clone().into())
        );

        // No pending block in database
        assert_eq!(provider.find_block_by_hash(first_db_block.hash(), BlockSource::Pending)?, None);

        // Insert the last block into the pending state
        provider.canonical_in_memory_state.set_pending_block(ExecutedBlock {
            block: Arc::new(last_in_mem_block.clone()),
            senders: Default::default(),
            execution_output: Default::default(),
            hashed_state: Default::default(),
            trie: Default::default(),
        });

        // Now the last block should be found in memory
        assert_eq!(
            provider.find_block_by_hash(last_in_mem_block.hash(), BlockSource::Pending)?,
            Some(last_in_mem_block.clone().into())
        );

        Ok(())
    }

    #[test]
    fn test_block_reader_block() -> eyre::Result<()> {
        // Initialize random number generator and provider factory
        let mut rng = generators::rng();
        let factory = create_test_provider_factory();

        // Generate 10 random blocks and split into database and in-memory blocks
        let blocks = random_block_range(
            &mut rng,
            0..=10,
            BlockRangeParams { parent: Some(B256::ZERO), tx_count: 0..1, ..Default::default() },
        );
        let (database_blocks, in_memory_blocks) = blocks.split_at(5);

        // Insert first 5 blocks into the database
        let provider_rw = factory.provider_rw()?;
        for block in database_blocks {
            provider_rw.insert_historical_block(
                block.clone().seal_with_senders().expect("failed to seal block with senders"),
            )?;
        }
        provider_rw.commit()?;

        // Create a new provider
        let provider = BlockchainProvider2::new(factory)?;

        // First in memory block
        let first_in_mem_block = in_memory_blocks.first().unwrap();
        // First database block
        let first_db_block = database_blocks.first().unwrap();

        // First in memory block should not be found yet as not integrated to the in-memory state
        assert_eq!(provider.block(BlockHashOrNumber::Hash(first_in_mem_block.hash()))?, None);
        assert_eq!(provider.block(BlockHashOrNumber::Number(first_in_mem_block.number))?, None);

        // Insert first block into the in-memory state
        let in_memory_block_senders =
            first_in_mem_block.senders().expect("failed to recover senders");
        let chain = NewCanonicalChain::Commit {
            new: vec![ExecutedBlock::new(
                Arc::new(first_in_mem_block.clone()),
                Arc::new(in_memory_block_senders),
                Default::default(),
                Default::default(),
                Default::default(),
            )],
        };
        provider.canonical_in_memory_state.update_chain(chain);

        // First in memory block should be found
        assert_eq!(
            provider.block(BlockHashOrNumber::Hash(first_in_mem_block.hash()))?,
            Some(first_in_mem_block.clone().into())
        );
        assert_eq!(
            provider.block(BlockHashOrNumber::Number(first_in_mem_block.number))?,
            Some(first_in_mem_block.clone().into())
        );

        // First database block should be found
        assert_eq!(
            provider.block(BlockHashOrNumber::Hash(first_db_block.hash()))?,
            Some(first_db_block.clone().into())
        );
        assert_eq!(
            provider.block(BlockHashOrNumber::Number(first_db_block.number))?,
            Some(first_db_block.clone().into())
        );

        Ok(())
    }

    #[test]
    fn test_block_reader_pending_block() -> eyre::Result<()> {
        let mut rng = generators::rng();
        let (provider, _, _, _) = provider_with_random_blocks(
            &mut rng,
            TEST_BLOCKS_COUNT,
            TEST_BLOCKS_COUNT,
            BlockRangeParams::default(),
        )?;

        // Generate a random block
        let mut rng = generators::rng();
        let block = random_block(
            &mut rng,
            0,
            BlockParams { parent: Some(B256::ZERO), ..Default::default() },
        );

        // Set the block as pending
        provider.canonical_in_memory_state.set_pending_block(ExecutedBlock {
            block: Arc::new(block.clone()),
            senders: Default::default(),
            execution_output: Default::default(),
            hashed_state: Default::default(),
            trie: Default::default(),
        });

        // Assertions related to the pending block
        assert_eq!(provider.pending_block()?, Some(block.clone()));

        assert_eq!(
            provider.pending_block_with_senders()?,
            Some(reth_primitives::SealedBlockWithSenders {
                block: block.clone(),
                senders: block.senders().unwrap()
            })
        );

        assert_eq!(provider.pending_block_and_receipts()?, Some((block, vec![])));

        Ok(())
    }

    #[test]
    fn test_block_reader_ommers() -> eyre::Result<()> {
        // Create a new provider
        let mut rng = generators::rng();
        let (provider, _, in_memory_blocks, _) = provider_with_random_blocks(
            &mut rng,
            TEST_BLOCKS_COUNT,
            TEST_BLOCKS_COUNT,
            BlockRangeParams::default(),
        )?;

        let first_in_mem_block = in_memory_blocks.first().unwrap();

        // If the block is after the Merge, we should have an empty ommers list
        assert_eq!(
            provider.ommers(
                (provider.chain_spec().paris_block_and_final_difficulty.unwrap().0 + 2).into()
            )?,
            Some(vec![])
        );

        // First in memory block ommers should be found
        assert_eq!(
            provider.ommers(first_in_mem_block.number.into())?,
            Some(first_in_mem_block.body.ommers.clone())
        );
        assert_eq!(
            provider.ommers(first_in_mem_block.hash().into())?,
            Some(first_in_mem_block.body.ommers.clone())
        );

        // A random hash should return None as the block number is not found
        assert_eq!(provider.ommers(B256::random().into())?, None);

        Ok(())
    }

    #[test]
    fn test_block_body_indices() -> eyre::Result<()> {
        // Create a new provider
        let mut rng = generators::rng();
        let (provider, database_blocks, in_memory_blocks, _) = provider_with_random_blocks(
            &mut rng,
            TEST_BLOCKS_COUNT,
            TEST_BLOCKS_COUNT,
            BlockRangeParams {
                tx_count: TEST_TRANSACTIONS_COUNT..TEST_TRANSACTIONS_COUNT,
                ..Default::default()
            },
        )?;

        let first_in_mem_block = in_memory_blocks.first().unwrap();

        // Insert the first block into the in-memory state
        let in_memory_block_senders =
            first_in_mem_block.senders().expect("failed to recover senders");
        let chain = NewCanonicalChain::Commit {
            new: vec![ExecutedBlock::new(
                Arc::new(first_in_mem_block.clone()),
                Arc::new(in_memory_block_senders),
                Default::default(),
                Default::default(),
                Default::default(),
            )],
        };
        provider.canonical_in_memory_state.update_chain(chain);

        let first_db_block = database_blocks.first().unwrap().clone();
        let first_in_mem_block = in_memory_blocks.first().unwrap().clone();

        // First database block body indices should be found
        assert_eq!(
            provider.block_body_indices(first_db_block.number)?.unwrap(),
            StoredBlockBodyIndices { first_tx_num: 0, tx_count: 4 }
        );

        // First in-memory block body indices should be found with the first tx after the database
        // blocks
        assert_eq!(
            provider.block_body_indices(first_in_mem_block.number)?.unwrap(),
            StoredBlockBodyIndices { first_tx_num: 20, tx_count: 4 }
        );

        // A random block number should return None as the block is not found
        let mut rng = rand::thread_rng();
        let random_block_number: u64 = rng.gen();
        assert_eq!(provider.block_body_indices(random_block_number)?, None);

        Ok(())
    }

    #[test]
    fn test_block_with_senders_by_hash_in_memory() -> eyre::Result<()> {
        let mut rng = generators::rng();
        let (provider, _, in_memory_blocks, _) = provider_with_random_blocks(
            &mut rng,
            TEST_BLOCKS_COUNT,
            TEST_BLOCKS_COUNT,
            BlockRangeParams::default(),
        )?;

        // Get the first in-memory block
        let first_in_mem_block = in_memory_blocks.first().unwrap();
        let block_hash = first_in_mem_block.hash();

        // Get the block with senders by hash and check if it matches the first in-memory block
        let block_with_senders = provider
            .block_with_senders(BlockHashOrNumber::Hash(block_hash), TransactionVariant::WithHash)?
            .unwrap();
        assert_eq!(block_with_senders.block.seal(block_hash), first_in_mem_block.clone());
        assert_eq!(block_with_senders.senders, first_in_mem_block.senders().unwrap());

        Ok(())
    }

    #[test]
    fn test_block_with_senders_by_number_in_memory() -> eyre::Result<()> {
        let mut rng = generators::rng();
        let (provider, _, in_memory_blocks, _) = provider_with_random_blocks(
            &mut rng,
            TEST_BLOCKS_COUNT,
            TEST_BLOCKS_COUNT,
            BlockRangeParams::default(),
        )?;

        // Get the first in-memory block
        let first_in_mem_block = in_memory_blocks.first().unwrap();
        let block_number = first_in_mem_block.number;

        // Get the block with senders by number and check if it matches the first in-memory block
        let block_with_senders = provider
            .block_with_senders(
                BlockHashOrNumber::Number(block_number),
                TransactionVariant::WithHash,
            )?
            .unwrap();
        assert_eq!(
            block_with_senders.block.seal(first_in_mem_block.hash()),
            first_in_mem_block.clone()
        );
        assert_eq!(block_with_senders.senders, first_in_mem_block.senders().unwrap());

        Ok(())
    }

    #[test]
    fn test_block_with_senders_by_hash_in_database() -> eyre::Result<()> {
        let mut rng = generators::rng();
        let (provider, database_blocks, _, _) = provider_with_random_blocks(
            &mut rng,
            TEST_BLOCKS_COUNT,
            TEST_BLOCKS_COUNT,
            BlockRangeParams::default(),
        )?;

        // Get the first database block
        let first_db_block = database_blocks.first().unwrap();
        let block_hash = first_db_block.hash();

        // Get the block with senders by hash and check if it matches the first database block
        let block_with_senders = provider
            .block_with_senders(BlockHashOrNumber::Hash(block_hash), TransactionVariant::WithHash)?
            .unwrap();
        assert_eq!(block_with_senders.block.seal(block_hash), first_db_block.clone());
        assert_eq!(block_with_senders.senders, first_db_block.senders().unwrap());

        Ok(())
    }

    #[test]
    fn test_block_with_senders_by_number_in_database() -> eyre::Result<()> {
        let mut rng = generators::rng();
        let (provider, database_blocks, _, _) = provider_with_random_blocks(
            &mut rng,
            TEST_BLOCKS_COUNT,
            TEST_BLOCKS_COUNT,
            BlockRangeParams::default(),
        )?;

        // Get the first database block
        let first_db_block = database_blocks.first().unwrap();
        let block_number = first_db_block.number;

        // Get the block with senders by number and check if it matches the first database block
        let block_with_senders = provider
            .block_with_senders(
                BlockHashOrNumber::Number(block_number),
                TransactionVariant::WithHash,
            )?
            .unwrap();
        assert_eq!(block_with_senders.block.seal(first_db_block.hash()), first_db_block.clone());
        assert_eq!(block_with_senders.senders, first_db_block.senders().unwrap());

        Ok(())
    }

    #[test]
    fn test_block_with_senders_non_existent_block() -> eyre::Result<()> {
        let mut rng = generators::rng();
        let (provider, _, _, _) = provider_with_random_blocks(
            &mut rng,
            TEST_BLOCKS_COUNT,
            TEST_BLOCKS_COUNT,
            BlockRangeParams::default(),
        )?;

        // Generate a random hash (non-existent block)
        let non_existent_hash = B256::random();
        let result = provider.block_with_senders(
            BlockHashOrNumber::Hash(non_existent_hash),
            TransactionVariant::WithHash,
        )?;
        // The block should not be found
        assert!(result.is_none());

        // Generate a random number (non-existent block)
        let non_existent_number = 9999;
        let result = provider.block_with_senders(
            BlockHashOrNumber::Number(non_existent_number),
            TransactionVariant::WithHash,
        )?;
        // The block should not be found
        assert!(result.is_none());

        Ok(())
    }

    #[test]
    fn test_sealed_block_with_senders_by_hash_in_memory() -> eyre::Result<()> {
        let mut rng = generators::rng();
        let (provider, _, in_memory_blocks, _) = provider_with_random_blocks(
            &mut rng,
            TEST_BLOCKS_COUNT,
            TEST_BLOCKS_COUNT,
            BlockRangeParams::default(),
        )?;

        // Get the first in-memory block
        let first_in_mem_block = in_memory_blocks.first().unwrap();
        let block_hash = first_in_mem_block.hash();

        // Get the sealed block with senders by hash and check if it matches the first in-memory
        // block
        let sealed_block_with_senders = provider
            .sealed_block_with_senders(
                BlockHashOrNumber::Hash(block_hash),
                TransactionVariant::WithHash,
            )?
            .unwrap();
        assert_eq!(sealed_block_with_senders.block, first_in_mem_block.clone());
        assert_eq!(sealed_block_with_senders.senders, first_in_mem_block.senders().unwrap());

        Ok(())
    }

    #[test]
    fn test_sealed_block_with_senders_by_number_in_memory() -> eyre::Result<()> {
        let mut rng = generators::rng();
        let (provider, _, in_memory_blocks, _) = provider_with_random_blocks(
            &mut rng,
            TEST_BLOCKS_COUNT,
            TEST_BLOCKS_COUNT,
            BlockRangeParams::default(),
        )?;

        // Get the first in-memory block
        let first_in_mem_block = in_memory_blocks.first().unwrap();
        let block_number = first_in_mem_block.number;

        // Get the sealed block with senders by number and check if it matches the first in-memory
        let sealed_block_with_senders = provider
            .sealed_block_with_senders(
                BlockHashOrNumber::Number(block_number),
                TransactionVariant::WithHash,
            )?
            .unwrap();
        assert_eq!(sealed_block_with_senders.block, first_in_mem_block.clone());
        assert_eq!(sealed_block_with_senders.senders, first_in_mem_block.senders().unwrap());

        Ok(())
    }

    #[test]
    fn test_sealed_block_with_senders_by_hash_in_database() -> eyre::Result<()> {
        let mut rng = generators::rng();
        let (provider, database_blocks, _, _) = provider_with_random_blocks(
            &mut rng,
            TEST_BLOCKS_COUNT,
            TEST_BLOCKS_COUNT,
            BlockRangeParams::default(),
        )?;

        // Get the first database block
        let first_db_block = database_blocks.first().unwrap();
        let block_hash = first_db_block.hash();

        // Get the sealed block with senders by hash and check if it matches the first database
        // block
        let sealed_block_with_senders = provider
            .sealed_block_with_senders(
                BlockHashOrNumber::Hash(block_hash),
                TransactionVariant::WithHash,
            )?
            .unwrap();
        assert_eq!(sealed_block_with_senders.block, first_db_block.clone());
        assert_eq!(sealed_block_with_senders.senders, first_db_block.senders().unwrap());

        Ok(())
    }

    #[test]
    fn test_sealed_block_with_senders_by_number_in_database() -> eyre::Result<()> {
        let mut rng = generators::rng();
        let (provider, database_blocks, _, _) = provider_with_random_blocks(
            &mut rng,
            TEST_BLOCKS_COUNT,
            TEST_BLOCKS_COUNT,
            BlockRangeParams::default(),
        )?;

        // Get the first database block
        let first_db_block = database_blocks.first().unwrap();
        let block_number = first_db_block.number;

        // Get the sealed block with senders by number and check if it matches the first database
        // block
        let sealed_block_with_senders = provider
            .sealed_block_with_senders(
                BlockHashOrNumber::Number(block_number),
                TransactionVariant::WithHash,
            )?
            .unwrap();
        assert_eq!(sealed_block_with_senders.block, first_db_block.clone());
        assert_eq!(sealed_block_with_senders.senders, first_db_block.senders().unwrap());

        Ok(())
    }

    #[test]
    fn test_sealed_block_with_senders_non_existent_block() -> eyre::Result<()> {
        let mut rng = generators::rng();
        let (provider, _, _, _) = provider_with_random_blocks(
            &mut rng,
            TEST_BLOCKS_COUNT,
            TEST_BLOCKS_COUNT,
            BlockRangeParams::default(),
        )?;

        // Generate a random hash (non-existent block)
        let non_existent_hash = B256::random();
        let result = provider.sealed_block_with_senders(
            BlockHashOrNumber::Hash(non_existent_hash),
            TransactionVariant::WithHash,
        )?;
        // The block should not be found
        assert!(result.is_none());

        // Generate a random number (non-existent block)
        let non_existent_number = 9999;
        let result = provider.sealed_block_with_senders(
            BlockHashOrNumber::Number(non_existent_number),
            TransactionVariant::WithHash,
        )?;
        // The block should not be found
        assert!(result.is_none());

        Ok(())
    }

    #[test]
    fn test_block_range_in_memory_only() -> eyre::Result<()> {
        let mut rng = generators::rng();
        let (provider, _, in_memory_blocks, _) = provider_with_random_blocks(
            &mut rng,
            TEST_BLOCKS_COUNT,
            TEST_BLOCKS_COUNT,
            BlockRangeParams::default(),
        )?;

        // Get the range of in-memory blocks
        let start_block_number = in_memory_blocks.first().unwrap().number;
        let end_block_number = in_memory_blocks.last().unwrap().number;

        let range = start_block_number..=end_block_number;
        let blocks = provider.block_range(range)?;

        // Check if the retrieved blocks match the in-memory blocks
        assert_eq!(blocks.len(), in_memory_blocks.len());
        // Check if the blocks are equal
        for (retrieved_block, expected_block) in blocks.iter().zip(in_memory_blocks.iter()) {
            assert_eq!(retrieved_block, &expected_block.clone().unseal());
        }

        // Check for partial in-memory ranges
        let blocks = provider.block_range(start_block_number + 1..=end_block_number)?;
        assert_eq!(blocks.len(), in_memory_blocks.len() - 1);
        for (retrieved_block, expected_block) in blocks.iter().zip(in_memory_blocks.iter().skip(1))
        {
            assert_eq!(retrieved_block, &expected_block.clone().unseal());
        }

        let blocks = provider.block_range(start_block_number + 1..=end_block_number - 1)?;
        assert_eq!(blocks.len(), in_memory_blocks.len() - 2);
        for (retrieved_block, expected_block) in blocks.iter().zip(in_memory_blocks.iter().skip(1))
        {
            assert_eq!(retrieved_block, &expected_block.clone().unseal());
        }

        let blocks = provider.block_range(start_block_number + 1..=end_block_number + 1)?;
        assert_eq!(blocks.len(), in_memory_blocks.len() - 1);
        for (retrieved_block, expected_block) in blocks.iter().zip(in_memory_blocks.iter().skip(1))
        {
            assert_eq!(retrieved_block, &expected_block.clone().unseal());
        }

        Ok(())
    }

    #[test]
    fn test_block_range_in_database_only() -> eyre::Result<()> {
        let mut rng = generators::rng();
        let (provider, database_blocks, _, _) = provider_with_random_blocks(
            &mut rng,
            TEST_BLOCKS_COUNT,
            0, // No blocks in memory
            BlockRangeParams::default(),
        )?;

        // Get the range of database blocks
        let start_block_number = database_blocks.first().unwrap().number;
        let end_block_number = database_blocks.last().unwrap().number;

        let range = start_block_number..=end_block_number;
        let blocks = provider.block_range(range)?;

        // Check if the retrieved blocks match the database blocks
        assert_eq!(blocks.len(), database_blocks.len());
        // Check if the blocks are equal
        for (retrieved_block, expected_block) in blocks.iter().zip(database_blocks.iter()) {
            assert_eq!(retrieved_block, &expected_block.clone().unseal());
        }

        Ok(())
    }

    #[test]
    fn test_block_range_across_memory_and_database() -> eyre::Result<()> {
        let mut rng = generators::rng();
        let mid_point = TEST_BLOCKS_COUNT / 2;
        let (provider, database_blocks, in_memory_blocks, _) = provider_with_random_blocks(
            &mut rng,
            mid_point,
            TEST_BLOCKS_COUNT - mid_point,
            BlockRangeParams::default(),
        )?;

        // Get the range of blocks across memory and database
        let start_block_number = database_blocks.first().unwrap().number;
        let end_block_number = in_memory_blocks.last().unwrap().number;

        let range = start_block_number..=end_block_number;
        let blocks = provider.block_range(range)?;

        // Check if the retrieved blocks match the database and in-memory blocks
        assert_eq!(blocks.len(), TEST_BLOCKS_COUNT);
        let all_expected_blocks =
            database_blocks.iter().chain(in_memory_blocks.iter()).collect::<Vec<_>>();
        // Check if the blocks are equal
        for (retrieved_block, expected_block) in blocks.iter().zip(all_expected_blocks.iter()) {
            assert_eq!(retrieved_block.clone(), (*expected_block).clone().unseal());
        }

        Ok(())
    }

    #[test]
    fn test_block_range_non_existent_range() -> eyre::Result<()> {
        let mut rng = generators::rng();
        let (provider, _, _, _) = provider_with_random_blocks(
            &mut rng,
            TEST_BLOCKS_COUNT,
            TEST_BLOCKS_COUNT,
            BlockRangeParams::default(),
        )?;

        // Generate a non-existent range
        let non_existent_range = 9999..=10000;
        let blocks = provider.block_range(non_existent_range)?;

        // The range is non-existent, so the blocks should be empty
        assert!(blocks.is_empty());

        Ok(())
    }

    #[test]
    fn test_block_range_partial_overlap() -> eyre::Result<()> {
        let mut rng = generators::rng();
        let mid_point = TEST_BLOCKS_COUNT / 2;
        let (provider, database_blocks, in_memory_blocks, _) = provider_with_random_blocks(
            &mut rng,
            mid_point,
            mid_point,
            BlockRangeParams::default(),
        )?;

        // Get the range of blocks across memory and database
        let start_block_number = database_blocks.last().unwrap().number;
        let end_block_number = in_memory_blocks.first().unwrap().number;

        let range = start_block_number..=end_block_number;
        let blocks = provider.block_range(range)?;

        assert_eq!(blocks.len(), 2); // Only one block from each side of the overlap
        assert_eq!(blocks[0], database_blocks.last().unwrap().clone().unseal());
        assert_eq!(blocks[1], in_memory_blocks.first().unwrap().clone().unseal());

        Ok(())
    }

    #[test]
    fn test_block_with_senders_range_across_memory_and_database() -> eyre::Result<()> {
        let mut rng = generators::rng();
        let mid_point = TEST_BLOCKS_COUNT / 2;
        let (provider, database_blocks, in_memory_blocks, _) = provider_with_random_blocks(
            &mut rng,
            mid_point,
            TEST_BLOCKS_COUNT - mid_point,
            BlockRangeParams::default(),
        )?;

        // Get the range of blocks across memory and database
        let start_block_number = database_blocks.first().unwrap().number;
        let end_block_number = in_memory_blocks.last().unwrap().number;

        let range = start_block_number..=end_block_number;
        let blocks_with_senders = provider.block_with_senders_range(range)?;

        // Check if the retrieved blocks match the database and in-memory blocks
        assert_eq!(blocks_with_senders.len(), TEST_BLOCKS_COUNT);

        let all_expected_blocks_with_senders = database_blocks
            .iter()
            .chain(in_memory_blocks.iter())
            .map(|sealed_block| BlockWithSenders {
                block: sealed_block.clone().unseal(),
                senders: sealed_block.senders().unwrap(),
            })
            .collect::<Vec<_>>();

        // Check if the blocks are equal
        for (retrieved_block_with_senders, expected_block_with_senders) in
            blocks_with_senders.iter().zip(all_expected_blocks_with_senders.iter())
        {
            assert_eq!(retrieved_block_with_senders.block, expected_block_with_senders.block);
            assert_eq!(retrieved_block_with_senders.senders, expected_block_with_senders.senders);
        }

        Ok(())
    }

    #[test]
    fn test_block_with_senders_range_only_in_memory() -> eyre::Result<()> {
        let mut rng = generators::rng();
        let (provider, _, in_memory_blocks, _) = provider_with_random_blocks(
            &mut rng,
            TEST_BLOCKS_COUNT,
            TEST_BLOCKS_COUNT,
            BlockRangeParams::default(),
        )?;

        // Get the range of in-memory blocks
        let start_block_number = in_memory_blocks.first().unwrap().number;
        let end_block_number = in_memory_blocks.last().unwrap().number;

        let range = start_block_number..=end_block_number;
        let blocks_with_senders = provider.block_with_senders_range(range)?;

        // Check if the retrieved blocks match the in-memory blocks
        assert_eq!(blocks_with_senders.len(), TEST_BLOCKS_COUNT);

        let expected_blocks_with_senders = in_memory_blocks
            .iter()
            .map(|sealed_block| BlockWithSenders {
                block: sealed_block.clone().unseal(),
                senders: sealed_block.senders().unwrap(),
            })
            .collect::<Vec<_>>();

        // Check if the blocks are equal
        for (retrieved_block_with_senders, expected_block_with_senders) in
            blocks_with_senders.iter().zip(expected_blocks_with_senders.iter())
        {
            assert_eq!(retrieved_block_with_senders.block, expected_block_with_senders.block);
            assert_eq!(retrieved_block_with_senders.senders, expected_block_with_senders.senders);
        }

        Ok(())
    }

    #[test]
    fn test_block_with_senders_range_only_in_database() -> eyre::Result<()> {
        let mut rng = generators::rng();
        let (provider, database_blocks, _, _) = provider_with_random_blocks(
            &mut rng,
            TEST_BLOCKS_COUNT,
            0,
            BlockRangeParams::default(),
        )?;

        // Get the range of database blocks
        let start_block_number = database_blocks.first().unwrap().number;
        let end_block_number = database_blocks.last().unwrap().number;

        let range = start_block_number..=end_block_number;
        let blocks_with_senders = provider.block_with_senders_range(range)?;

        // Check if the retrieved blocks match the database blocks
        assert_eq!(blocks_with_senders.len(), TEST_BLOCKS_COUNT);

        let expected_blocks_with_senders = database_blocks
            .iter()
            .map(|sealed_block| BlockWithSenders {
                block: sealed_block.clone().unseal(),
                senders: sealed_block.senders().unwrap(),
            })
            .collect::<Vec<_>>();

        // Check if the blocks are equal
        for (retrieved_block_with_senders, expected_block_with_senders) in
            blocks_with_senders.iter().zip(expected_blocks_with_senders.iter())
        {
            assert_eq!(retrieved_block_with_senders.block, expected_block_with_senders.block);
            assert_eq!(retrieved_block_with_senders.senders, expected_block_with_senders.senders);
        }

        Ok(())
    }

    #[test]
    fn test_block_with_senders_range_non_existent_range() -> eyre::Result<()> {
        let mut rng = generators::rng();
        let (provider, _, _, _) = provider_with_random_blocks(
            &mut rng,
            TEST_BLOCKS_COUNT,
            TEST_BLOCKS_COUNT,
            BlockRangeParams::default(),
        )?;

        // Assuming this range does not exist
        let start_block_number = 1000;
        let end_block_number = 2000;

        let range = start_block_number..=end_block_number;
        let blocks_with_senders = provider.block_with_senders_range(range)?;

        // The range is non-existent, so the blocks should be empty
        assert!(blocks_with_senders.is_empty());

        Ok(())
    }

    #[test]
    fn test_sealed_block_with_senders_range_across_memory_and_database() -> eyre::Result<()> {
        let mut rng = generators::rng();
        let mid_point = TEST_BLOCKS_COUNT / 2;
        let (provider, database_blocks, in_memory_blocks, _) = provider_with_random_blocks(
            &mut rng,
            mid_point,
            TEST_BLOCKS_COUNT - mid_point,
            BlockRangeParams::default(),
        )?;

        // Get the range of blocks across memory and database
        let start_block_number = database_blocks.first().unwrap().number;
        let end_block_number = in_memory_blocks.last().unwrap().number;

        let range = start_block_number..=end_block_number;
        let sealed_blocks_with_senders = provider.sealed_block_with_senders_range(range)?;

        // Check if the retrieved blocks match the database and in-memory blocks
        assert_eq!(sealed_blocks_with_senders.len(), TEST_BLOCKS_COUNT);

        let all_expected_sealed_blocks_with_senders = database_blocks
            .iter()
            .chain(in_memory_blocks.iter())
            .map(|sealed_block| SealedBlockWithSenders {
                block: sealed_block.clone(),
                senders: sealed_block.senders().unwrap(),
            })
            .collect::<Vec<_>>();

        // Check if the blocks are equal
        for (retrieved_sealed_block_with_senders, expected_sealed_block_with_senders) in
            sealed_blocks_with_senders.iter().zip(all_expected_sealed_blocks_with_senders.iter())
        {
            assert_eq!(
                retrieved_sealed_block_with_senders.block,
                expected_sealed_block_with_senders.block
            );
            assert_eq!(
                retrieved_sealed_block_with_senders.senders,
                expected_sealed_block_with_senders.senders
            );
        }

        Ok(())
    }

    #[test]
    fn test_sealed_block_with_senders_range_only_in_memory() -> eyre::Result<()> {
        let mut rng = generators::rng();
        let (provider, _, in_memory_blocks, _) = provider_with_random_blocks(
            &mut rng,
            TEST_BLOCKS_COUNT,
            TEST_BLOCKS_COUNT,
            BlockRangeParams::default(),
        )?;

        // Get the range of in-memory blocks
        let start_block_number = in_memory_blocks.first().unwrap().number;
        let end_block_number = in_memory_blocks.last().unwrap().number;

        let range = start_block_number..=end_block_number;
        let sealed_blocks_with_senders = provider.sealed_block_with_senders_range(range)?;

        // Check if the retrieved blocks match the in-memory blocks
        assert_eq!(sealed_blocks_with_senders.len(), TEST_BLOCKS_COUNT);

        let expected_sealed_blocks_with_senders = in_memory_blocks
            .iter()
            .map(|sealed_block| SealedBlockWithSenders {
                block: sealed_block.clone(),
                senders: sealed_block.senders().unwrap(),
            })
            .collect::<Vec<_>>();

        // Check if the blocks are equal
        for (retrieved_sealed_block_with_senders, expected_sealed_block_with_senders) in
            sealed_blocks_with_senders.iter().zip(expected_sealed_blocks_with_senders.iter())
        {
            assert_eq!(
                retrieved_sealed_block_with_senders.block,
                expected_sealed_block_with_senders.block
            );
            assert_eq!(
                retrieved_sealed_block_with_senders.senders,
                expected_sealed_block_with_senders.senders
            );
        }

        Ok(())
    }

    #[test]
    fn test_sealed_block_with_senders_range_only_in_database() -> eyre::Result<()> {
        let mut rng = generators::rng();
        let (provider, database_blocks, _, _) = provider_with_random_blocks(
            &mut rng,
            TEST_BLOCKS_COUNT,
            0,
            BlockRangeParams::default(),
        )?;

        // Get the range of database blocks
        let start_block_number = database_blocks.first().unwrap().number;
        let end_block_number = database_blocks.last().unwrap().number;

        let range = start_block_number..=end_block_number;
        let sealed_blocks_with_senders = provider.sealed_block_with_senders_range(range)?;

        // Check if the retrieved blocks match the database blocks
        assert_eq!(sealed_blocks_with_senders.len(), TEST_BLOCKS_COUNT);

        let expected_sealed_blocks_with_senders = database_blocks
            .iter()
            .map(|sealed_block| SealedBlockWithSenders {
                block: sealed_block.clone(),
                senders: sealed_block.senders().unwrap(),
            })
            .collect::<Vec<_>>();

        // Check if the blocks are equal
        for (retrieved_sealed_block_with_senders, expected_sealed_block_with_senders) in
            sealed_blocks_with_senders.iter().zip(expected_sealed_blocks_with_senders.iter())
        {
            assert_eq!(
                retrieved_sealed_block_with_senders.block,
                expected_sealed_block_with_senders.block
            );
            assert_eq!(
                retrieved_sealed_block_with_senders.senders,
                expected_sealed_block_with_senders.senders
            );
        }

        Ok(())
    }

    #[test]
    fn test_sealed_block_with_senders_range_non_existent_range() -> eyre::Result<()> {
        let mut rng = generators::rng();
        let (provider, _, _, _) = provider_with_random_blocks(
            &mut rng,
            TEST_BLOCKS_COUNT,
            TEST_BLOCKS_COUNT,
            BlockRangeParams::default(),
        )?;

        // Assuming this range does not exist
        let start_block_number = 1000;
        let end_block_number = 2000;

        let range = start_block_number..=end_block_number;
        let sealed_blocks_with_senders = provider.sealed_block_with_senders_range(range)?;

        // The range is non-existent, so the blocks should be empty
        assert!(sealed_blocks_with_senders.is_empty());

        Ok(())
    }

    #[test]
    fn test_block_hash_reader() -> eyre::Result<()> {
        let mut rng = generators::rng();
        let (provider, database_blocks, in_memory_blocks, _) = provider_with_random_blocks(
            &mut rng,
            TEST_BLOCKS_COUNT,
            TEST_BLOCKS_COUNT,
            BlockRangeParams::default(),
        )?;

        let database_block = database_blocks.first().unwrap().clone();
        let in_memory_block = in_memory_blocks.last().unwrap().clone();

        assert_eq!(provider.block_hash(database_block.number)?, Some(database_block.hash()));
        assert_eq!(provider.block_hash(in_memory_block.number)?, Some(in_memory_block.hash()));

        assert_eq!(
            provider.canonical_hashes_range(0, 10)?,
            [database_blocks, in_memory_blocks]
                .concat()
                .iter()
                .map(|block| block.hash())
                .collect::<Vec<_>>()
        );

        Ok(())
    }

    #[test]
    fn test_header_provider() -> eyre::Result<()> {
        let mut rng = generators::rng();
        let (provider, database_blocks, in_memory_blocks, _) = provider_with_random_blocks(
            &mut rng,
            TEST_BLOCKS_COUNT,
            TEST_BLOCKS_COUNT,
            BlockRangeParams::default(),
        )?;

        let database_block = database_blocks.first().unwrap().clone();
        let in_memory_block = in_memory_blocks.last().unwrap().clone();
        let blocks = [database_blocks, in_memory_blocks].concat();

        assert_eq!(provider.header(&database_block.hash())?, Some(database_block.header().clone()));
        assert_eq!(
            provider.header(&in_memory_block.hash())?,
            Some(in_memory_block.header().clone())
        );

        assert_eq!(
            provider.header_by_number(database_block.number)?,
            Some(database_block.header().clone())
        );
        assert_eq!(
            provider.header_by_number(in_memory_block.number)?,
            Some(in_memory_block.header().clone())
        );

        assert_eq!(
            provider.header_td_by_number(database_block.number)?,
            Some(database_block.difficulty)
        );
        assert_eq!(
            provider.header_td_by_number(in_memory_block.number)?,
            Some(in_memory_block.difficulty)
        );

        assert_eq!(
            provider.headers_range(0..=10)?,
            blocks.iter().map(|b| b.header().clone()).collect::<Vec<_>>()
        );

        assert_eq!(
            provider.sealed_header(database_block.number)?,
            Some(database_block.header.clone())
        );
        assert_eq!(
            provider.sealed_header(in_memory_block.number)?,
            Some(in_memory_block.header.clone())
        );

        assert_eq!(
            provider.sealed_headers_range(0..=10)?,
            blocks.iter().map(|b| b.header.clone()).collect::<Vec<_>>()
        );

        assert_eq!(
            provider.sealed_headers_while(0..=10, |header| header.number <= 8)?,
            blocks
                .iter()
                .take_while(|header| header.number <= 8)
                .map(|b| b.header.clone())
                .collect::<Vec<_>>()
        );

        Ok(())
    }

    #[tokio::test]
    async fn test_canon_state_subscriptions() -> eyre::Result<()> {
        let factory = create_test_provider_factory();

        // Generate a random block to initialise the blockchain provider.
        let mut test_block_builder = TestBlockBuilder::default();
        let block_1 = test_block_builder.generate_random_block(0, B256::ZERO);
        let block_hash_1 = block_1.hash();

        // Insert and commit the block.
        let provider_rw = factory.provider_rw()?;
        provider_rw.insert_historical_block(block_1)?;
        provider_rw.commit()?;

        let provider = BlockchainProvider2::new(factory)?;

        // Subscribe twice for canonical state updates.
        let in_memory_state = provider.canonical_in_memory_state();
        let mut rx_1 = provider.subscribe_to_canonical_state();
        let mut rx_2 = provider.subscribe_to_canonical_state();

        // Send and receive commit notifications.
        let block_2 = test_block_builder.generate_random_block(1, block_hash_1);
        let chain = Chain::new(vec![block_2], ExecutionOutcome::default(), None);
        let commit = CanonStateNotification::Commit { new: Arc::new(chain.clone()) };
        in_memory_state.notify_canon_state(commit.clone());
        let (notification_1, notification_2) = tokio::join!(rx_1.recv(), rx_2.recv());
        assert_eq!(notification_1, Ok(commit.clone()));
        assert_eq!(notification_2, Ok(commit.clone()));

        // Send and receive re-org notifications.
        let block_3 = test_block_builder.generate_random_block(1, block_hash_1);
        let block_4 = test_block_builder.generate_random_block(2, block_3.hash());
        let new_chain = Chain::new(vec![block_3, block_4], ExecutionOutcome::default(), None);
        let re_org =
            CanonStateNotification::Reorg { old: Arc::new(chain), new: Arc::new(new_chain) };
        in_memory_state.notify_canon_state(re_org.clone());
        let (notification_1, notification_2) = tokio::join!(rx_1.recv(), rx_2.recv());
        assert_eq!(notification_1, Ok(re_org.clone()));
        assert_eq!(notification_2, Ok(re_org.clone()));

        Ok(())
    }

    #[test]
    fn test_withdrawals_provider() -> eyre::Result<()> {
        let mut rng = generators::rng();
        let chain_spec = Arc::new(ChainSpecBuilder::mainnet().shanghai_activated().build());
        let (provider, database_blocks, in_memory_blocks, _) =
            provider_with_chain_spec_and_random_blocks(
                &mut rng,
                chain_spec.clone(),
                TEST_BLOCKS_COUNT,
                TEST_BLOCKS_COUNT,
                BlockRangeParams { withdrawals_count: Some(1..3), ..Default::default() },
            )?;
        let blocks = [database_blocks, in_memory_blocks].concat();

        let shainghai_timestamp =
            chain_spec.hardforks.fork(EthereumHardfork::Shanghai).as_timestamp().unwrap();

        assert_eq!(
            provider
                .withdrawals_by_block(
                    reth_primitives::BlockHashOrNumber::Number(15),
                    shainghai_timestamp
                )
                .expect("could not call withdrawals by block"),
            Some(Withdrawals::new(vec![])),
            "Expected withdrawals_by_block to return empty list if block does not exist"
        );

        for block in blocks.clone() {
            assert_eq!(
                provider
                    .withdrawals_by_block(
                        reth_primitives::BlockHashOrNumber::Number(block.number),
                        shainghai_timestamp
                    )?
                    .unwrap(),
                block.body.withdrawals.unwrap(),
                "Expected withdrawals_by_block to return correct withdrawals"
            );
        }

        let canonical_block_num = provider.best_block_number().unwrap();
        let canonical_block = blocks.get(canonical_block_num as usize).unwrap();

        assert_eq!(
            Some(provider.latest_withdrawal()?.unwrap()),
            canonical_block.body.withdrawals.clone().unwrap().pop(),
            "Expected latest withdrawal to be equal to last withdrawal entry in canonical block"
        );

        Ok(())
    }

    #[test]
    fn test_block_num_reader() -> eyre::Result<()> {
        let mut rng = generators::rng();
        let (provider, database_blocks, in_memory_blocks, _) = provider_with_random_blocks(
            &mut rng,
            TEST_BLOCKS_COUNT,
            TEST_BLOCKS_COUNT,
            BlockRangeParams::default(),
        )?;

        assert_eq!(provider.best_block_number()?, in_memory_blocks.last().unwrap().number);
        assert_eq!(provider.last_block_number()?, database_blocks.last().unwrap().number);

        let database_block = database_blocks.first().unwrap().clone();
        let in_memory_block = in_memory_blocks.first().unwrap().clone();
        assert_eq!(provider.block_number(database_block.hash())?, Some(database_block.number));
        assert_eq!(provider.block_number(in_memory_block.hash())?, Some(in_memory_block.number));

        Ok(())
    }

    #[test]
    fn test_block_reader_id_ext_block_by_id() -> eyre::Result<()> {
        let mut rng = generators::rng();
        let (provider, database_blocks, in_memory_blocks, _) = provider_with_random_blocks(
            &mut rng,
            TEST_BLOCKS_COUNT,
            TEST_BLOCKS_COUNT,
            BlockRangeParams::default(),
        )?;

        let database_block = database_blocks.first().unwrap().clone();
        let in_memory_block = in_memory_blocks.last().unwrap().clone();

        let block_number = database_block.number;
        let block_hash = database_block.header.hash();

        assert_eq!(
            provider.block_by_id(block_number.into()).unwrap(),
            Some(database_block.clone().unseal())
        );
        assert_eq!(provider.block_by_id(block_hash.into()).unwrap(), Some(database_block.unseal()));

        let block_number = in_memory_block.number;
        let block_hash = in_memory_block.header.hash();
        assert_eq!(
            provider.block_by_id(block_number.into()).unwrap(),
            Some(in_memory_block.clone().unseal())
        );
        assert_eq!(
            provider.block_by_id(block_hash.into()).unwrap(),
            Some(in_memory_block.unseal())
        );

        Ok(())
    }

    #[test]
    fn test_block_reader_id_ext_header_by_number_or_tag() -> eyre::Result<()> {
        let mut rng = generators::rng();
        let (provider, database_blocks, in_memory_blocks, _) = provider_with_random_blocks(
            &mut rng,
            TEST_BLOCKS_COUNT,
            TEST_BLOCKS_COUNT,
            BlockRangeParams::default(),
        )?;

        let database_block = database_blocks.first().unwrap().clone();

        let in_memory_block_count = in_memory_blocks.len();
        let canonical_block = in_memory_blocks.get(in_memory_block_count - 1).unwrap().clone();
        let safe_block = in_memory_blocks.get(in_memory_block_count - 2).unwrap().clone();
        let finalized_block = in_memory_blocks.get(in_memory_block_count - 3).unwrap().clone();

        let block_number = database_block.number;
        assert_eq!(
            provider.header_by_number_or_tag(block_number.into()).unwrap(),
            Some(database_block.header.clone().unseal())
        );
        assert_eq!(
            provider.sealed_header_by_number_or_tag(block_number.into()).unwrap(),
            Some(database_block.header)
        );

        assert_eq!(
            provider.header_by_number_or_tag(BlockNumberOrTag::Latest).unwrap(),
            Some(canonical_block.header.clone().unseal())
        );
        assert_eq!(
            provider.sealed_header_by_number_or_tag(BlockNumberOrTag::Latest).unwrap(),
            Some(canonical_block.header)
        );

        assert_eq!(
            provider.header_by_number_or_tag(BlockNumberOrTag::Safe).unwrap(),
            Some(safe_block.header.clone().unseal())
        );
        assert_eq!(
            provider.sealed_header_by_number_or_tag(BlockNumberOrTag::Safe).unwrap(),
            Some(safe_block.header)
        );

        assert_eq!(
            provider.header_by_number_or_tag(BlockNumberOrTag::Finalized).unwrap(),
            Some(finalized_block.header.clone().unseal())
        );
        assert_eq!(
            provider.sealed_header_by_number_or_tag(BlockNumberOrTag::Finalized).unwrap(),
            Some(finalized_block.header)
        );

        Ok(())
    }

    #[test]
    fn test_block_reader_id_ext_header_by_id() -> eyre::Result<()> {
        let mut rng = generators::rng();
        let (provider, database_blocks, in_memory_blocks, _) = provider_with_random_blocks(
            &mut rng,
            TEST_BLOCKS_COUNT,
            TEST_BLOCKS_COUNT,
            BlockRangeParams::default(),
        )?;

        let database_block = database_blocks.first().unwrap().clone();
        let in_memory_block = in_memory_blocks.last().unwrap().clone();

        let block_number = database_block.number;
        let block_hash = database_block.header.hash();

        assert_eq!(
            provider.header_by_id(block_number.into()).unwrap(),
            Some(database_block.header.clone().unseal())
        );
        assert_eq!(
            provider.sealed_header_by_id(block_number.into()).unwrap(),
            Some(database_block.header.clone())
        );

        assert_eq!(
            provider.header_by_id(block_hash.into()).unwrap(),
            Some(database_block.header.clone().unseal())
        );
        assert_eq!(
            provider.sealed_header_by_id(block_hash.into()).unwrap(),
            Some(database_block.header)
        );

        let block_number = in_memory_block.number;
        let block_hash = in_memory_block.header.hash();

        assert_eq!(
            provider.header_by_id(block_number.into()).unwrap(),
            Some(in_memory_block.header.clone().unseal())
        );
        assert_eq!(
            provider.sealed_header_by_id(block_number.into()).unwrap(),
            Some(in_memory_block.header.clone())
        );

        assert_eq!(
            provider.header_by_id(block_hash.into()).unwrap(),
            Some(in_memory_block.header.clone().unseal())
        );
        assert_eq!(
            provider.sealed_header_by_id(block_hash.into()).unwrap(),
            Some(in_memory_block.header)
        );

        Ok(())
    }

    #[test]
    fn test_block_reader_id_ext_ommers_by_id() -> eyre::Result<()> {
        let mut rng = generators::rng();
        let (provider, database_blocks, in_memory_blocks, _) = provider_with_random_blocks(
            &mut rng,
            TEST_BLOCKS_COUNT,
            TEST_BLOCKS_COUNT,
            BlockRangeParams::default(),
        )?;

        let database_block = database_blocks.first().unwrap().clone();
        let in_memory_block = in_memory_blocks.last().unwrap().clone();

        let block_number = database_block.number;
        let block_hash = database_block.header.hash();

        assert_eq!(
            provider.ommers_by_id(block_number.into()).unwrap().unwrap_or_default(),
            database_block.body.ommers
        );
        assert_eq!(
            provider.ommers_by_id(block_hash.into()).unwrap().unwrap_or_default(),
            database_block.body.ommers
        );

        let block_number = in_memory_block.number;
        let block_hash = in_memory_block.header.hash();

        assert_eq!(
            provider.ommers_by_id(block_number.into()).unwrap().unwrap_or_default(),
            in_memory_block.body.ommers
        );
        assert_eq!(
            provider.ommers_by_id(block_hash.into()).unwrap().unwrap_or_default(),
            in_memory_block.body.ommers
        );

        Ok(())
    }

    #[test]
    fn test_receipt_provider() -> eyre::Result<()> {
        let mut rng = generators::rng();
        let (provider, database_blocks, in_memory_blocks, receipts) = provider_with_random_blocks(
            &mut rng,
            TEST_BLOCKS_COUNT,
            TEST_BLOCKS_COUNT,
            BlockRangeParams { tx_count: 1..3, ..Default::default() },
        )?;

        let blocks = [database_blocks, in_memory_blocks].concat();

        for block in blocks {
            let block_number = block.number as usize;
            for (txn_number, _) in block.body.transactions.iter().enumerate() {
                let txn_hash = block.body.transactions.get(txn_number).unwrap().hash();
                let txn_id = provider.transaction_id(txn_hash)?.unwrap();
                assert_eq!(
                    provider.receipt(txn_id)?.unwrap(),
                    receipts.get(block_number).unwrap().clone().get(txn_number).unwrap().clone()
                );
                assert_eq!(
                    provider.receipt_by_hash(txn_hash)?.unwrap(),
                    receipts.get(block_number).unwrap().clone().get(txn_number).unwrap().clone()
                );
            }
        }

        Ok(())
    }

    #[test]
    fn test_receipt_provider_id_ext_receipts_by_block_id() -> eyre::Result<()> {
        let mut rng = generators::rng();
        let (provider, database_blocks, in_memory_blocks, receipts) = provider_with_random_blocks(
            &mut rng,
            TEST_BLOCKS_COUNT,
            TEST_BLOCKS_COUNT,
            BlockRangeParams { tx_count: 1..3, ..Default::default() },
        )?;

        let database_block = database_blocks.first().unwrap().clone();
        let in_memory_block = in_memory_blocks.last().unwrap().clone();

        let block_number = database_block.number;
        let block_hash = database_block.header.hash();

        assert!(!receipts.get(database_block.number as usize).unwrap().is_empty());
        assert!(!provider
            .receipts_by_number_or_tag(database_block.number.into())?
            .unwrap()
            .is_empty());

        assert_eq!(
            provider.receipts_by_block_id(block_number.into())?.unwrap(),
            receipts.get(block_number as usize).unwrap().clone()
        );
        assert_eq!(
            provider.receipts_by_block_id(block_hash.into())?.unwrap(),
            receipts.get(block_number as usize).unwrap().clone()
        );

        let block_number = in_memory_block.number;
        let block_hash = in_memory_block.header.hash();

        assert_eq!(
            provider.receipts_by_block_id(block_number.into())?.unwrap(),
            receipts.get(block_number as usize).unwrap().clone()
        );
        assert_eq!(
            provider.receipts_by_block_id(block_hash.into())?.unwrap(),
            receipts.get(block_number as usize).unwrap().clone()
        );

        Ok(())
    }

    #[test]
    fn test_receipt_provider_id_ext_receipts_by_block_number_or_tag() -> eyre::Result<()> {
        let mut rng = generators::rng();
        let (provider, database_blocks, in_memory_blocks, receipts) = provider_with_random_blocks(
            &mut rng,
            TEST_BLOCKS_COUNT,
            TEST_BLOCKS_COUNT,
            BlockRangeParams { tx_count: 1..3, ..Default::default() },
        )?;

        let database_block = database_blocks.first().unwrap().clone();

        let in_memory_block_count = in_memory_blocks.len();
        let canonical_block = in_memory_blocks.get(in_memory_block_count - 1).unwrap().clone();
        let safe_block = in_memory_blocks.get(in_memory_block_count - 2).unwrap().clone();
        let finalized_block = in_memory_blocks.get(in_memory_block_count - 3).unwrap().clone();

        assert!(!receipts.get(database_block.number as usize).unwrap().is_empty());
        assert!(!provider
            .receipts_by_number_or_tag(database_block.number.into())?
            .unwrap()
            .is_empty());

        assert_eq!(
            provider.receipts_by_number_or_tag(database_block.number.into())?.unwrap(),
            receipts.get(database_block.number as usize).unwrap().clone()
        );
        assert_eq!(
            provider.receipts_by_number_or_tag(BlockNumberOrTag::Latest)?.unwrap(),
            receipts.get(canonical_block.number as usize).unwrap().clone()
        );
        assert_eq!(
            provider.receipts_by_number_or_tag(BlockNumberOrTag::Safe)?.unwrap(),
            receipts.get(safe_block.number as usize).unwrap().clone()
        );
        assert_eq!(
            provider.receipts_by_number_or_tag(BlockNumberOrTag::Finalized)?.unwrap(),
            receipts.get(finalized_block.number as usize).unwrap().clone()
        );

        Ok(())
    }

    #[test]
    fn test_changeset_reader() -> eyre::Result<()> {
        let mut rng = generators::rng();

        let (database_blocks, in_memory_blocks) =
            random_blocks(&mut rng, TEST_BLOCKS_COUNT, 1, None, None, 0..1);

        let first_database_block = database_blocks.first().map(|block| block.number).unwrap();
        let last_database_block = database_blocks.last().map(|block| block.number).unwrap();
        let first_in_memory_block = in_memory_blocks.first().map(|block| block.number).unwrap();

        let accounts = random_eoa_accounts(&mut rng, 2);

        let (database_changesets, database_state) = random_changeset_range(
            &mut rng,
            &database_blocks,
            accounts.into_iter().map(|(address, account)| (address, (account, Vec::new()))),
            0..0,
            0..0,
        );
        let (in_memory_changesets, in_memory_state) = random_changeset_range(
            &mut rng,
            &in_memory_blocks,
            database_state
                .iter()
                .map(|(address, (account, storage))| (*address, (*account, storage.clone()))),
            0..0,
            0..0,
        );

        let factory = create_test_provider_factory();

        let provider_rw = factory.provider_rw()?;
        provider_rw.append_blocks_with_state(
            database_blocks
                .into_iter()
                .map(|b| b.seal_with_senders().expect("failed to seal block with senders"))
                .collect(),
            ExecutionOutcome {
                bundle: BundleState::new(
                    database_state.into_iter().map(|(address, (account, _))| {
                        (address, None, Some(account.into()), Default::default())
                    }),
                    database_changesets
                        .iter()
                        .map(|block_changesets| {
                            block_changesets.iter().map(|(address, account, _)| {
                                (*address, Some(Some((*account).into())), [])
                            })
                        })
                        .collect::<Vec<_>>(),
                    Vec::new(),
                ),
                first_block: first_database_block,
                ..Default::default()
            },
            Default::default(),
            Default::default(),
        )?;
        provider_rw.commit()?;

        let provider = BlockchainProvider2::new(factory)?;

        let in_memory_changesets = in_memory_changesets.into_iter().next().unwrap();
        let chain = NewCanonicalChain::Commit {
            new: vec![in_memory_blocks
                .first()
                .map(|block| {
                    let senders = block.senders().expect("failed to recover senders");
                    ExecutedBlock::new(
                        Arc::new(block.clone()),
                        Arc::new(senders),
                        Arc::new(ExecutionOutcome {
                            bundle: BundleState::new(
                                in_memory_state.into_iter().map(|(address, (account, _))| {
                                    (address, None, Some(account.into()), Default::default())
                                }),
                                [in_memory_changesets.iter().map(|(address, account, _)| {
                                    (*address, Some(Some((*account).into())), Vec::new())
                                })],
                                [],
                            ),
                            first_block: first_in_memory_block,
                            ..Default::default()
                        }),
                        Default::default(),
                        Default::default(),
                    )
                })
                .unwrap()],
        };
        provider.canonical_in_memory_state.update_chain(chain);

        assert_eq!(
            provider.account_block_changeset(last_database_block).unwrap(),
            database_changesets
                .into_iter()
                .last()
                .unwrap()
                .into_iter()
                .sorted_by_key(|(address, _, _)| *address)
                .map(|(address, account, _)| AccountBeforeTx { address, info: Some(account) })
                .collect::<Vec<_>>()
        );
        assert_eq!(
            provider.account_block_changeset(first_in_memory_block).unwrap(),
            in_memory_changesets
                .into_iter()
                .sorted_by_key(|(address, _, _)| *address)
                .map(|(address, account, _)| AccountBeforeTx { address, info: Some(account) })
                .collect::<Vec<_>>()
        );

        Ok(())
    }

    #[test]
    fn test_requests_provider() -> eyre::Result<()> {
        let mut rng = generators::rng();
        let chain_spec = Arc::new(ChainSpecBuilder::mainnet().prague_activated().build());
        let (provider, database_blocks, in_memory_blocks, _) =
            provider_with_chain_spec_and_random_blocks(
                &mut rng,
                chain_spec.clone(),
                TEST_BLOCKS_COUNT,
                TEST_BLOCKS_COUNT,
                BlockRangeParams { requests_count: Some(1..2), ..Default::default() },
            )?;

        let database_block = database_blocks.first().unwrap().clone();
        let in_memory_block = in_memory_blocks.last().unwrap().clone();

        let prague_timestamp =
            chain_spec.hardforks.fork(EthereumHardfork::Prague).as_timestamp().unwrap();

        assert_eq!(
            provider.requests_by_block(database_block.number.into(), prague_timestamp,)?,
            database_block.body.requests.clone()
        );
        assert_eq!(
            provider.requests_by_block(in_memory_block.number.into(), prague_timestamp,)?,
            in_memory_block.body.requests.clone()
        );

        Ok(())
    }

    #[test]
    fn test_state_provider_factory() -> eyre::Result<()> {
        let mut rng = generators::rng();

        // test in-memory state use-cases
        let (in_memory_provider, _, in_memory_blocks, _) = provider_with_random_blocks(
            &mut rng,
            TEST_BLOCKS_COUNT,
            TEST_BLOCKS_COUNT,
            BlockRangeParams::default(),
        )?;

        // test database state use-cases
        let (only_database_provider, database_blocks, _, _) = provider_with_random_blocks(
            &mut rng,
            TEST_BLOCKS_COUNT,
            0,
            BlockRangeParams::default(),
        )?;

        let blocks = [database_blocks.clone(), in_memory_blocks.clone()].concat();
        let first_in_memory_block = in_memory_blocks.first().unwrap();
        let first_db_block = database_blocks.first().unwrap();

        // test latest state
        assert_eq!(
            first_in_memory_block.hash(),
            in_memory_provider.latest().unwrap().block_hash(first_in_memory_block.number)?.unwrap()
        );
        // test latest falls back to database state when there's no in-memory block
        assert_eq!(
            first_db_block.hash(),
            only_database_provider.latest().unwrap().block_hash(first_db_block.number)?.unwrap()
        );

        // test history by block number
        assert_eq!(
            first_in_memory_block.hash(),
            in_memory_provider
                .history_by_block_number(first_in_memory_block.number)?
                .block_hash(first_in_memory_block.number)?
                .unwrap()
        );
        assert_eq!(
            first_db_block.hash(),
            only_database_provider
                .history_by_block_number(first_db_block.number)?
                .block_hash(first_db_block.number)?
                .unwrap()
        );
        assert_eq!(
            first_in_memory_block.hash(),
            in_memory_provider
                .history_by_block_hash(first_in_memory_block.hash())?
                .block_hash(first_in_memory_block.number)?
                .unwrap()
        );
        assert!(only_database_provider.history_by_block_hash(B256::random()).is_err());

        // test state by block hash
        assert_eq!(
            first_in_memory_block.hash(),
            in_memory_provider
                .state_by_block_hash(first_in_memory_block.hash())?
                .block_hash(first_in_memory_block.number)?
                .unwrap()
        );
        assert_eq!(
            first_db_block.hash(),
            only_database_provider
                .state_by_block_hash(first_db_block.hash())?
                .block_hash(first_db_block.number)?
                .unwrap()
        );
        assert!(only_database_provider.state_by_block_hash(B256::random()).is_err());

        // test pending without pending state- falls back to latest
        assert_eq!(
            first_in_memory_block.hash(),
            in_memory_provider
                .pending()
                .unwrap()
                .block_hash(first_in_memory_block.number)
                .unwrap()
                .unwrap()
        );

        // adding a pending block to state can test pending() and  pending_state_by_hash() function
        let pending_block = database_blocks[database_blocks.len() - 1].clone();
        only_database_provider.canonical_in_memory_state.set_pending_block(ExecutedBlock {
            block: Arc::new(pending_block.clone()),
            senders: Default::default(),
            execution_output: Default::default(),
            hashed_state: Default::default(),
            trie: Default::default(),
        });

        assert_eq!(
            pending_block.hash(),
            only_database_provider
                .pending()
                .unwrap()
                .block_hash(pending_block.number)
                .unwrap()
                .unwrap()
        );

        assert_eq!(
            pending_block.hash(),
            only_database_provider
                .pending_state_by_hash(pending_block.hash())?
                .unwrap()
                .block_hash(pending_block.number)?
                .unwrap()
        );

        // test state by block number or tag
        assert_eq!(
            first_in_memory_block.hash(),
            in_memory_provider
                .state_by_block_number_or_tag(BlockNumberOrTag::Number(
                    first_in_memory_block.number
                ))?
                .block_hash(first_in_memory_block.number)?
                .unwrap()
        );
        assert_eq!(
            first_in_memory_block.hash(),
            in_memory_provider
                .state_by_block_number_or_tag(BlockNumberOrTag::Latest)?
                .block_hash(first_in_memory_block.number)?
                .unwrap()
        );
        // test state by block tag for safe block
        let safe_block = in_memory_blocks[in_memory_blocks.len() - 2].clone();
        in_memory_provider.canonical_in_memory_state.set_safe(safe_block.header.clone());
        assert_eq!(
            safe_block.hash(),
            in_memory_provider
                .state_by_block_number_or_tag(BlockNumberOrTag::Safe)?
                .block_hash(safe_block.number)?
                .unwrap()
        );
        // test state by block tag for finalized block
        let finalized_block = in_memory_blocks[in_memory_blocks.len() - 3].clone();
        in_memory_provider.canonical_in_memory_state.set_finalized(finalized_block.header.clone());
        assert_eq!(
            finalized_block.hash(),
            in_memory_provider
                .state_by_block_number_or_tag(BlockNumberOrTag::Finalized)?
                .block_hash(finalized_block.number)?
                .unwrap()
        );
        // test state by block tag for earliest block
        let earliest_block = blocks.first().unwrap().clone();
        assert_eq!(
            earliest_block.hash(),
            only_database_provider
                .state_by_block_number_or_tag(BlockNumberOrTag::Earliest)?
                .block_hash(earliest_block.number)?
                .unwrap()
        );

        Ok(())
    }

    #[test]
    fn test_canon_state_tracker() -> eyre::Result<()> {
        let mut rng = generators::rng();
        let (provider, _, _, _) = provider_with_random_blocks(
            &mut rng,
            TEST_BLOCKS_COUNT,
            TEST_BLOCKS_COUNT,
            BlockRangeParams::default(),
        )?;

        let before = Instant::now();
        provider.on_forkchoice_update_received(&Default::default());
        let last_update_ts = provider.last_received_update_timestamp().unwrap();
        let after = Instant::now();

        // Ensure the timestamp is updated and between the before and after timestamps
        assert!(before < last_update_ts && last_update_ts < after);

        let before = Instant::now();
        provider.on_transition_configuration_exchanged();
        let last_update_ts = provider.last_exchanged_transition_configuration_timestamp().unwrap();
        let after = Instant::now();

        // Ensure the timestamp is updated and between the before and after timestamps
        assert!(before < last_update_ts && last_update_ts < after);

        Ok(())
    }

    #[test]
    fn test_block_id_reader() -> eyre::Result<()> {
        // Create a new provider
        let mut rng = generators::rng();
        let (provider, _, in_memory_blocks, _) = provider_with_random_blocks(
            &mut rng,
            TEST_BLOCKS_COUNT,
            TEST_BLOCKS_COUNT,
            BlockRangeParams::default(),
        )?;

        // Set the pending block in memory
        let pending_block = in_memory_blocks.last().unwrap();
        provider.canonical_in_memory_state.set_pending_block(ExecutedBlock {
            block: Arc::new(pending_block.clone()),
            senders: Default::default(),
            execution_output: Default::default(),
            hashed_state: Default::default(),
            trie: Default::default(),
        });

        // Set the safe block in memory
        let safe_block = in_memory_blocks[in_memory_blocks.len() - 2].clone();
        provider.canonical_in_memory_state.set_safe(safe_block.header.clone());

        // Set the finalized block in memory
        let finalized_block = in_memory_blocks[in_memory_blocks.len() - 3].clone();
        provider.canonical_in_memory_state.set_finalized(finalized_block.header.clone());

        // Verify the pending block number and hash
        assert_eq!(
            provider.pending_block_num_hash()?,
            Some(BlockNumHash { number: pending_block.number, hash: pending_block.hash() })
        );

        // Verify the safe block number and hash
        assert_eq!(
            provider.safe_block_num_hash()?,
            Some(BlockNumHash { number: safe_block.number, hash: safe_block.hash() })
        );

        // Verify the finalized block number and hash
        assert_eq!(
            provider.finalized_block_num_hash()?,
            Some(BlockNumHash { number: finalized_block.number, hash: finalized_block.hash() })
        );

        Ok(())
    }

    #[test]
    fn test_transaction_id() -> eyre::Result<()> {
        let mut rng = generators::rng();
        let (provider, database_blocks, in_memory_blocks, _) = provider_with_random_blocks(
            &mut rng,
            TEST_BLOCKS_COUNT,
            TEST_BLOCKS_COUNT,
            BlockRangeParams {
                tx_count: TEST_TRANSACTIONS_COUNT..TEST_TRANSACTIONS_COUNT,
                ..Default::default()
            },
        )?;

        // Database
        // Choose a random transaction from the database blocks
        let tx = &database_blocks[0].body.transactions[0];
        let tx_hash = tx.hash();

        // Ensure the transaction ID can be found in the database
        let result = provider.transaction_id(tx_hash)?;
        assert_eq!(result, Some(0));

        // In memory
        // Choose a random transaction from the in-memory blocks
        let tx = &in_memory_blocks[0].body.transactions[0];
        let tx_hash = tx.hash();

        // Ensure the transaction ID can be found in the in-memory state
        let result = provider.transaction_id(tx_hash)?;
        assert!(result.is_some(), "Transaction ID should be found in the in-memory state");

        // Check that the transaction ID is greater than the last database transaction ID
        let last_db_tx_id = provider.database.last_block_number()?;
        let last_db_tx_id =
            provider.database.block_body_indices(last_db_tx_id)?.unwrap().last_tx_num();

        assert!(
            result.unwrap() > last_db_tx_id,
            "In-memory transaction ID should be greater than the last database transaction ID"
        );
        assert_eq!(result, Some(last_db_tx_id + 1));

        // Generate a random hash not present in any transaction
        let random_tx_hash = B256::random();

        // Ensure the transaction ID is not found
        let result = provider.transaction_id(random_tx_hash)?;
        assert!(result.is_none(), "Transaction ID should not be found");

        Ok(())
    }

    #[test]
    fn test_transaction_by_id() -> eyre::Result<()> {
        let mut rng = generators::rng();
        let (provider, database_blocks, in_memory_blocks, _) = provider_with_random_blocks(
            &mut rng,
            TEST_BLOCKS_COUNT,
            TEST_BLOCKS_COUNT,
            BlockRangeParams {
                tx_count: TEST_TRANSACTIONS_COUNT..TEST_TRANSACTIONS_COUNT,
                ..Default::default()
            },
        )?;

        // In memory
        // Choose a random transaction ID from in-memory blocks
        let tx = &in_memory_blocks[0].body.transactions[0];
        let tx_hash = tx.hash();

        // Fetch the transaction ID
        let tx_id = provider.transaction_id(tx_hash)?.unwrap();

        // Ensure the transaction can be retrieved by its ID
        let result = provider.transaction_by_id(tx_id)?;
        assert_eq!(
            result.unwrap(),
            *tx,
            "The retrieved transaction should match the expected transaction"
        );

        // Database
        // Choose a random transaction ID from the database blocks
        let tx = &database_blocks[0].body.transactions[0];
        let tx_hash = tx.hash();

        // Fetch the transaction ID
        let tx_id = provider.transaction_id(tx_hash)?.unwrap();

        // Ensure the transaction can be retrieved by its ID
        let result = provider.transaction_by_id(tx_id)?;
        assert!(result.is_some(), "Transaction should be found in the database");
        assert_eq!(
            result.unwrap(),
            *tx,
            "The retrieved transaction should match the expected transaction"
        );

        // Generate a random transaction ID not present in any block
        let random_tx_id = 999999;

        // Ensure the transaction is not found
        let result = provider.transaction_by_id(random_tx_id)?;
        assert!(result.is_none(), "Transaction should not be found");

        Ok(())
    }

    #[test]
    fn test_transaction_by_id_no_hash() -> eyre::Result<()> {
        let mut rng = generators::rng();
        let (provider, database_blocks, in_memory_blocks, _) = provider_with_random_blocks(
            &mut rng,
            TEST_BLOCKS_COUNT,
            TEST_BLOCKS_COUNT,
            BlockRangeParams {
                tx_count: TEST_TRANSACTIONS_COUNT..TEST_TRANSACTIONS_COUNT,
                ..Default::default()
            },
        )?;

        // In memory
        // Choose a random transaction ID from in-memory blocks
        let tx = &in_memory_blocks[0].body.transactions[0];
        let tx_hash = tx.hash();

        // Fetch the transaction ID
        let tx_id = provider.transaction_id(tx_hash)?.unwrap();

        // Ensure the transaction can be retrieved by its ID without hash
        let result = provider.transaction_by_id_no_hash(tx_id)?;
        let expected_tx: TransactionSignedNoHash = tx.clone().into();
        assert_eq!(
            result.unwrap(),
            expected_tx,
            "The retrieved transaction without hash should match the expected transaction"
        );

        // Database
        // Choose a random transaction ID from the database blocks
        let tx = &database_blocks[0].body.transactions[0];
        let tx_hash = tx.hash();

        // Fetch the transaction ID
        let tx_id = provider.transaction_id(tx_hash)?.unwrap();

        // Ensure the transaction can be retrieved by its ID without hash
        let result = provider.transaction_by_id_no_hash(tx_id)?;
        let expected_tx: TransactionSignedNoHash = tx.clone().into();
        assert_eq!(
            result.unwrap(),
            expected_tx,
            "The retrieved transaction without hash should match the expected transaction"
        );

        // Generate a random transaction ID not present in any block
        let random_tx_id = 7656898;

        // Ensure the transaction is not found without hash
        let result = provider.transaction_by_id_no_hash(random_tx_id)?;
        assert!(result.is_none(), "Transaction should not be found without hash");

        Ok(())
    }

    #[test]
    fn test_transaction_by_hash() -> eyre::Result<()> {
        let mut rng = generators::rng();
        let (provider, database_blocks, in_memory_blocks, _) = provider_with_random_blocks(
            &mut rng,
            TEST_BLOCKS_COUNT,
            TEST_BLOCKS_COUNT,
            BlockRangeParams {
                tx_count: TEST_TRANSACTIONS_COUNT..TEST_TRANSACTIONS_COUNT,
                ..Default::default()
            },
        )?;

        // In memory
        // Choose a random transaction hash from the in-memory blocks
        let tx = &in_memory_blocks[0].body.transactions[0];
        let tx_hash = tx.hash();

        // Ensure the transaction can be retrieved by its hash from the in-memory state
        let result = provider.transaction_by_hash(tx_hash)?;
        assert_eq!(
            result.unwrap(),
            *tx,
            "The retrieved transaction should match the expected transaction"
        );

        // Database
        // Choose a random transaction hash from the database blocks
        let tx = &database_blocks[0].body.transactions[0];
        let tx_hash = tx.hash();

        // Ensure the transaction can be retrieved by its hash from the database
        let result = provider.transaction_by_hash(tx_hash)?;
        assert_eq!(
            result.unwrap(),
            *tx,
            "The retrieved transaction should match the expected transaction"
        );

        // Generate a random hash not present in any transaction
        let random_tx_hash = B256::random();

        // Ensure the transaction is not found by the random hash
        let result = provider.transaction_by_hash(random_tx_hash)?;
        assert!(result.is_none(), "Transaction should not be found");

        Ok(())
    }

    #[test]
    fn test_transaction_by_hash_with_meta() -> eyre::Result<()> {
        let mut rng = generators::rng();
        let (provider, database_blocks, in_memory_blocks, _) = provider_with_random_blocks(
            &mut rng,
            TEST_BLOCKS_COUNT,
            TEST_BLOCKS_COUNT,
            BlockRangeParams {
                tx_count: TEST_TRANSACTIONS_COUNT..TEST_TRANSACTIONS_COUNT,
                ..Default::default()
            },
        )?;

        // In memory
        // Choose a random transaction from the in-memory block
        let tx = &in_memory_blocks[0].body.transactions[0];
        let tx_hash = tx.hash();

        // Create the expected metadata for this transaction
        let meta = TransactionMeta {
            tx_hash,
            index: 0,
            block_hash: in_memory_blocks[0].header.hash(),
            block_number: in_memory_blocks[0].header.number,
            base_fee: in_memory_blocks[0].header.base_fee_per_gas,
            excess_blob_gas: None,
            timestamp: in_memory_blocks[0].header.timestamp,
        };

        // Ensure the transaction and its metadata can be retrieved from the in-memory state
        let result = provider.transaction_by_hash_with_meta(tx_hash)?;
        let (retrieved_tx, retrieved_meta) = result.unwrap();
        assert_eq!(
            retrieved_tx, *tx,
            "The retrieved transaction should match the expected transaction"
        );
        assert_eq!(
            retrieved_meta, meta,
            "The retrieved metadata should match the expected metadata"
        );

        // Database
        // Choose a random transaction from the database blocks
        let tx = &database_blocks[0].body.transactions[0];
        let tx_hash = tx.hash();

        // Create the expected metadata for this transaction
        let meta = TransactionMeta {
            tx_hash,
            index: 0,
            block_hash: database_blocks[0].header.hash(),
            block_number: database_blocks[0].header.number,
            base_fee: database_blocks[0].header.base_fee_per_gas,
            excess_blob_gas: None,
            timestamp: database_blocks[0].header.timestamp,
        };

        // Ensure the transaction and its metadata can be retrieved from the database
        let result = provider.transaction_by_hash_with_meta(tx_hash)?;
        let (retrieved_tx, retrieved_meta) = result.unwrap();
        assert_eq!(
            retrieved_tx, *tx,
            "The retrieved transaction should match the expected transaction"
        );
        assert_eq!(
            retrieved_meta, meta,
            "The retrieved metadata should match the expected metadata"
        );

        // Generate a random hash not present in any transaction
        let random_tx_hash = B256::random();

        // Ensure the transaction with metadata is not found by the random hash
        let result = provider.transaction_by_hash_with_meta(random_tx_hash)?;
        assert!(result.is_none(), "Transaction with metadata should not be found");

        Ok(())
    }

    #[test]
    fn test_transaction_block() -> eyre::Result<()> {
        let mut rng = generators::rng();
        let (provider, database_blocks, in_memory_blocks, _) = provider_with_random_blocks(
            &mut rng,
            TEST_BLOCKS_COUNT,
            TEST_BLOCKS_COUNT,
            BlockRangeParams {
                tx_count: TEST_TRANSACTIONS_COUNT..TEST_TRANSACTIONS_COUNT,
                ..Default::default()
            },
        )?;

        // In memory
        // Choose a random transaction ID from in-memory blocks
        let tx = &in_memory_blocks[0].body.transactions[0];
        let tx_hash = tx.hash();

        // Fetch the transaction ID
        let tx_id = provider.transaction_id(tx_hash)?.unwrap();

        // Retrieve the block number for this transaction
        let result = provider.transaction_block(tx_id)?;
        let block_number = result.unwrap();

        // Ensure the block number matches the expected block number
        assert_eq!(
            block_number, in_memory_blocks[0].header.number,
            "The block number should match the in-memory block number"
        );

        // Database
        // Choose a random transaction from the database block
        let tx = &database_blocks[0].body.transactions[0];
        let tx_hash = tx.hash();

        // Fetch the transaction ID
        let tx_id = provider.transaction_id(tx_hash)?.unwrap();

        // Retrieve the block number for this transaction
        let result = provider.transaction_block(tx_id)?;
        assert_eq!(Some(0), result, "The block number should match the database block number");

        // Ensure that invalid transaction ID returns None
        let result = provider.transaction_block(67675657)?;

        assert!(result.is_none(), "Block number should not be found for an invalid transaction ID");

        Ok(())
    }

    #[test]
    fn transactions_found_by_block_hash() -> eyre::Result<()> {
        let mut rng = generators::rng();
        let (provider, database_blocks, in_memory_blocks, _) = provider_with_random_blocks(
            &mut rng,
            TEST_BLOCKS_COUNT,
            TEST_BLOCKS_COUNT,
            BlockRangeParams {
                tx_count: TEST_TRANSACTIONS_COUNT..TEST_TRANSACTIONS_COUNT,
                ..Default::default()
            },
        )?;

        // In memory
        // Choose a random block hash from in-memory blocks
        let block_hash = in_memory_blocks[0].header.hash();

        // Retrieve the transactions for this block using the block hash
        let result = provider.transactions_by_block(BlockHashOrNumber::Hash(block_hash))?;
        let transactions = result.unwrap();

        // Ensure the transactions match the expected transactions in the block
        assert_eq!(
            transactions, in_memory_blocks[0].body.transactions,
            "The transactions should match the in-memory block transactions"
        );

        // Database
        // Choose a random block hash from the database blocks
        let block_hash = database_blocks[0].header.hash();

        // Retrieve the transactions for this block using the block hash
        let result = provider.transactions_by_block(BlockHashOrNumber::Hash(block_hash))?;
        let transactions = result.unwrap();

        // Ensure the transactions match the expected transactions in the block
        assert_eq!(
            transactions, database_blocks[0].body.transactions,
            "The transactions should match the database block transactions"
        );

        // Generate a random block hash that does not exist
        let random_block_hash = B256::random();

        // Try to retrieve transactions for a non-existent block hash
        let result = provider.transactions_by_block(BlockHashOrNumber::Hash(random_block_hash))?;

        // Ensure no transactions are found
        assert!(result.is_none(), "No transactions should be found for a non-existent block hash");

        Ok(())
    }

    #[test]
    fn transactions_found_by_block_number() -> eyre::Result<()> {
        let mut rng = generators::rng();
        let (provider, database_blocks, in_memory_blocks, _) = provider_with_random_blocks(
            &mut rng,
            TEST_BLOCKS_COUNT,
            TEST_BLOCKS_COUNT,
            BlockRangeParams {
                tx_count: TEST_TRANSACTIONS_COUNT..TEST_TRANSACTIONS_COUNT,
                ..Default::default()
            },
        )?;

        // In memory
        // Choose a random block number from in-memory blocks
        let block_number = in_memory_blocks[0].header.number;

        // Retrieve the transactions for this block using the block number
        let result = provider.transactions_by_block(BlockHashOrNumber::Number(block_number))?;
        let transactions = result.unwrap();

        // Ensure the transactions match the expected transactions in the block
        assert_eq!(
            transactions, in_memory_blocks[0].body.transactions,
            "The transactions should match the in-memory block transactions"
        );

        // Database
        // Choose a random block number from the database blocks
        let block_number = database_blocks[0].header.number;

        // Retrieve the transactions for this block using the block number
        let result = provider.transactions_by_block(BlockHashOrNumber::Number(block_number))?;
        let transactions = result.unwrap();

        // Ensure the transactions match the expected transactions in the block
        assert_eq!(
            transactions, database_blocks[0].body.transactions,
            "The transactions should match the database block transactions"
        );

        // Generate a block number that is out of range (non-existent)
        let non_existent_block_number = u64::MAX;

        // Try to retrieve transactions for a non-existent block number
        let result =
            provider.transactions_by_block(BlockHashOrNumber::Number(non_existent_block_number))?;

        // Ensure no transactions are found
        assert!(
            result.is_none(),
            "No transactions should be found for a non-existent block number"
        );

        Ok(())
    }

    #[test]
    fn transactions_found_entirely_in_memory() -> eyre::Result<()> {
        let mut rng = generators::rng();
        let (provider, database_blocks, in_memory_blocks, _) = provider_with_random_blocks(
            &mut rng,
            TEST_BLOCKS_COUNT,
            TEST_BLOCKS_COUNT,
            BlockRangeParams {
                tx_count: TEST_TRANSACTIONS_COUNT..TEST_TRANSACTIONS_COUNT,
                ..Default::default()
            },
        )?;

        // In memory
        // Define a block range entirely within in-memory blocks
        let start_block = in_memory_blocks[0].header.number;
        let end_block = in_memory_blocks[1].header.number;

        // Retrieve the transactions for this block range
        let result = provider.transactions_by_block_range(start_block..=end_block)?;

        // Ensure the transactions match the expected transactions in the in-memory blocks
        assert_eq!(result.len(), 2);
        assert_eq!(result[0], in_memory_blocks[0].body.transactions);
        assert_eq!(result[1], in_memory_blocks[1].body.transactions);

        // Database
        // Define a block range entirely within database blocks
        let start_block = database_blocks[0].header.number;
        let end_block = database_blocks[1].header.number;

        // Retrieve the transactions for this block range
        let result = provider.transactions_by_block_range(start_block..=end_block)?;

        // Ensure the transactions match the expected transactions in the database blocks
        assert_eq!(result.len(), 2);
        assert_eq!(result[0], database_blocks[0].body.transactions);
        assert_eq!(result[1], database_blocks[1].body.transactions);

        Ok(())
    }

    #[test]
    fn test_transactions_by_tx_range() -> eyre::Result<()> {
        let mut rng = generators::rng();
        let (provider, database_blocks, _, _) = provider_with_random_blocks(
            &mut rng,
            TEST_BLOCKS_COUNT,
            0,
            BlockRangeParams {
                tx_count: TEST_TRANSACTIONS_COUNT..TEST_TRANSACTIONS_COUNT,
                ..Default::default()
            },
        )?;

        // Define a valid transaction range within the database
        let start_tx_num = 0;
        let end_tx_num = 1;

        // Retrieve the transactions for this transaction number range
        let result = provider.transactions_by_tx_range(start_tx_num..=end_tx_num)?;

        // Ensure the transactions match the expected transactions in the database
        assert_eq!(result.len(), 2);
        assert_eq!(result[0], database_blocks[0].body.transactions[0].clone().into());
        assert_eq!(result[1], database_blocks[0].body.transactions[1].clone().into());

        // Define an empty range that should return no transactions
        let start_tx_num = u64::MAX;
        let end_tx_num = u64::MAX;

        // Retrieve the transactions for this range
        let result = provider.transactions_by_tx_range(start_tx_num..end_tx_num)?;

        // Ensure no transactions are returned
        assert!(
            result.is_empty(),
            "No transactions should be found for an empty transaction range"
        );

        Ok(())
    }

    #[test]
    fn test_senders_by_tx_range() -> eyre::Result<()> {
        let mut rng = generators::rng();
        let (provider, database_blocks, _, _) = provider_with_random_blocks(
            &mut rng,
            TEST_BLOCKS_COUNT,
            0,
            BlockRangeParams {
                tx_count: TEST_TRANSACTIONS_COUNT..TEST_TRANSACTIONS_COUNT,
                ..Default::default()
            },
        )?;

        // Define a valid transaction range within the database
        let start_tx_num = 0;
        let end_tx_num = 1;

        // Retrieve the senders for this transaction number range
        let result = provider.senders_by_tx_range(start_tx_num..=end_tx_num)?;

        // Ensure the sender addresses match the expected addresses in the database
        assert_eq!(result.len(), 2);
        assert_eq!(
            result[0],
            database_blocks[0].senders().unwrap()[0],
            "The sender address should match the expected sender address"
        );
        assert_eq!(
            result[1],
            database_blocks[0].senders().unwrap()[1],
            "The sender address should match the expected sender address"
        );

        // Define an empty range that should return no sender addresses
        let start_tx_num = u64::MAX;
        let end_tx_num = u64::MAX;

        // Retrieve the senders for this range
        let result = provider.senders_by_tx_range(start_tx_num..end_tx_num)?;

        // Ensure no sender addresses are returned
        assert!(
            result.is_empty(),
            "No sender addresses should be found for an empty transaction range"
        );

        Ok(())
    }

    #[test]
    fn transaction_sender_found_in_memory() -> eyre::Result<()> {
        let mut rng = generators::rng();
        let (provider, database_blocks, in_memory_blocks, _) = provider_with_random_blocks(
            &mut rng,
            TEST_BLOCKS_COUNT,
            TEST_BLOCKS_COUNT,
            BlockRangeParams {
                tx_count: TEST_TRANSACTIONS_COUNT..TEST_TRANSACTIONS_COUNT,
                ..Default::default()
            },
        )?;

        // In memory
        // Choose a random transaction from the in-memory block
        let tx = &in_memory_blocks[0].body.transactions[0];

        // Retrieve the transaction ID
        let tx_id = provider.transaction_id(tx.hash())?.unwrap();

        // Retrieve the sender address for this transaction
        let result = provider.transaction_sender(tx_id)?;

        // Ensure the sender address matches the expected sender address
        let expected_sender = tx.recover_signer().unwrap();
        assert_eq!(
            result,
            Some(expected_sender),
            "The sender address should match the expected sender address"
        );

        // Database
        // Choose a random transaction from the database block
        let tx = &database_blocks[0].body.transactions[0];

        // Retrieve the transaction ID
        let tx_id = provider.transaction_id(tx.hash())?.unwrap();

        // Retrieve the sender address for this transaction
        let result = provider.transaction_sender(tx_id)?;

        // Ensure the sender address matches the expected sender address
        let expected_sender = tx.recover_signer().unwrap();
        assert_eq!(
            result,
            Some(expected_sender),
            "The sender address should match the expected sender address"
        );

        // Generate a random transaction ID that does not exist
        let invalid_tx_id = u64::MAX;

        // Attempt to retrieve the sender address for this invalid transaction ID
        let result = provider.transaction_sender(invalid_tx_id)?;

        // Ensure no sender address is found
        assert!(
            result.is_none(),
            "No sender address should be found for an invalid transaction ID"
        );

        Ok(())
    }
}<|MERGE_RESOLUTION|>--- conflicted
+++ resolved
@@ -643,20 +643,8 @@
     ) -> ProviderResult<Vec<BlockWithSenders>> {
         self.fetch_db_mem_range_while(
             range,
-<<<<<<< HEAD
-            |range, _| self.database.block_with_senders_range(range),
-            |num, _| {
-                self.canonical_in_memory_state
-                    .state_by_number(num)
-                    .map(|block_state| block_state.block_with_senders())
-=======
             |db_provider, range, _| db_provider.block_with_senders_range(range),
-            |block_state, _| {
-                let block = block_state.block().block().clone();
-                let senders = block_state.block().senders().clone();
-                Some(BlockWithSenders { block: block.unseal(), senders })
->>>>>>> b29d81c8
-            },
+            |block_state, _| Some(block_state.block_with_senders()),
             |_| true,
         )
     }
@@ -667,20 +655,8 @@
     ) -> ProviderResult<Vec<SealedBlockWithSenders>> {
         self.fetch_db_mem_range_while(
             range,
-<<<<<<< HEAD
-            |range, _| self.database.sealed_block_with_senders_range(range),
-            |num, _| {
-                self.canonical_in_memory_state
-                    .state_by_number(num)
-                    .map(|block_state| block_state.sealed_block_with_senders())
-=======
             |db_provider, range, _| db_provider.sealed_block_with_senders_range(range),
-            |block_state, _| {
-                let block = block_state.block().block().clone();
-                let senders = block_state.block().senders().clone();
-                Some(SealedBlockWithSenders { block, senders })
->>>>>>> b29d81c8
-            },
+            |block_state, _| Some(block_state.sealed_block_with_senders()),
             |_| true,
         )
     }

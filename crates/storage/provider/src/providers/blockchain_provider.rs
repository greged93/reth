#![allow(unused)]
use crate::{
    providers::{ConsistentProvider, ProviderNodeTypes, StaticFileProvider},
    AccountReader, BlockHashReader, BlockIdReader, BlockNumReader, BlockReader, BlockReaderIdExt,
    BlockSource, CanonChainTracker, CanonStateNotifications, CanonStateSubscriptions,
    ChainSpecProvider, ChainStateBlockReader, ChangeSetReader, DatabaseProvider,
    DatabaseProviderFactory, FullProvider, HashedPostStateProvider, HeaderProvider, ProviderError,
    ProviderFactory, PruneCheckpointReader, ReceiptProvider, ReceiptProviderIdExt,
    StageCheckpointReader, StateProviderBox, StateProviderFactory, StateReader,
    StaticFileProviderFactory, TransactionVariant, TransactionsProvider,
};
use alloy_consensus::{transaction::TransactionMeta, Header};
use alloy_eips::{
    eip4895::{Withdrawal, Withdrawals},
    BlockHashOrNumber, BlockId, BlockNumHash, BlockNumberOrTag,
};
use alloy_primitives::{Address, BlockHash, BlockNumber, Sealable, TxHash, TxNumber, B256, U256};
use alloy_rpc_types_engine::ForkchoiceState;
use reth_chain_state::{
    BlockState, CanonicalInMemoryState, ForkChoiceNotifications, ForkChoiceSubscriptions,
    MemoryOverlayStateProvider,
};
use reth_chainspec::{ChainInfo, EthereumHardforks};
use reth_db_api::{
    models::{AccountBeforeTx, BlockNumberAddress, StoredBlockBodyIndices},
    transaction::DbTx,
    Database,
};
use reth_ethereum_primitives::{Block, EthPrimitives, Receipt, TransactionSigned};
use reth_evm::{ConfigureEvm, EvmEnv};
use reth_execution_types::ExecutionOutcome;
use reth_node_types::{BlockTy, HeaderTy, NodeTypesWithDB, ReceiptTy, TxTy};
use reth_primitives_traits::{
    Account, BlockBody, NodePrimitives, RecoveredBlock, SealedBlock, SealedHeader, StorageEntry,
};
use reth_prune_types::{PruneCheckpoint, PruneSegment};
use reth_stages_types::{StageCheckpoint, StageId};
use reth_storage_api::{
    BlockBodyIndicesProvider, DBProvider, NodePrimitivesProvider, StateCommitmentProvider,
    StorageChangeSetReader,
};
use reth_storage_errors::provider::ProviderResult;
use reth_trie::HashedPostState;
use reth_trie_db::StateCommitment;
use revm_database::BundleState;
use std::{
    ops::{Add, RangeBounds, RangeInclusive, Sub},
    sync::Arc,
    time::Instant,
};
use tracing::trace;

/// The main type for interacting with the blockchain.
///
/// This type serves as the main entry point for interacting with the blockchain and provides data
/// from database storage and from the blockchain tree (pending state etc.) It is a simple wrapper
/// type that holds an instance of the database and the blockchain tree.
#[derive(Debug)]
pub struct BlockchainProvider<N: NodeTypesWithDB> {
    /// Provider factory used to access the database.
    pub(crate) database: ProviderFactory<N>,
    /// Tracks the chain info wrt forkchoice updates and in memory canonical
    /// state.
    pub(crate) canonical_in_memory_state: CanonicalInMemoryState<N::Primitives>,
}

impl<N: NodeTypesWithDB> Clone for BlockchainProvider<N> {
    fn clone(&self) -> Self {
        Self {
            database: self.database.clone(),
            canonical_in_memory_state: self.canonical_in_memory_state.clone(),
        }
    }
}

impl<N: ProviderNodeTypes> BlockchainProvider<N> {
    /// Create a new [`BlockchainProvider`] using only the storage, fetching the latest
    /// header from the database to initialize the provider.
    pub fn new(storage: ProviderFactory<N>) -> ProviderResult<Self> {
        let provider = storage.provider()?;
        let best = provider.chain_info()?;
        match provider.header_by_number(best.best_number)? {
            Some(header) => {
                drop(provider);
                Ok(Self::with_latest(storage, SealedHeader::new(header, best.best_hash))?)
            }
            None => Err(ProviderError::HeaderNotFound(best.best_number.into())),
        }
    }

    /// Create new provider instance that wraps the database and the blockchain tree, using the
    /// provided latest header to initialize the chain info tracker.
    ///
    /// This returns a `ProviderResult` since it tries the retrieve the last finalized header from
    /// `database`.
    pub fn with_latest(
        storage: ProviderFactory<N>,
        latest: SealedHeader<HeaderTy<N>>,
    ) -> ProviderResult<Self> {
        let provider = storage.provider()?;
        let finalized_header = provider
            .last_finalized_block_number()?
            .map(|num| provider.sealed_header(num))
            .transpose()?
            .flatten();
        let safe_header = provider
            .last_safe_block_number()?
            .or_else(|| {
                // for the purpose of this we can also use the finalized block if we don't have the
                // safe block
                provider.last_finalized_block_number().ok().flatten()
            })
            .map(|num| provider.sealed_header(num))
            .transpose()?
            .flatten();
        Ok(Self {
            database: storage,
            canonical_in_memory_state: CanonicalInMemoryState::with_head(
                latest,
                finalized_header,
                safe_header,
            ),
        })
    }

    /// Gets a clone of `canonical_in_memory_state`.
    pub fn canonical_in_memory_state(&self) -> CanonicalInMemoryState<N::Primitives> {
        self.canonical_in_memory_state.clone()
    }

    /// Returns a provider with a created `DbTx` inside, which allows fetching data from the
    /// database using different types of providers. Example: [`HeaderProvider`]
    /// [`BlockHashReader`]. This may fail if the inner read database transaction fails to open.
    #[track_caller]
    pub fn consistent_provider(&self) -> ProviderResult<ConsistentProvider<N>> {
        ConsistentProvider::new(self.database.clone(), self.canonical_in_memory_state())
    }

    /// This uses a given [`BlockState`] to initialize a state provider for that block.
    fn block_state_provider(
        &self,
        state: &BlockState<N::Primitives>,
    ) -> ProviderResult<MemoryOverlayStateProvider<N::Primitives>> {
        let anchor_hash = state.anchor().hash;
        let latest_historical = self.database.history_by_block_hash(anchor_hash)?;
        Ok(state.state_provider(latest_historical))
    }

    /// Return the last N blocks of state, recreating the [`ExecutionOutcome`].
    ///
    /// If the range is empty, or there are no blocks for the given range, then this returns `None`.
    pub fn get_state(
        &self,
        range: RangeInclusive<BlockNumber>,
    ) -> ProviderResult<Option<ExecutionOutcome<ReceiptTy<N>>>> {
        self.consistent_provider()?.get_state(range)
    }
}

impl<N: NodeTypesWithDB> NodePrimitivesProvider for BlockchainProvider<N> {
    type Primitives = N::Primitives;
}

impl<N: ProviderNodeTypes> DatabaseProviderFactory for BlockchainProvider<N> {
    type DB = N::DB;
    type Provider = <ProviderFactory<N> as DatabaseProviderFactory>::Provider;
    type ProviderRW = <ProviderFactory<N> as DatabaseProviderFactory>::ProviderRW;

    fn database_provider_ro(&self) -> ProviderResult<Self::Provider> {
        self.database.database_provider_ro()
    }

    fn database_provider_rw(&self) -> ProviderResult<Self::ProviderRW> {
        self.database.database_provider_rw()
    }
}

impl<N: ProviderNodeTypes> StateCommitmentProvider for BlockchainProvider<N> {
    type StateCommitment = N::StateCommitment;
}

impl<N: ProviderNodeTypes> StaticFileProviderFactory for BlockchainProvider<N> {
    fn static_file_provider(&self) -> StaticFileProvider<Self::Primitives> {
        self.database.static_file_provider()
    }
}

impl<N: ProviderNodeTypes> HeaderProvider for BlockchainProvider<N> {
    type Header = HeaderTy<N>;

    fn header(&self, block_hash: &BlockHash) -> ProviderResult<Option<Self::Header>> {
        self.consistent_provider()?.header(block_hash)
    }

    fn header_by_number(&self, num: BlockNumber) -> ProviderResult<Option<Self::Header>> {
        self.consistent_provider()?.header_by_number(num)
    }

    fn header_td(&self, hash: &BlockHash) -> ProviderResult<Option<U256>> {
        self.consistent_provider()?.header_td(hash)
    }

    fn header_td_by_number(&self, number: BlockNumber) -> ProviderResult<Option<U256>> {
        self.consistent_provider()?.header_td_by_number(number)
    }

    fn headers_range(
        &self,
        range: impl RangeBounds<BlockNumber>,
    ) -> ProviderResult<Vec<Self::Header>> {
        self.consistent_provider()?.headers_range(range)
    }

    fn sealed_header(
        &self,
        number: BlockNumber,
    ) -> ProviderResult<Option<SealedHeader<Self::Header>>> {
        self.consistent_provider()?.sealed_header(number)
    }

    fn sealed_headers_range(
        &self,
        range: impl RangeBounds<BlockNumber>,
    ) -> ProviderResult<Vec<SealedHeader<Self::Header>>> {
        self.consistent_provider()?.sealed_headers_range(range)
    }

    fn sealed_headers_while(
        &self,
        range: impl RangeBounds<BlockNumber>,
        predicate: impl FnMut(&SealedHeader<Self::Header>) -> bool,
    ) -> ProviderResult<Vec<SealedHeader<Self::Header>>> {
        self.consistent_provider()?.sealed_headers_while(range, predicate)
    }
}

impl<N: ProviderNodeTypes> BlockHashReader for BlockchainProvider<N> {
    fn block_hash(&self, number: u64) -> ProviderResult<Option<B256>> {
        self.consistent_provider()?.block_hash(number)
    }

    fn canonical_hashes_range(
        &self,
        start: BlockNumber,
        end: BlockNumber,
    ) -> ProviderResult<Vec<B256>> {
        self.consistent_provider()?.canonical_hashes_range(start, end)
    }
}

impl<N: ProviderNodeTypes> BlockNumReader for BlockchainProvider<N> {
    fn chain_info(&self) -> ProviderResult<ChainInfo> {
        Ok(self.canonical_in_memory_state.chain_info())
    }

    fn best_block_number(&self) -> ProviderResult<BlockNumber> {
        Ok(self.canonical_in_memory_state.get_canonical_block_number())
    }

    fn last_block_number(&self) -> ProviderResult<BlockNumber> {
        self.database.last_block_number()
    }

    fn block_number(&self, hash: B256) -> ProviderResult<Option<BlockNumber>> {
        self.consistent_provider()?.block_number(hash)
    }
}

impl<N: ProviderNodeTypes> BlockIdReader for BlockchainProvider<N> {
    fn pending_block_num_hash(&self) -> ProviderResult<Option<BlockNumHash>> {
        Ok(self.canonical_in_memory_state.pending_block_num_hash())
    }

    fn safe_block_num_hash(&self) -> ProviderResult<Option<BlockNumHash>> {
        Ok(self.canonical_in_memory_state.get_safe_num_hash())
    }

    fn finalized_block_num_hash(&self) -> ProviderResult<Option<BlockNumHash>> {
        Ok(self.canonical_in_memory_state.get_finalized_num_hash())
    }
}

impl<N: ProviderNodeTypes> BlockReader for BlockchainProvider<N> {
    type Block = BlockTy<N>;

    fn find_block_by_hash(
        &self,
        hash: B256,
        source: BlockSource,
    ) -> ProviderResult<Option<Self::Block>> {
        self.consistent_provider()?.find_block_by_hash(hash, source)
    }

    fn block(&self, id: BlockHashOrNumber) -> ProviderResult<Option<Self::Block>> {
        self.consistent_provider()?.block(id)
    }

    fn pending_block(&self) -> ProviderResult<Option<RecoveredBlock<Self::Block>>> {
        Ok(self.canonical_in_memory_state.pending_recovered_block())
    }

    fn pending_block_and_receipts(
        &self,
    ) -> ProviderResult<Option<(SealedBlock<Self::Block>, Vec<Self::Receipt>)>> {
        Ok(self.canonical_in_memory_state.pending_block_and_receipts())
    }

    /// Returns the block with senders with matching number or hash from database.
    ///
    /// **NOTE: If [`TransactionVariant::NoHash`] is provided then the transactions have invalid
    /// hashes, since they would need to be calculated on the spot, and we want fast querying.**
    ///
    /// Returns `None` if block is not found.
    fn recovered_block(
        &self,
        id: BlockHashOrNumber,
        transaction_kind: TransactionVariant,
    ) -> ProviderResult<Option<RecoveredBlock<Self::Block>>> {
        self.consistent_provider()?.recovered_block(id, transaction_kind)
    }

    fn sealed_block_with_senders(
        &self,
        id: BlockHashOrNumber,
        transaction_kind: TransactionVariant,
    ) -> ProviderResult<Option<RecoveredBlock<Self::Block>>> {
        self.consistent_provider()?.sealed_block_with_senders(id, transaction_kind)
    }

    fn block_range(&self, range: RangeInclusive<BlockNumber>) -> ProviderResult<Vec<Self::Block>> {
        self.consistent_provider()?.block_range(range)
    }

    fn block_with_senders_range(
        &self,
        range: RangeInclusive<BlockNumber>,
    ) -> ProviderResult<Vec<RecoveredBlock<Self::Block>>> {
        self.consistent_provider()?.block_with_senders_range(range)
    }

    fn recovered_block_range(
        &self,
        range: RangeInclusive<BlockNumber>,
    ) -> ProviderResult<Vec<RecoveredBlock<Self::Block>>> {
        self.consistent_provider()?.recovered_block_range(range)
    }
}

impl<N: ProviderNodeTypes> TransactionsProvider for BlockchainProvider<N> {
    type Transaction = TxTy<N>;

    fn transaction_id(&self, tx_hash: TxHash) -> ProviderResult<Option<TxNumber>> {
        self.consistent_provider()?.transaction_id(tx_hash)
    }

    fn transaction_by_id(&self, id: TxNumber) -> ProviderResult<Option<Self::Transaction>> {
        self.consistent_provider()?.transaction_by_id(id)
    }

    fn transaction_by_id_unhashed(
        &self,
        id: TxNumber,
    ) -> ProviderResult<Option<Self::Transaction>> {
        self.consistent_provider()?.transaction_by_id_unhashed(id)
    }

    fn transaction_by_hash(&self, hash: TxHash) -> ProviderResult<Option<Self::Transaction>> {
        self.consistent_provider()?.transaction_by_hash(hash)
    }

    fn transaction_by_hash_with_meta(
        &self,
        tx_hash: TxHash,
    ) -> ProviderResult<Option<(Self::Transaction, TransactionMeta)>> {
        self.consistent_provider()?.transaction_by_hash_with_meta(tx_hash)
    }

    fn transaction_block(&self, id: TxNumber) -> ProviderResult<Option<BlockNumber>> {
        self.consistent_provider()?.transaction_block(id)
    }

    fn transactions_by_block(
        &self,
        id: BlockHashOrNumber,
    ) -> ProviderResult<Option<Vec<Self::Transaction>>> {
        self.consistent_provider()?.transactions_by_block(id)
    }

    fn transactions_by_block_range(
        &self,
        range: impl RangeBounds<BlockNumber>,
    ) -> ProviderResult<Vec<Vec<Self::Transaction>>> {
        self.consistent_provider()?.transactions_by_block_range(range)
    }

    fn transactions_by_tx_range(
        &self,
        range: impl RangeBounds<TxNumber>,
    ) -> ProviderResult<Vec<Self::Transaction>> {
        self.consistent_provider()?.transactions_by_tx_range(range)
    }

    fn senders_by_tx_range(
        &self,
        range: impl RangeBounds<TxNumber>,
    ) -> ProviderResult<Vec<Address>> {
        self.consistent_provider()?.senders_by_tx_range(range)
    }

    fn transaction_sender(&self, id: TxNumber) -> ProviderResult<Option<Address>> {
        self.consistent_provider()?.transaction_sender(id)
    }
}

impl<N: ProviderNodeTypes> ReceiptProvider for BlockchainProvider<N> {
    type Receipt = ReceiptTy<N>;

    fn receipt(&self, id: TxNumber) -> ProviderResult<Option<Self::Receipt>> {
        self.consistent_provider()?.receipt(id)
    }

    fn receipt_by_hash(&self, hash: TxHash) -> ProviderResult<Option<Self::Receipt>> {
        self.consistent_provider()?.receipt_by_hash(hash)
    }

    fn receipts_by_block(
        &self,
        block: BlockHashOrNumber,
    ) -> ProviderResult<Option<Vec<Self::Receipt>>> {
        self.consistent_provider()?.receipts_by_block(block)
    }

    fn receipts_by_tx_range(
        &self,
        range: impl RangeBounds<TxNumber>,
    ) -> ProviderResult<Vec<Self::Receipt>> {
        self.consistent_provider()?.receipts_by_tx_range(range)
    }
<<<<<<< HEAD

    fn receipts_by_block_range(
        &self,
        block_range: RangeInclusive<BlockNumber>,
    ) -> ProviderResult<Vec<Vec<Self::Receipt>>> {
        self.consistent_provider()?.receipts_by_block_range(block_range)
    }
}

impl<N: ProviderNodeTypes> ReceiptProviderIdExt for BlockchainProvider<N> {
    fn receipts_by_block_id(&self, block: BlockId) -> ProviderResult<Option<Vec<Self::Receipt>>> {
        self.consistent_provider()?.receipts_by_block_id(block)
    }
}
=======
>>>>>>> 41ed7e0b

    fn receipts_by_block_range(
        &self,
        block_range: RangeInclusive<BlockNumber>,
    ) -> ProviderResult<Vec<Vec<Self::Receipt>>> {
        self.consistent_provider()?.receipts_by_block_range(block_range)
    }
}

impl<N: ProviderNodeTypes> ReceiptProviderIdExt for BlockchainProvider<N> {
    fn receipts_by_block_id(&self, block: BlockId) -> ProviderResult<Option<Vec<Self::Receipt>>> {
        self.consistent_provider()?.receipts_by_block_id(block)
    }
}

impl<N: ProviderNodeTypes> BlockBodyIndicesProvider for BlockchainProvider<N> {
    fn block_body_indices(
        &self,
        number: BlockNumber,
    ) -> ProviderResult<Option<StoredBlockBodyIndices>> {
        self.consistent_provider()?.block_body_indices(number)
    }

    fn block_body_indices_range(
        &self,
        range: RangeInclusive<BlockNumber>,
    ) -> ProviderResult<Vec<StoredBlockBodyIndices>> {
        self.consistent_provider()?.block_body_indices_range(range)
    }
}

impl<N: ProviderNodeTypes> StageCheckpointReader for BlockchainProvider<N> {
    fn get_stage_checkpoint(&self, id: StageId) -> ProviderResult<Option<StageCheckpoint>> {
        self.consistent_provider()?.get_stage_checkpoint(id)
    }

    fn get_stage_checkpoint_progress(&self, id: StageId) -> ProviderResult<Option<Vec<u8>>> {
        self.consistent_provider()?.get_stage_checkpoint_progress(id)
    }

    fn get_all_checkpoints(&self) -> ProviderResult<Vec<(String, StageCheckpoint)>> {
        self.consistent_provider()?.get_all_checkpoints()
    }
}

impl<N: ProviderNodeTypes> PruneCheckpointReader for BlockchainProvider<N> {
    fn get_prune_checkpoint(
        &self,
        segment: PruneSegment,
    ) -> ProviderResult<Option<PruneCheckpoint>> {
        self.consistent_provider()?.get_prune_checkpoint(segment)
    }

    fn get_prune_checkpoints(&self) -> ProviderResult<Vec<(PruneSegment, PruneCheckpoint)>> {
        self.consistent_provider()?.get_prune_checkpoints()
    }
}

impl<N: NodeTypesWithDB> ChainSpecProvider for BlockchainProvider<N> {
    type ChainSpec = N::ChainSpec;

    fn chain_spec(&self) -> Arc<N::ChainSpec> {
        self.database.chain_spec()
    }
}

impl<N: ProviderNodeTypes> StateProviderFactory for BlockchainProvider<N> {
    /// Storage provider for latest block
    fn latest(&self) -> ProviderResult<StateProviderBox> {
        trace!(target: "providers::blockchain", "Getting latest block state provider");
        // use latest state provider if the head state exists
        if let Some(state) = self.canonical_in_memory_state.head_state() {
            trace!(target: "providers::blockchain", "Using head state for latest state provider");
            Ok(self.block_state_provider(&state)?.boxed())
        } else {
            trace!(target: "providers::blockchain", "Using database state for latest state provider");
            self.database.latest()
        }
    }

    fn history_by_block_number(
        &self,
        block_number: BlockNumber,
    ) -> ProviderResult<StateProviderBox> {
        trace!(target: "providers::blockchain", ?block_number, "Getting history by block number");
        let provider = self.consistent_provider()?;
        provider.ensure_canonical_block(block_number)?;
        let hash = provider
            .block_hash(block_number)?
            .ok_or_else(|| ProviderError::HeaderNotFound(block_number.into()))?;
        self.history_by_block_hash(hash)
    }

    fn history_by_block_hash(&self, block_hash: BlockHash) -> ProviderResult<StateProviderBox> {
        trace!(target: "providers::blockchain", ?block_hash, "Getting history by block hash");

        self.consistent_provider()?.get_in_memory_or_storage_by_block(
            block_hash.into(),
            |_| self.database.history_by_block_hash(block_hash),
            |block_state| {
                let state_provider = self.block_state_provider(block_state)?;
                Ok(Box::new(state_provider))
            },
        )
    }

    fn state_by_block_hash(&self, hash: BlockHash) -> ProviderResult<StateProviderBox> {
        trace!(target: "providers::blockchain", ?hash, "Getting state by block hash");
        if let Ok(state) = self.history_by_block_hash(hash) {
            // This could be tracked by a historical block
            Ok(state)
        } else if let Ok(Some(pending)) = self.pending_state_by_hash(hash) {
            // .. or this could be the pending state
            Ok(pending)
        } else {
            // if we couldn't find it anywhere, then we should return an error
            Err(ProviderError::StateForHashNotFound(hash))
        }
    }

    /// Returns the state provider for pending state.
    ///
    /// If there's no pending block available then the latest state provider is returned:
    /// [`Self::latest`]
    fn pending(&self) -> ProviderResult<StateProviderBox> {
        trace!(target: "providers::blockchain", "Getting provider for pending state");

        if let Some(pending) = self.canonical_in_memory_state.pending_state() {
            // we have a pending block
            return Ok(Box::new(self.block_state_provider(&pending)?));
        }

        // fallback to latest state if the pending block is not available
        self.latest()
    }

    fn pending_state_by_hash(&self, block_hash: B256) -> ProviderResult<Option<StateProviderBox>> {
        if let Some(pending) = self.canonical_in_memory_state.pending_state() {
            if pending.hash() == block_hash {
                return Ok(Some(Box::new(self.block_state_provider(&pending)?)));
            }
        }
        Ok(None)
    }

    /// Returns a [`StateProviderBox`] indexed by the given block number or tag.
    fn state_by_block_number_or_tag(
        &self,
        number_or_tag: BlockNumberOrTag,
    ) -> ProviderResult<StateProviderBox> {
        match number_or_tag {
            BlockNumberOrTag::Latest => self.latest(),
            BlockNumberOrTag::Finalized => {
                // we can only get the finalized state by hash, not by num
                let hash =
                    self.finalized_block_hash()?.ok_or(ProviderError::FinalizedBlockNotFound)?;
                self.state_by_block_hash(hash)
            }
            BlockNumberOrTag::Safe => {
                // we can only get the safe state by hash, not by num
                let hash = self.safe_block_hash()?.ok_or(ProviderError::SafeBlockNotFound)?;
                self.state_by_block_hash(hash)
            }
            BlockNumberOrTag::Earliest => self.history_by_block_number(0),
            BlockNumberOrTag::Pending => self.pending(),
            BlockNumberOrTag::Number(num) => {
                let hash = self
                    .block_hash(num)?
                    .ok_or_else(|| ProviderError::HeaderNotFound(num.into()))?;
                self.state_by_block_hash(hash)
            }
        }
    }
}

impl<N: NodeTypesWithDB> HashedPostStateProvider for BlockchainProvider<N> {
    fn hashed_post_state(&self, bundle_state: &BundleState) -> HashedPostState {
        HashedPostState::from_bundle_state::<<N::StateCommitment as StateCommitment>::KeyHasher>(
            bundle_state.state(),
        )
    }
}

impl<N: ProviderNodeTypes> CanonChainTracker for BlockchainProvider<N> {
    type Header = HeaderTy<N>;

    fn on_forkchoice_update_received(&self, _update: &ForkchoiceState) {
        // update timestamp
        self.canonical_in_memory_state.on_forkchoice_update_received();
    }

    fn last_received_update_timestamp(&self) -> Option<Instant> {
        self.canonical_in_memory_state.last_received_update_timestamp()
    }

    fn set_canonical_head(&self, header: SealedHeader<Self::Header>) {
        self.canonical_in_memory_state.set_canonical_head(header);
    }

    fn set_safe(&self, header: SealedHeader<Self::Header>) {
        self.canonical_in_memory_state.set_safe(header);
    }

    fn set_finalized(&self, header: SealedHeader<Self::Header>) {
        self.canonical_in_memory_state.set_finalized(header);
    }
}

impl<N: ProviderNodeTypes> BlockReaderIdExt for BlockchainProvider<N>
where
    Self: ReceiptProviderIdExt,
{
    fn block_by_id(&self, id: BlockId) -> ProviderResult<Option<Self::Block>> {
        self.consistent_provider()?.block_by_id(id)
    }

    fn header_by_number_or_tag(
        &self,
        id: BlockNumberOrTag,
    ) -> ProviderResult<Option<Self::Header>> {
        self.consistent_provider()?.header_by_number_or_tag(id)
    }

    fn sealed_header_by_number_or_tag(
        &self,
        id: BlockNumberOrTag,
    ) -> ProviderResult<Option<SealedHeader<Self::Header>>> {
        self.consistent_provider()?.sealed_header_by_number_or_tag(id)
    }

    fn sealed_header_by_id(
        &self,
        id: BlockId,
    ) -> ProviderResult<Option<SealedHeader<Self::Header>>> {
        self.consistent_provider()?.sealed_header_by_id(id)
    }

    fn header_by_id(&self, id: BlockId) -> ProviderResult<Option<Self::Header>> {
        self.consistent_provider()?.header_by_id(id)
    }
}

impl<N: ProviderNodeTypes> CanonStateSubscriptions for BlockchainProvider<N> {
    fn subscribe_to_canonical_state(&self) -> CanonStateNotifications<Self::Primitives> {
        self.canonical_in_memory_state.subscribe_canon_state()
    }
}

impl<N: ProviderNodeTypes> ForkChoiceSubscriptions for BlockchainProvider<N> {
    type Header = HeaderTy<N>;

    fn subscribe_safe_block(&self) -> ForkChoiceNotifications<Self::Header> {
        let receiver = self.canonical_in_memory_state.subscribe_safe_block();
        ForkChoiceNotifications(receiver)
    }

    fn subscribe_finalized_block(&self) -> ForkChoiceNotifications<Self::Header> {
        let receiver = self.canonical_in_memory_state.subscribe_finalized_block();
        ForkChoiceNotifications(receiver)
    }
}

impl<N: ProviderNodeTypes> StorageChangeSetReader for BlockchainProvider<N> {
    fn storage_changeset(
        &self,
        block_number: BlockNumber,
    ) -> ProviderResult<Vec<(BlockNumberAddress, StorageEntry)>> {
        self.consistent_provider()?.storage_changeset(block_number)
    }
}

impl<N: ProviderNodeTypes> ChangeSetReader for BlockchainProvider<N> {
    fn account_block_changeset(
        &self,
        block_number: BlockNumber,
    ) -> ProviderResult<Vec<AccountBeforeTx>> {
        self.consistent_provider()?.account_block_changeset(block_number)
    }
}

impl<N: ProviderNodeTypes> AccountReader for BlockchainProvider<N> {
    /// Get basic account information.
    fn basic_account(&self, address: &Address) -> ProviderResult<Option<Account>> {
        self.consistent_provider()?.basic_account(address)
    }
}

impl<N: ProviderNodeTypes> StateReader for BlockchainProvider<N> {
    type Receipt = ReceiptTy<N>;

    /// Re-constructs the [`ExecutionOutcome`] from in-memory and database state, if necessary.
    ///
    /// If data for the block does not exist, this will return [`None`].
    ///
    /// NOTE: This cannot be called safely in a loop outside of the blockchain tree thread. This is
    /// because the [`CanonicalInMemoryState`] could change during a reorg, causing results to be
    /// inconsistent. Currently this can safely be called within the blockchain tree thread,
    /// because the tree thread is responsible for modifying the [`CanonicalInMemoryState`] in the
    /// first place.
    fn get_state(
        &self,
        block: BlockNumber,
    ) -> ProviderResult<Option<ExecutionOutcome<Self::Receipt>>> {
        StateReader::get_state(&self.consistent_provider()?, block)
    }
}

#[cfg(test)]
mod tests {
    use crate::{
        providers::BlockchainProvider,
        test_utils::{
            create_test_provider_factory, create_test_provider_factory_with_chain_spec,
            MockNodeTypesWithDB,
        },
        writer::UnifiedStorageWriter,
        BlockWriter, CanonChainTracker, ProviderFactory, StaticFileProviderFactory,
        StaticFileWriter,
    };
    use alloy_eips::{BlockHashOrNumber, BlockNumHash, BlockNumberOrTag};
    use alloy_primitives::{BlockNumber, TxNumber, B256};
    use itertools::Itertools;
    use rand::Rng;
    use reth_chain_state::{
        test_utils::TestBlockBuilder, CanonStateNotification, CanonStateSubscriptions,
        CanonicalInMemoryState, ExecutedBlock, ExecutedBlockWithTrieUpdates, ExecutedTrieUpdates,
        NewCanonicalChain,
    };
    use reth_chainspec::{
        ChainSpec, ChainSpecBuilder, ChainSpecProvider, EthereumHardfork, MAINNET,
    };
    use reth_db_api::{
        cursor::DbCursorRO,
        models::{AccountBeforeTx, StoredBlockBodyIndices},
        tables,
        transaction::DbTx,
    };
    use reth_errors::ProviderError;
    use reth_ethereum_primitives::{Block, EthPrimitives, Receipt};
    use reth_execution_types::{Chain, ExecutionOutcome};
    use reth_primitives_traits::{
        BlockBody, RecoveredBlock, SealedBlock, SignedTransaction, SignerRecoverable,
    };
    use reth_static_file_types::StaticFileSegment;
    use reth_storage_api::{
        BlockBodyIndicesProvider, BlockHashReader, BlockIdReader, BlockNumReader, BlockReader,
        BlockReaderIdExt, BlockSource, ChangeSetReader, DatabaseProviderFactory, HeaderProvider,
        ReceiptProvider, ReceiptProviderIdExt, StateProviderFactory, TransactionVariant,
        TransactionsProvider,
    };
    use reth_testing_utils::generators::{
        self, random_block, random_block_range, random_changeset_range, random_eoa_accounts,
        random_receipt, BlockParams, BlockRangeParams,
    };
    use revm_database::BundleState;
    use std::{
        ops::{Bound, Deref, Range, RangeBounds},
        sync::Arc,
        time::Instant,
    };

    const TEST_BLOCKS_COUNT: usize = 5;

    const TEST_TRANSACTIONS_COUNT: u8 = 4;

    fn random_blocks(
        rng: &mut impl Rng,
        database_blocks: usize,
        in_memory_blocks: usize,
        requests_count: Option<Range<u8>>,
        withdrawals_count: Option<Range<u8>>,
        tx_count: impl RangeBounds<u8>,
    ) -> (Vec<SealedBlock<Block>>, Vec<SealedBlock<Block>>) {
        let block_range = (database_blocks + in_memory_blocks - 1) as u64;

        let tx_start = match tx_count.start_bound() {
            Bound::Included(&n) | Bound::Excluded(&n) => n,
            Bound::Unbounded => u8::MIN,
        };
        let tx_end = match tx_count.end_bound() {
            Bound::Included(&n) | Bound::Excluded(&n) => n + 1,
            Bound::Unbounded => u8::MAX,
        };

        let blocks = random_block_range(
            rng,
            0..=block_range,
            BlockRangeParams {
                parent: Some(B256::ZERO),
                tx_count: tx_start..tx_end,
                requests_count,
                withdrawals_count,
            },
        );
        let (database_blocks, in_memory_blocks) = blocks.split_at(database_blocks);
        (database_blocks.to_vec(), in_memory_blocks.to_vec())
    }

    #[expect(clippy::type_complexity)]
    fn provider_with_chain_spec_and_random_blocks(
        rng: &mut impl Rng,
        chain_spec: Arc<ChainSpec>,
        database_blocks: usize,
        in_memory_blocks: usize,
        block_range_params: BlockRangeParams,
    ) -> eyre::Result<(
        BlockchainProvider<MockNodeTypesWithDB>,
        Vec<SealedBlock<Block>>,
        Vec<SealedBlock<Block>>,
        Vec<Vec<Receipt>>,
    )> {
        let (database_blocks, in_memory_blocks) = random_blocks(
            rng,
            database_blocks,
            in_memory_blocks,
            block_range_params.requests_count,
            block_range_params.withdrawals_count,
            block_range_params.tx_count,
        );

        let receipts: Vec<Vec<_>> = database_blocks
            .iter()
            .chain(in_memory_blocks.iter())
            .map(|block| block.body().transactions.iter())
            .map(|tx| tx.map(|tx| random_receipt(rng, tx, Some(2))).collect())
            .collect();

        let factory = create_test_provider_factory_with_chain_spec(chain_spec);
        let provider_rw = factory.database_provider_rw()?;
        let static_file_provider = factory.static_file_provider();

        // Write transactions to static files with the right `tx_num``
        let mut tx_num = provider_rw
            .block_body_indices(database_blocks.first().as_ref().unwrap().number.saturating_sub(1))?
            .map(|indices| indices.next_tx_num())
            .unwrap_or_default();

        // Insert blocks into the database
        for (block, receipts) in database_blocks.iter().zip(&receipts) {
            // TODO: this should be moved inside `insert_historical_block`: <https://github.com/paradigmxyz/reth/issues/11524>
            let mut transactions_writer =
                static_file_provider.latest_writer(StaticFileSegment::Transactions)?;
            let mut receipts_writer =
                static_file_provider.latest_writer(StaticFileSegment::Receipts)?;
            transactions_writer.increment_block(block.number)?;
            receipts_writer.increment_block(block.number)?;

            for (tx, receipt) in block.body().transactions().zip(receipts) {
                transactions_writer.append_transaction(tx_num, tx)?;
                receipts_writer.append_receipt(tx_num, receipt)?;
                tx_num += 1;
            }

            provider_rw.insert_historical_block(
                block.clone().try_recover().expect("failed to seal block with senders"),
            )?;
        }

        // Commit to both storages: database and static files
        UnifiedStorageWriter::commit(provider_rw)?;

        let provider = BlockchainProvider::new(factory)?;

        // Insert the rest of the blocks and receipts into the in-memory state
        let chain = NewCanonicalChain::Commit {
            new: in_memory_blocks
                .iter()
                .map(|block| {
                    let senders = block.senders().expect("failed to recover senders");
                    let block_receipts = receipts.get(block.number as usize).unwrap().clone();
                    let execution_outcome =
                        ExecutionOutcome { receipts: vec![block_receipts], ..Default::default() };

                    ExecutedBlockWithTrieUpdates::new(
                        Arc::new(RecoveredBlock::new_sealed(block.clone(), senders)),
                        execution_outcome.into(),
                        Default::default(),
                        ExecutedTrieUpdates::empty(),
                    )
                })
                .collect(),
        };
        provider.canonical_in_memory_state.update_chain(chain);

        // Get canonical, safe, and finalized blocks
        let blocks = database_blocks.iter().chain(in_memory_blocks.iter()).collect::<Vec<_>>();
        let block_count = blocks.len();
        let canonical_block = blocks.get(block_count - 1).unwrap();
        let safe_block = blocks.get(block_count - 2).unwrap();
        let finalized_block = blocks.get(block_count - 3).unwrap();

        // Set the canonical head, safe, and finalized blocks
        provider.set_canonical_head(canonical_block.clone_sealed_header());
        provider.set_safe(safe_block.clone_sealed_header());
        provider.set_finalized(finalized_block.clone_sealed_header());

        Ok((provider, database_blocks.clone(), in_memory_blocks.clone(), receipts))
    }

    #[expect(clippy::type_complexity)]
    fn provider_with_random_blocks(
        rng: &mut impl Rng,
        database_blocks: usize,
        in_memory_blocks: usize,
        block_range_params: BlockRangeParams,
    ) -> eyre::Result<(
        BlockchainProvider<MockNodeTypesWithDB>,
        Vec<SealedBlock<Block>>,
        Vec<SealedBlock<Block>>,
        Vec<Vec<Receipt>>,
    )> {
        provider_with_chain_spec_and_random_blocks(
            rng,
            MAINNET.clone(),
            database_blocks,
            in_memory_blocks,
            block_range_params,
        )
    }

    /// This will persist the last block in-memory and delete it from
    /// `canonical_in_memory_state` right after a database read transaction is created.
    ///
    /// This simulates a RPC method having a different view than when its database transaction was
    /// created.
    fn persist_block_after_db_tx_creation(
        provider: BlockchainProvider<MockNodeTypesWithDB>,
        block_number: BlockNumber,
    ) {
        let hook_provider = provider.clone();
        provider.database.db_ref().set_post_transaction_hook(Box::new(move || {
            if let Some(state) = hook_provider.canonical_in_memory_state.head_state() {
                if state.anchor().number + 1 == block_number {
                    let mut lowest_memory_block =
                        state.parent_state_chain().last().expect("qed").block();
                    let num_hash = lowest_memory_block.recovered_block().num_hash();

                    let mut execution_output = (*lowest_memory_block.execution_output).clone();
                    execution_output.first_block = lowest_memory_block.recovered_block().number;
                    lowest_memory_block.execution_output = Arc::new(execution_output);

                    // Push to disk
                    let provider_rw = hook_provider.database_provider_rw().unwrap();
                    UnifiedStorageWriter::from(&provider_rw, &hook_provider.static_file_provider())
                        .save_blocks(vec![lowest_memory_block])
                        .unwrap();
                    UnifiedStorageWriter::commit(provider_rw).unwrap();

                    // Remove from memory
                    hook_provider.canonical_in_memory_state.remove_persisted_blocks(num_hash);
                }
            }
        }));
    }

    #[test]
    fn test_block_reader_find_block_by_hash() -> eyre::Result<()> {
        // Initialize random number generator and provider factory
        let mut rng = generators::rng();
        let factory = create_test_provider_factory();

        // Generate 10 random blocks and split into database and in-memory blocks
        let blocks = random_block_range(
            &mut rng,
            0..=10,
            BlockRangeParams { parent: Some(B256::ZERO), tx_count: 0..1, ..Default::default() },
        );
        let (database_blocks, in_memory_blocks) = blocks.split_at(5);

        // Insert first 5 blocks into the database
        let provider_rw = factory.provider_rw()?;
        for block in database_blocks {
            provider_rw.insert_historical_block(
                block.clone().try_recover().expect("failed to seal block with senders"),
            )?;
        }
        provider_rw.commit()?;

        // Create a new provider
        let provider = BlockchainProvider::new(factory)?;

        // Useful blocks
        let first_db_block = database_blocks.first().unwrap();
        let first_in_mem_block = in_memory_blocks.first().unwrap();
        let last_in_mem_block = in_memory_blocks.last().unwrap();

        // No block in memory before setting in memory state
        assert_eq!(provider.find_block_by_hash(first_in_mem_block.hash(), BlockSource::Any)?, None);
        assert_eq!(
            provider.find_block_by_hash(first_in_mem_block.hash(), BlockSource::Canonical)?,
            None
        );
        // No pending block in memory
        assert_eq!(
            provider.find_block_by_hash(first_in_mem_block.hash(), BlockSource::Pending)?,
            None
        );

        // Insert first block into the in-memory state
        let in_memory_block_senders =
            first_in_mem_block.senders().expect("failed to recover senders");
        let chain = NewCanonicalChain::Commit {
            new: vec![ExecutedBlockWithTrieUpdates::new(
                Arc::new(RecoveredBlock::new_sealed(
                    first_in_mem_block.clone(),
                    in_memory_block_senders,
                )),
                Default::default(),
                Default::default(),
                ExecutedTrieUpdates::empty(),
            )],
        };
        provider.canonical_in_memory_state.update_chain(chain);

        // Now the block should be found in memory
        assert_eq!(
            provider.find_block_by_hash(first_in_mem_block.hash(), BlockSource::Any)?,
            Some(first_in_mem_block.clone().into_block())
        );
        assert_eq!(
            provider.find_block_by_hash(first_in_mem_block.hash(), BlockSource::Canonical)?,
            Some(first_in_mem_block.clone().into_block())
        );

        // Find the first block in database by hash
        assert_eq!(
            provider.find_block_by_hash(first_db_block.hash(), BlockSource::Any)?,
            Some(first_db_block.clone().into_block())
        );
        assert_eq!(
            provider.find_block_by_hash(first_db_block.hash(), BlockSource::Canonical)?,
            Some(first_db_block.clone().into_block())
        );

        // No pending block in database
        assert_eq!(provider.find_block_by_hash(first_db_block.hash(), BlockSource::Pending)?, None);

        // Insert the last block into the pending state
        provider.canonical_in_memory_state.set_pending_block(ExecutedBlockWithTrieUpdates {
            block: ExecutedBlock {
                recovered_block: Arc::new(RecoveredBlock::new_sealed(
                    last_in_mem_block.clone(),
                    Default::default(),
                )),
                execution_output: Default::default(),
                hashed_state: Default::default(),
            },
            trie: ExecutedTrieUpdates::empty(),
        });

        // Now the last block should be found in memory
        assert_eq!(
            provider.find_block_by_hash(last_in_mem_block.hash(), BlockSource::Pending)?,
            Some(last_in_mem_block.clone().into_block())
        );

        Ok(())
    }

    #[test]
    fn test_block_reader_block() -> eyre::Result<()> {
        // Initialize random number generator and provider factory
        let mut rng = generators::rng();
        let factory = create_test_provider_factory();

        // Generate 10 random blocks and split into database and in-memory blocks
        let blocks = random_block_range(
            &mut rng,
            0..=10,
            BlockRangeParams { parent: Some(B256::ZERO), tx_count: 0..1, ..Default::default() },
        );
        let (database_blocks, in_memory_blocks) = blocks.split_at(5);

        // Insert first 5 blocks into the database
        let provider_rw = factory.provider_rw()?;
        for block in database_blocks {
            provider_rw.insert_historical_block(
                block.clone().try_recover().expect("failed to seal block with senders"),
            )?;
        }
        provider_rw.commit()?;

        // Create a new provider
        let provider = BlockchainProvider::new(factory)?;

        // First in memory block
        let first_in_mem_block = in_memory_blocks.first().unwrap();
        // First database block
        let first_db_block = database_blocks.first().unwrap();

        // First in memory block should not be found yet as not integrated to the in-memory state
        assert_eq!(provider.block(BlockHashOrNumber::Hash(first_in_mem_block.hash()))?, None);
        assert_eq!(provider.block(BlockHashOrNumber::Number(first_in_mem_block.number))?, None);

        // Insert first block into the in-memory state
        let in_memory_block_senders =
            first_in_mem_block.senders().expect("failed to recover senders");
        let chain = NewCanonicalChain::Commit {
            new: vec![ExecutedBlockWithTrieUpdates::new(
                Arc::new(RecoveredBlock::new_sealed(
                    first_in_mem_block.clone(),
                    in_memory_block_senders,
                )),
                Default::default(),
                Default::default(),
                ExecutedTrieUpdates::empty(),
            )],
        };
        provider.canonical_in_memory_state.update_chain(chain);

        // First in memory block should be found
        assert_eq!(
            provider.block(BlockHashOrNumber::Hash(first_in_mem_block.hash()))?,
            Some(first_in_mem_block.clone().into_block())
        );
        assert_eq!(
            provider.block(BlockHashOrNumber::Number(first_in_mem_block.number))?,
            Some(first_in_mem_block.clone().into_block())
        );

        // First database block should be found
        assert_eq!(
            provider.block(BlockHashOrNumber::Hash(first_db_block.hash()))?,
            Some(first_db_block.clone().into_block())
        );
        assert_eq!(
            provider.block(BlockHashOrNumber::Number(first_db_block.number))?,
            Some(first_db_block.clone().into_block())
        );

        Ok(())
    }

    #[test]
    fn test_block_reader_pending_block() -> eyre::Result<()> {
        let mut rng = generators::rng();
        let (provider, _, _, _) = provider_with_random_blocks(
            &mut rng,
            TEST_BLOCKS_COUNT,
            TEST_BLOCKS_COUNT,
            BlockRangeParams::default(),
        )?;

        // Generate a random block
        let mut rng = generators::rng();
        let block = random_block(
            &mut rng,
            0,
            BlockParams { parent: Some(B256::ZERO), ..Default::default() },
        );

        // Set the block as pending
        provider.canonical_in_memory_state.set_pending_block(ExecutedBlockWithTrieUpdates {
            block: ExecutedBlock {
                recovered_block: Arc::new(RecoveredBlock::new_sealed(
                    block.clone(),
                    block.senders().unwrap(),
                )),
                execution_output: Default::default(),
                hashed_state: Default::default(),
            },
            trie: ExecutedTrieUpdates::empty(),
        });

        // Assertions related to the pending block

        assert_eq!(
            provider.pending_block()?,
            Some(RecoveredBlock::new_sealed(block.clone(), block.senders().unwrap()))
        );

        assert_eq!(provider.pending_block_and_receipts()?, Some((block, vec![])));

        Ok(())
    }

    #[test]
    fn test_block_body_indices() -> eyre::Result<()> {
        // Create a new provider
        let mut rng = generators::rng();
        let (provider, database_blocks, in_memory_blocks, _) = provider_with_random_blocks(
            &mut rng,
            TEST_BLOCKS_COUNT,
            TEST_BLOCKS_COUNT,
            BlockRangeParams {
                tx_count: TEST_TRANSACTIONS_COUNT..TEST_TRANSACTIONS_COUNT,
                ..Default::default()
            },
        )?;

        let first_in_mem_block = in_memory_blocks.first().unwrap();

        // Insert the first block into the in-memory state
        let in_memory_block_senders =
            first_in_mem_block.senders().expect("failed to recover senders");
        let chain = NewCanonicalChain::Commit {
            new: vec![ExecutedBlockWithTrieUpdates::new(
                Arc::new(RecoveredBlock::new_sealed(
                    first_in_mem_block.clone(),
                    in_memory_block_senders,
                )),
                Default::default(),
                Default::default(),
                ExecutedTrieUpdates::empty(),
            )],
        };
        provider.canonical_in_memory_state.update_chain(chain);

        let first_db_block = database_blocks.first().unwrap().clone();
        let first_in_mem_block = in_memory_blocks.first().unwrap().clone();

        // First database block body indices should be found
        assert_eq!(
            provider.block_body_indices(first_db_block.number)?.unwrap(),
            StoredBlockBodyIndices { first_tx_num: 0, tx_count: 4 }
        );

        // First in-memory block body indices should be found with the first tx after the database
        // blocks
        assert_eq!(
            provider.block_body_indices(first_in_mem_block.number)?.unwrap(),
            StoredBlockBodyIndices { first_tx_num: 20, tx_count: 4 }
        );

        // A random block number should return None as the block is not found
        let mut rng = rand::rng();
        let random_block_number: u64 = rng.random();
        assert_eq!(provider.block_body_indices(random_block_number)?, None);

        Ok(())
    }

    #[test]
    fn test_block_hash_reader() -> eyre::Result<()> {
        let mut rng = generators::rng();
        let (provider, database_blocks, in_memory_blocks, _) = provider_with_random_blocks(
            &mut rng,
            TEST_BLOCKS_COUNT,
            TEST_BLOCKS_COUNT,
            BlockRangeParams::default(),
        )?;

        let database_block = database_blocks.first().unwrap().clone();
        let in_memory_block = in_memory_blocks.last().unwrap().clone();

        assert_eq!(provider.block_hash(database_block.number)?, Some(database_block.hash()));
        assert_eq!(provider.block_hash(in_memory_block.number)?, Some(in_memory_block.hash()));

        assert_eq!(
            provider.canonical_hashes_range(0, 10)?,
            [database_blocks, in_memory_blocks]
                .concat()
                .iter()
                .map(|block| block.hash())
                .collect::<Vec<_>>()
        );

        Ok(())
    }

    #[test]
    fn test_header_provider() -> eyre::Result<()> {
        let mut rng = generators::rng();
        let (provider, database_blocks, in_memory_blocks, _) = provider_with_random_blocks(
            &mut rng,
            TEST_BLOCKS_COUNT,
            TEST_BLOCKS_COUNT,
            BlockRangeParams::default(),
        )?;

        let database_block = database_blocks.first().unwrap().clone();
        let in_memory_block = in_memory_blocks.last().unwrap().clone();
        // make sure that the finalized block is on db
        let finalized_block = database_blocks.get(database_blocks.len() - 3).unwrap();
        provider.set_finalized(finalized_block.clone_sealed_header());

        let blocks = [database_blocks, in_memory_blocks].concat();

        assert_eq!(
            provider.header_td_by_number(database_block.number)?,
            Some(database_block.difficulty)
        );

        assert_eq!(
            provider.header_td_by_number(in_memory_block.number)?,
            Some(in_memory_block.difficulty)
        );

        assert_eq!(
            provider.sealed_headers_while(0..=10, |header| header.number <= 8)?,
            blocks
                .iter()
                .take_while(|header| header.number <= 8)
                .map(|b| b.clone_sealed_header())
                .collect::<Vec<_>>()
        );

        Ok(())
    }

    #[tokio::test]
    async fn test_canon_state_subscriptions() -> eyre::Result<()> {
        let factory = create_test_provider_factory();

        // Generate a random block to initialise the blockchain provider.
        let mut test_block_builder = TestBlockBuilder::eth();
        let block_1 = test_block_builder.generate_random_block(0, B256::ZERO);
        let block_hash_1 = block_1.hash();

        // Insert and commit the block.
        let provider_rw = factory.provider_rw()?;
        provider_rw.insert_historical_block(block_1)?;
        provider_rw.commit()?;

        let provider = BlockchainProvider::new(factory)?;

        // Subscribe twice for canonical state updates.
        let in_memory_state = provider.canonical_in_memory_state();
        let mut rx_1 = provider.subscribe_to_canonical_state();
        let mut rx_2 = provider.subscribe_to_canonical_state();

        // Send and receive commit notifications.
        let block_2 = test_block_builder.generate_random_block(1, block_hash_1);
        let chain = Chain::new(vec![block_2], ExecutionOutcome::default(), None);
        let commit = CanonStateNotification::Commit { new: Arc::new(chain.clone()) };
        in_memory_state.notify_canon_state(commit.clone());
        let (notification_1, notification_2) = tokio::join!(rx_1.recv(), rx_2.recv());
        assert_eq!(notification_1, Ok(commit.clone()));
        assert_eq!(notification_2, Ok(commit.clone()));

        // Send and receive re-org notifications.
        let block_3 = test_block_builder.generate_random_block(1, block_hash_1);
        let block_4 = test_block_builder.generate_random_block(2, block_3.hash());
        let new_chain = Chain::new(vec![block_3, block_4], ExecutionOutcome::default(), None);
        let re_org =
            CanonStateNotification::Reorg { old: Arc::new(chain), new: Arc::new(new_chain) };
        in_memory_state.notify_canon_state(re_org.clone());
        let (notification_1, notification_2) = tokio::join!(rx_1.recv(), rx_2.recv());
        assert_eq!(notification_1, Ok(re_org.clone()));
        assert_eq!(notification_2, Ok(re_org.clone()));

        Ok(())
    }

    #[test]
    fn test_block_num_reader() -> eyre::Result<()> {
        let mut rng = generators::rng();
        let (provider, database_blocks, in_memory_blocks, _) = provider_with_random_blocks(
            &mut rng,
            TEST_BLOCKS_COUNT,
            TEST_BLOCKS_COUNT,
            BlockRangeParams::default(),
        )?;

        assert_eq!(provider.best_block_number()?, in_memory_blocks.last().unwrap().number);
        assert_eq!(provider.last_block_number()?, database_blocks.last().unwrap().number);

        let database_block = database_blocks.first().unwrap().clone();
        let in_memory_block = in_memory_blocks.first().unwrap().clone();
        assert_eq!(provider.block_number(database_block.hash())?, Some(database_block.number));
        assert_eq!(provider.block_number(in_memory_block.hash())?, Some(in_memory_block.number));

        Ok(())
    }

    #[test]
    fn test_block_reader_id_ext_block_by_id() -> eyre::Result<()> {
        let mut rng = generators::rng();
        let (provider, database_blocks, in_memory_blocks, _) = provider_with_random_blocks(
            &mut rng,
            TEST_BLOCKS_COUNT,
            TEST_BLOCKS_COUNT,
            BlockRangeParams::default(),
        )?;

        let database_block = database_blocks.first().unwrap().clone();
        let in_memory_block = in_memory_blocks.last().unwrap().clone();

        let block_number = database_block.number;
        let block_hash = database_block.hash();

        assert_eq!(
            provider.block_by_id(block_number.into()).unwrap(),
            Some(database_block.clone().into_block())
        );
        assert_eq!(
            provider.block_by_id(block_hash.into()).unwrap(),
            Some(database_block.into_block())
        );

        let block_number = in_memory_block.number;
        let block_hash = in_memory_block.hash();
        assert_eq!(
            provider.block_by_id(block_number.into()).unwrap(),
            Some(in_memory_block.clone().into_block())
        );
        assert_eq!(
            provider.block_by_id(block_hash.into()).unwrap(),
            Some(in_memory_block.into_block())
        );

        Ok(())
    }

    #[test]
    fn test_block_reader_id_ext_header_by_number_or_tag() -> eyre::Result<()> {
        let mut rng = generators::rng();
        let (provider, database_blocks, in_memory_blocks, _) = provider_with_random_blocks(
            &mut rng,
            TEST_BLOCKS_COUNT,
            TEST_BLOCKS_COUNT,
            BlockRangeParams::default(),
        )?;

        let database_block = database_blocks.first().unwrap().clone();

        let in_memory_block_count = in_memory_blocks.len();
        let canonical_block = in_memory_blocks.get(in_memory_block_count - 1).unwrap().clone();
        let safe_block = in_memory_blocks.get(in_memory_block_count - 2).unwrap().clone();
        let finalized_block = in_memory_blocks.get(in_memory_block_count - 3).unwrap().clone();

        let block_number = database_block.number;
        assert_eq!(
            provider.header_by_number_or_tag(block_number.into()).unwrap(),
            Some(database_block.header().clone())
        );
        assert_eq!(
            provider.sealed_header_by_number_or_tag(block_number.into())?,
            Some(database_block.clone_sealed_header())
        );

        assert_eq!(
            provider.header_by_number_or_tag(BlockNumberOrTag::Latest).unwrap(),
            Some(canonical_block.header().clone())
        );
        assert_eq!(
            provider.sealed_header_by_number_or_tag(BlockNumberOrTag::Latest).unwrap(),
            Some(canonical_block.clone_sealed_header())
        );

        assert_eq!(
            provider.header_by_number_or_tag(BlockNumberOrTag::Safe).unwrap(),
            Some(safe_block.header().clone())
        );
        assert_eq!(
            provider.sealed_header_by_number_or_tag(BlockNumberOrTag::Safe).unwrap(),
            Some(safe_block.clone_sealed_header())
        );

        assert_eq!(
            provider.header_by_number_or_tag(BlockNumberOrTag::Finalized).unwrap(),
            Some(finalized_block.header().clone())
        );
        assert_eq!(
            provider.sealed_header_by_number_or_tag(BlockNumberOrTag::Finalized).unwrap(),
            Some(finalized_block.clone_sealed_header())
        );

        Ok(())
    }

    #[test]
    fn test_block_reader_id_ext_header_by_id() -> eyre::Result<()> {
        let mut rng = generators::rng();
        let (provider, database_blocks, in_memory_blocks, _) = provider_with_random_blocks(
            &mut rng,
            TEST_BLOCKS_COUNT,
            TEST_BLOCKS_COUNT,
            BlockRangeParams::default(),
        )?;

        let database_block = database_blocks.first().unwrap().clone();
        let in_memory_block = in_memory_blocks.last().unwrap().clone();

        let block_number = database_block.number;
        let block_hash = database_block.hash();

        assert_eq!(
            provider.header_by_id(block_number.into()).unwrap(),
            Some(database_block.header().clone())
        );
        assert_eq!(
            provider.sealed_header_by_id(block_number.into()).unwrap(),
            Some(database_block.clone_sealed_header())
        );

        assert_eq!(
            provider.header_by_id(block_hash.into()).unwrap(),
            Some(database_block.header().clone())
        );
        assert_eq!(
            provider.sealed_header_by_id(block_hash.into()).unwrap(),
            Some(database_block.clone_sealed_header())
        );

        let block_number = in_memory_block.number;
        let block_hash = in_memory_block.hash();

        assert_eq!(
            provider.header_by_id(block_number.into()).unwrap(),
            Some(in_memory_block.header().clone())
        );
        assert_eq!(
            provider.sealed_header_by_id(block_number.into()).unwrap(),
            Some(in_memory_block.clone_sealed_header())
        );

        assert_eq!(
            provider.header_by_id(block_hash.into()).unwrap(),
            Some(in_memory_block.header().clone())
        );
        assert_eq!(
            provider.sealed_header_by_id(block_hash.into()).unwrap(),
            Some(in_memory_block.clone_sealed_header())
        );

        Ok(())
    }

    #[test]
    fn test_receipt_provider_id_ext_receipts_by_block_id() -> eyre::Result<()> {
        let mut rng = generators::rng();
        let (provider, database_blocks, in_memory_blocks, receipts) = provider_with_random_blocks(
            &mut rng,
            TEST_BLOCKS_COUNT,
            TEST_BLOCKS_COUNT,
            BlockRangeParams { tx_count: 1..3, ..Default::default() },
        )?;

        let database_block = database_blocks.first().unwrap().clone();
        let in_memory_block = in_memory_blocks.last().unwrap().clone();

        let block_number = database_block.number;
        let block_hash = database_block.hash();

        assert!(!receipts.get(database_block.number as usize).unwrap().is_empty());
        assert!(!provider
            .receipts_by_number_or_tag(database_block.number.into())?
            .unwrap()
            .is_empty());

        assert_eq!(
            provider.receipts_by_block_id(block_number.into())?.unwrap(),
            receipts.get(block_number as usize).unwrap().clone()
        );
        assert_eq!(
            provider.receipts_by_block_id(block_hash.into())?.unwrap(),
            receipts.get(block_number as usize).unwrap().clone()
        );

        let block_number = in_memory_block.number;
        let block_hash = in_memory_block.hash();

        assert_eq!(
            provider.receipts_by_block_id(block_number.into())?.unwrap(),
            receipts.get(block_number as usize).unwrap().clone()
        );
        assert_eq!(
            provider.receipts_by_block_id(block_hash.into())?.unwrap(),
            receipts.get(block_number as usize).unwrap().clone()
        );

        Ok(())
    }

    #[test]
    fn test_receipt_provider_id_ext_receipts_by_block_number_or_tag() -> eyre::Result<()> {
        let mut rng = generators::rng();
        let (provider, database_blocks, in_memory_blocks, receipts) = provider_with_random_blocks(
            &mut rng,
            TEST_BLOCKS_COUNT,
            TEST_BLOCKS_COUNT,
            BlockRangeParams { tx_count: 1..3, ..Default::default() },
        )?;

        let database_block = database_blocks.first().unwrap().clone();

        let in_memory_block_count = in_memory_blocks.len();
        let canonical_block = in_memory_blocks.get(in_memory_block_count - 1).unwrap().clone();
        let safe_block = in_memory_blocks.get(in_memory_block_count - 2).unwrap().clone();
        let finalized_block = in_memory_blocks.get(in_memory_block_count - 3).unwrap().clone();

        assert!(!receipts.get(database_block.number as usize).unwrap().is_empty());
        assert!(!provider
            .receipts_by_number_or_tag(database_block.number.into())?
            .unwrap()
            .is_empty());

        assert_eq!(
            provider.receipts_by_number_or_tag(database_block.number.into())?.unwrap(),
            receipts.get(database_block.number as usize).unwrap().clone()
        );
        assert_eq!(
            provider.receipts_by_number_or_tag(BlockNumberOrTag::Latest)?.unwrap(),
            receipts.get(canonical_block.number as usize).unwrap().clone()
        );
        assert_eq!(
            provider.receipts_by_number_or_tag(BlockNumberOrTag::Safe)?.unwrap(),
            receipts.get(safe_block.number as usize).unwrap().clone()
        );
        assert_eq!(
            provider.receipts_by_number_or_tag(BlockNumberOrTag::Finalized)?.unwrap(),
            receipts.get(finalized_block.number as usize).unwrap().clone()
        );

        Ok(())
    }

    #[test]
    fn test_changeset_reader() -> eyre::Result<()> {
        let mut rng = generators::rng();

        let (database_blocks, in_memory_blocks) =
            random_blocks(&mut rng, TEST_BLOCKS_COUNT, 1, None, None, 0..1);

        let first_database_block = database_blocks.first().map(|block| block.number).unwrap();
        let last_database_block = database_blocks.last().map(|block| block.number).unwrap();
        let first_in_memory_block = in_memory_blocks.first().map(|block| block.number).unwrap();

        let accounts = random_eoa_accounts(&mut rng, 2);

        let (database_changesets, database_state) = random_changeset_range(
            &mut rng,
            &database_blocks,
            accounts.into_iter().map(|(address, account)| (address, (account, Vec::new()))),
            0..0,
            0..0,
        );
        let (in_memory_changesets, in_memory_state) = random_changeset_range(
            &mut rng,
            &in_memory_blocks,
            database_state
                .iter()
                .map(|(address, (account, storage))| (*address, (*account, storage.clone()))),
            0..0,
            0..0,
        );

        let factory = create_test_provider_factory();

        let provider_rw = factory.provider_rw()?;
        provider_rw.append_blocks_with_state(
            database_blocks
                .into_iter()
                .map(|b| b.try_recover().expect("failed to seal block with senders"))
                .collect(),
            &ExecutionOutcome {
                bundle: BundleState::new(
                    database_state.into_iter().map(|(address, (account, _))| {
                        (address, None, Some(account.into()), Default::default())
                    }),
                    database_changesets
                        .iter()
                        .map(|block_changesets| {
                            block_changesets.iter().map(|(address, account, _)| {
                                (*address, Some(Some((*account).into())), [])
                            })
                        })
                        .collect::<Vec<_>>(),
                    Vec::new(),
                ),
                first_block: first_database_block,
                ..Default::default()
            },
            Default::default(),
            Default::default(),
        )?;
        provider_rw.commit()?;

        let provider = BlockchainProvider::new(factory)?;

        let in_memory_changesets = in_memory_changesets.into_iter().next().unwrap();
        let chain = NewCanonicalChain::Commit {
            new: vec![in_memory_blocks
                .first()
                .map(|block| {
                    let senders = block.senders().expect("failed to recover senders");
                    ExecutedBlockWithTrieUpdates::new(
                        Arc::new(RecoveredBlock::new_sealed(block.clone(), senders)),
                        Arc::new(ExecutionOutcome {
                            bundle: BundleState::new(
                                in_memory_state.into_iter().map(|(address, (account, _))| {
                                    (address, None, Some(account.into()), Default::default())
                                }),
                                [in_memory_changesets.iter().map(|(address, account, _)| {
                                    (*address, Some(Some((*account).into())), Vec::new())
                                })],
                                [],
                            ),
                            first_block: first_in_memory_block,
                            ..Default::default()
                        }),
                        Default::default(),
                        ExecutedTrieUpdates::empty(),
                    )
                })
                .unwrap()],
        };
        provider.canonical_in_memory_state.update_chain(chain);

        assert_eq!(
            provider.account_block_changeset(last_database_block).unwrap(),
            database_changesets
                .into_iter()
                .next_back()
                .unwrap()
                .into_iter()
                .sorted_by_key(|(address, _, _)| *address)
                .map(|(address, account, _)| AccountBeforeTx { address, info: Some(account) })
                .collect::<Vec<_>>()
        );
        assert_eq!(
            provider.account_block_changeset(first_in_memory_block).unwrap(),
            in_memory_changesets
                .into_iter()
                .sorted_by_key(|(address, _, _)| *address)
                .map(|(address, account, _)| AccountBeforeTx { address, info: Some(account) })
                .collect::<Vec<_>>()
        );

        Ok(())
    }

    #[test]
    fn test_state_provider_factory() -> eyre::Result<()> {
        let mut rng = generators::rng();

        // test in-memory state use-cases
        let (in_memory_provider, _, in_memory_blocks, _) = provider_with_random_blocks(
            &mut rng,
            TEST_BLOCKS_COUNT,
            TEST_BLOCKS_COUNT,
            BlockRangeParams::default(),
        )?;

        // test database state use-cases
        let (only_database_provider, database_blocks, _, _) = provider_with_random_blocks(
            &mut rng,
            TEST_BLOCKS_COUNT,
            0,
            BlockRangeParams::default(),
        )?;

        let blocks = [database_blocks.clone(), in_memory_blocks.clone()].concat();
        let first_in_memory_block = in_memory_blocks.first().unwrap();
        let first_db_block = database_blocks.first().unwrap();

        // test latest state
        assert_eq!(
            first_in_memory_block.hash(),
            in_memory_provider.latest().unwrap().block_hash(first_in_memory_block.number)?.unwrap()
        );
        // test latest falls back to database state when there's no in-memory block
        assert_eq!(
            first_db_block.hash(),
            only_database_provider.latest().unwrap().block_hash(first_db_block.number)?.unwrap()
        );

        // test history by block number
        assert_eq!(
            first_in_memory_block.hash(),
            in_memory_provider
                .history_by_block_number(first_in_memory_block.number)?
                .block_hash(first_in_memory_block.number)?
                .unwrap()
        );
        assert_eq!(
            first_db_block.hash(),
            only_database_provider
                .history_by_block_number(first_db_block.number)?
                .block_hash(first_db_block.number)?
                .unwrap()
        );
        assert_eq!(
            first_in_memory_block.hash(),
            in_memory_provider
                .history_by_block_hash(first_in_memory_block.hash())?
                .block_hash(first_in_memory_block.number)?
                .unwrap()
        );
        assert!(only_database_provider.history_by_block_hash(B256::random()).is_err());

        // test state by block hash
        assert_eq!(
            first_in_memory_block.hash(),
            in_memory_provider
                .state_by_block_hash(first_in_memory_block.hash())?
                .block_hash(first_in_memory_block.number)?
                .unwrap()
        );
        assert_eq!(
            first_db_block.hash(),
            only_database_provider
                .state_by_block_hash(first_db_block.hash())?
                .block_hash(first_db_block.number)?
                .unwrap()
        );
        assert!(only_database_provider.state_by_block_hash(B256::random()).is_err());

        // test pending without pending state- falls back to latest
        assert_eq!(
            first_in_memory_block.hash(),
            in_memory_provider
                .pending()
                .unwrap()
                .block_hash(first_in_memory_block.number)
                .unwrap()
                .unwrap()
        );

        // adding a pending block to state can test pending() and  pending_state_by_hash() function
        let pending_block = database_blocks[database_blocks.len() - 1].clone();
        only_database_provider.canonical_in_memory_state.set_pending_block(
            ExecutedBlockWithTrieUpdates {
                block: ExecutedBlock {
                    recovered_block: Arc::new(RecoveredBlock::new_sealed(
                        pending_block.clone(),
                        Default::default(),
                    )),
                    execution_output: Default::default(),
                    hashed_state: Default::default(),
                },
                trie: ExecutedTrieUpdates::empty(),
            },
        );

        assert_eq!(
            pending_block.hash(),
            only_database_provider
                .pending()
                .unwrap()
                .block_hash(pending_block.number)
                .unwrap()
                .unwrap()
        );

        assert_eq!(
            pending_block.hash(),
            only_database_provider
                .pending_state_by_hash(pending_block.hash())?
                .unwrap()
                .block_hash(pending_block.number)?
                .unwrap()
        );

        // test state by block number or tag
        assert_eq!(
            first_in_memory_block.hash(),
            in_memory_provider
                .state_by_block_number_or_tag(BlockNumberOrTag::Number(
                    first_in_memory_block.number
                ))?
                .block_hash(first_in_memory_block.number)?
                .unwrap()
        );
        assert_eq!(
            first_in_memory_block.hash(),
            in_memory_provider
                .state_by_block_number_or_tag(BlockNumberOrTag::Latest)?
                .block_hash(first_in_memory_block.number)?
                .unwrap()
        );
        // test state by block tag for safe block
        let safe_block = in_memory_blocks[in_memory_blocks.len() - 2].clone();
        in_memory_provider.canonical_in_memory_state.set_safe(safe_block.clone_sealed_header());
        assert_eq!(
            safe_block.hash(),
            in_memory_provider
                .state_by_block_number_or_tag(BlockNumberOrTag::Safe)?
                .block_hash(safe_block.number)?
                .unwrap()
        );
        // test state by block tag for finalized block
        let finalized_block = in_memory_blocks[in_memory_blocks.len() - 3].clone();
        in_memory_provider
            .canonical_in_memory_state
            .set_finalized(finalized_block.clone_sealed_header());
        assert_eq!(
            finalized_block.hash(),
            in_memory_provider
                .state_by_block_number_or_tag(BlockNumberOrTag::Finalized)?
                .block_hash(finalized_block.number)?
                .unwrap()
        );
        // test state by block tag for earliest block
        let earliest_block = blocks.first().unwrap().clone();
        assert_eq!(
            earliest_block.hash(),
            only_database_provider
                .state_by_block_number_or_tag(BlockNumberOrTag::Earliest)?
                .block_hash(earliest_block.number)?
                .unwrap()
        );

        Ok(())
    }

    #[test]
    fn test_block_id_reader() -> eyre::Result<()> {
        // Create a new provider
        let mut rng = generators::rng();
        let (provider, _, in_memory_blocks, _) = provider_with_random_blocks(
            &mut rng,
            TEST_BLOCKS_COUNT,
            TEST_BLOCKS_COUNT,
            BlockRangeParams::default(),
        )?;

        // Set the pending block in memory
        let pending_block = in_memory_blocks.last().unwrap();
        provider.canonical_in_memory_state.set_pending_block(ExecutedBlockWithTrieUpdates {
            block: ExecutedBlock {
                recovered_block: Arc::new(RecoveredBlock::new_sealed(
                    pending_block.clone(),
                    Default::default(),
                )),
                execution_output: Default::default(),
                hashed_state: Default::default(),
            },
            trie: ExecutedTrieUpdates::empty(),
        });

        // Set the safe block in memory
        let safe_block = in_memory_blocks[in_memory_blocks.len() - 2].clone();
        provider.canonical_in_memory_state.set_safe(safe_block.clone_sealed_header());

        // Set the finalized block in memory
        let finalized_block = in_memory_blocks[in_memory_blocks.len() - 3].clone();
        provider.canonical_in_memory_state.set_finalized(finalized_block.clone_sealed_header());

        // Verify the pending block number and hash
        assert_eq!(
            provider.pending_block_num_hash()?,
            Some(BlockNumHash { number: pending_block.number, hash: pending_block.hash() })
        );

        // Verify the safe block number and hash
        assert_eq!(
            provider.safe_block_num_hash()?,
            Some(BlockNumHash { number: safe_block.number, hash: safe_block.hash() })
        );

        // Verify the finalized block number and hash
        assert_eq!(
            provider.finalized_block_num_hash()?,
            Some(BlockNumHash { number: finalized_block.number, hash: finalized_block.hash() })
        );

        Ok(())
    }

    macro_rules! test_by_tx_range {
        ([$(($method:ident, $data_extractor:expr)),* $(,)?]) => {{

            // Get the number methods being tested.
            // Since each method tested will move a block from memory to storage, this ensures we have enough.
            let extra_blocks = [$(stringify!($method)),*].len();

            let mut rng = generators::rng();
            let (provider, mut database_blocks, mut in_memory_blocks, receipts) = provider_with_random_blocks(
                &mut rng,
                TEST_BLOCKS_COUNT,
                TEST_BLOCKS_COUNT + extra_blocks,
                BlockRangeParams {
                    tx_count: TEST_TRANSACTIONS_COUNT..TEST_TRANSACTIONS_COUNT,
                    ..Default::default()
                },
            )?;

            $(
                // Since data moves for each tried method, need to recalculate everything
                let db_tx_count =
                    database_blocks.iter().map(|b| b.transaction_count()).sum::<usize>() as u64;
                let in_mem_tx_count =
                    in_memory_blocks.iter().map(|b| b.transaction_count()).sum::<usize>() as u64;

                let db_range = 0..=(db_tx_count - 1);
                let in_mem_range = db_tx_count..=(in_mem_tx_count + db_range.end());

                // Retrieve the expected database data
                let database_data =
                    database_blocks.iter().flat_map(|b| $data_extractor(b, &receipts)).collect::<Vec<_>>();
                assert_eq!(provider.$method(db_range.clone())?, database_data, "full db data");

                // Retrieve the expected in-memory data
                let in_memory_data =
                    in_memory_blocks.iter().flat_map(|b| $data_extractor(b, &receipts)).collect::<Vec<_>>();
                assert_eq!(provider.$method(in_mem_range.clone())?, in_memory_data, "full mem data");

                // Test partial in-memory range
                assert_eq!(
                    &provider.$method(in_mem_range.start() + 1..=in_mem_range.end() - 1)?,
                    &in_memory_data[1..in_memory_data.len() - 1],
                    "partial mem data"
                );

                // Test range in in-memory to unbounded end
                assert_eq!(provider.$method(in_mem_range.start() + 1..)?, &in_memory_data[1..], "unbounded mem data");

                // Test last element in-memory
                assert_eq!(provider.$method(in_mem_range.end()..)?, &in_memory_data[in_memory_data.len() -1 ..], "last mem data");

                // Test range that spans database and in-memory with unbounded end
                assert_eq!(
                    provider.$method(in_mem_range.start() - 2..)?,
                    database_data[database_data.len() - 2..]
                        .iter()
                        .chain(&in_memory_data[..])
                        .cloned()
                        .collect::<Vec<_>>(),
                    "unbounded span data"
                );

                // Test range that spans database and in-memory
                {
                    // This block will be persisted to disk and removed from memory AFTER the firsk database query. This ensures that we query the in-memory state before the database avoiding any race condition.
                    persist_block_after_db_tx_creation(provider.clone(), in_memory_blocks[0].number);

                    assert_eq!(
                        provider.$method(in_mem_range.start() - 2..=in_mem_range.end() - 1)?,
                        database_data[database_data.len() - 2..]
                            .iter()
                            .chain(&in_memory_data[..in_memory_data.len() - 1])
                            .cloned()
                            .collect::<Vec<_>>(),
                        "span data"
                    );

                    // Adjust our blocks accordingly
                    database_blocks.push(in_memory_blocks.remove(0));
                }

                // Test invalid range
                let start_tx_num = u64::MAX;
                let end_tx_num = u64::MAX;
                let result = provider.$method(start_tx_num..end_tx_num)?;
                assert!(result.is_empty(), "No data should be found for an invalid transaction range");

                // Test empty range
                let result = provider.$method(in_mem_range.end()+10..in_mem_range.end()+20)?;
                assert!(result.is_empty(), "No data should be found for an empty transaction range");
            )*
        }};
    }

    #[test]
    fn test_methods_by_tx_range() -> eyre::Result<()> {
        test_by_tx_range!([
            (senders_by_tx_range, |block: &SealedBlock<Block>, _: &Vec<Vec<Receipt>>| block
                .senders()
                .unwrap()),
            (transactions_by_tx_range, |block: &SealedBlock<Block>, _: &Vec<Vec<Receipt>>| block
                .body()
                .transactions
                .clone()),
            (receipts_by_tx_range, |block: &SealedBlock<Block>, receipts: &Vec<Vec<Receipt>>| {
                receipts[block.number as usize].clone()
            })
        ]);

        Ok(())
    }

    macro_rules! test_by_block_range {
        ([$(($method:ident, $data_extractor:expr)),* $(,)?]) => {{
            // Get the number methods being tested.
            // Since each method tested will move a block from memory to storage, this ensures we have enough.
            let extra_blocks = [$(stringify!($method)),*].len();

            let mut rng = generators::rng();
            let (provider, mut database_blocks, mut in_memory_blocks, _) = provider_with_random_blocks(
                &mut rng,
                TEST_BLOCKS_COUNT,
                TEST_BLOCKS_COUNT + extra_blocks,
                BlockRangeParams {
                    tx_count: TEST_TRANSACTIONS_COUNT..TEST_TRANSACTIONS_COUNT,
                    ..Default::default()
                },
            )?;

            $(
                // Since data moves for each tried method, need to recalculate everything
                let db_block_count = database_blocks.len() as u64;
                let in_mem_block_count = in_memory_blocks.len() as u64;

                let db_range = 0..=db_block_count - 1;
                let in_mem_range = db_block_count..=(in_mem_block_count + db_range.end());

                // Retrieve the expected database data
                let database_data =
                    database_blocks.iter().map(|b| $data_extractor(b)).collect::<Vec<_>>();
                assert_eq!(provider.$method(db_range.clone())?, database_data);

                // Retrieve the expected in-memory data
                let in_memory_data =
                    in_memory_blocks.iter().map(|b| $data_extractor(b)).collect::<Vec<_>>();
                assert_eq!(provider.$method(in_mem_range.clone())?, in_memory_data);

                // Test partial in-memory range
                assert_eq!(
                    &provider.$method(in_mem_range.start() + 1..=in_mem_range.end() - 1)?,
                    &in_memory_data[1..in_memory_data.len() - 1]
                );

                // Test range that spans database and in-memory
                {

                    // This block will be persisted to disk and removed from memory AFTER the firsk database query. This ensures that we query the in-memory state before the database avoiding any race condition.
                    persist_block_after_db_tx_creation(provider.clone(), in_memory_blocks[0].number);

                    assert_eq!(
                        provider.$method(in_mem_range.start() - 2..=in_mem_range.end() - 1)?,
                        database_data[database_data.len() - 2..]
                            .iter()
                            .chain(&in_memory_data[..in_memory_data.len() - 1])
                            .cloned()
                            .collect::<Vec<_>>()
                    );

                    // Adjust our blocks accordingly
                    database_blocks.push(in_memory_blocks.remove(0));
                }

                // Test invalid range
                let start_block_num = u64::MAX;
                let end_block_num = u64::MAX;
                let result = provider.$method(start_block_num..=end_block_num-1)?;
                assert!(result.is_empty(), "No data should be found for an invalid block range");

                // Test valid range with empty results
                let result = provider.$method(in_mem_range.end() + 10..=in_mem_range.end() + 20)?;
                assert!(result.is_empty(), "No data should be found for an empty block range");
            )*
        }};
    }

    #[test]
    fn test_methods_by_block_range() -> eyre::Result<()> {
        // todo(joshie) add canonical_hashes_range below after changing its interface into range
        // instead start end
        test_by_block_range!([
            (headers_range, |block: &SealedBlock<Block>| block.header().clone()),
            (sealed_headers_range, |block: &SealedBlock<Block>| block.clone_sealed_header()),
            (block_range, |block: &SealedBlock<Block>| block.clone().into_block()),
            (block_with_senders_range, |block: &SealedBlock<Block>| block
                .clone()
                .try_recover()
                .unwrap()),
            (recovered_block_range, |block: &SealedBlock<Block>| block
                .clone()
                .try_recover()
                .unwrap()),
            (transactions_by_block_range, |block: &SealedBlock<Block>| block
                .body()
                .transactions
                .clone()),
        ]);

        Ok(())
    }

    /// Helper macro to call a provider method based on argument count and check its result
    macro_rules! call_method {
        ($provider:expr, $method:ident, ($($args:expr),*), $expected_item:expr) => {{
            let result = $provider.$method($($args),*)?;
            assert_eq!(
                result,
                $expected_item,
                "{}: item does not match the expected item for arguments {:?}",
                stringify!($method),
                ($($args),*)
            );
        }};

        // Handle valid or invalid arguments for one argument
        (ONE, $provider:expr, $method:ident, $item_extractor:expr, $txnum:expr, $txhash:expr, $block:expr, $receipts:expr) => {{
            let (arg, expected_item) = $item_extractor($block, $txnum($block), $txhash($block), $receipts);
            call_method!($provider, $method, (arg), expected_item);
        }};

        // Handle valid or invalid arguments for two arguments
        (TWO, $provider:expr, $method:ident, $item_extractor:expr, $txnum:expr, $txhash:expr, $block:expr, $receipts:expr) => {{
            let ((arg1, arg2), expected_item) = $item_extractor($block, $txnum($block), $txhash($block), $receipts);
            call_method!($provider, $method, (arg1, arg2), expected_item);
        }};
    }

    /// Macro to test non-range methods.
    ///
    /// ( `NUMBER_ARGUMENTS`, METHOD, FN -> ((`METHOD_ARGUMENT(s)`,...), `EXPECTED_RESULT`),
    /// `INVALID_ARGUMENTS`)
    macro_rules! test_non_range {
    ([$(($arg_count:ident, $method:ident, $item_extractor:expr, $invalid_args:expr)),* $(,)?]) => {{

        // Get the number methods being tested.
        // Since each method tested will move a block from memory to storage, this ensures we have enough.
        let extra_blocks = [$(stringify!($arg_count)),*].len();

        let mut rng = generators::rng();
        let (provider, mut database_blocks, in_memory_blocks, receipts) = provider_with_random_blocks(
            &mut rng,
            TEST_BLOCKS_COUNT,
            TEST_BLOCKS_COUNT + extra_blocks,
            BlockRangeParams {
                tx_count: TEST_TRANSACTIONS_COUNT..TEST_TRANSACTIONS_COUNT,
                ..Default::default()
            },
        )?;

        let mut in_memory_blocks: std::collections::VecDeque<_> = in_memory_blocks.into();

        $(
            let tx_hash = |block: &SealedBlock<Block>| *block.body().transactions[0].tx_hash();
            let tx_num = |block: &SealedBlock<Block>| {
                database_blocks
                    .iter()
                    .chain(in_memory_blocks.iter())
                    .take_while(|b| b.number < block.number)
                    .map(|b| b.transaction_count())
                    .sum::<usize>() as u64
            };

            // Ensure that the first generated in-memory block exists
            {
                // This block will be persisted to disk and removed from memory AFTER the firsk database query. This ensures that we query the in-memory state before the database avoiding any race condition.
                persist_block_after_db_tx_creation(provider.clone(), in_memory_blocks[0].number);

                call_method!($arg_count, provider, $method, $item_extractor, tx_num, tx_hash, &in_memory_blocks[0], &receipts);

                // Move the block as well in our own structures
                database_blocks.push(in_memory_blocks.pop_front().unwrap());
            }

            // database_blocks is changed above
            let tx_num = |block: &SealedBlock<Block>| {
                database_blocks
                    .iter()
                    .chain(in_memory_blocks.iter())
                    .take_while(|b| b.number < block.number)
                    .map(|b| b.transaction_count())
                    .sum::<usize>() as u64
            };

            // Invalid/Non-existent argument should return `None`
            {
                call_method!($arg_count, provider, $method, |_,_,_,_| ( ($invalid_args, None)), tx_num, tx_hash, &in_memory_blocks[0], &receipts);
            }

            // Check that the item is only in memory and not in database
            {
                let last_mem_block = &in_memory_blocks[in_memory_blocks.len() - 1];

                let (args, expected_item) = $item_extractor(last_mem_block, tx_num(last_mem_block), tx_hash(last_mem_block), &receipts);
                call_method!($arg_count, provider, $method, |_,_,_,_| (args.clone(), expected_item), tx_num, tx_hash, last_mem_block, &receipts);

                // Ensure the item is not in storage
                call_method!($arg_count, provider.database, $method, |_,_,_,_| ( (args, None)), tx_num, tx_hash, last_mem_block, &receipts);
            }
        )*
    }};
}

    #[test]
    fn test_non_range_methods() -> eyre::Result<()> {
        let test_tx_index = 0;

        test_non_range!([
            // TODO: header should use B256 like others instead of &B256
            // (
            //     ONE,
            //     header,
            //     |block: &SealedBlock, tx_num: TxNumber, tx_hash: B256, receipts: &Vec<Vec<Receipt>>| (&block.hash(), Some(block.header.header().clone())),
            //     (&B256::random())
            // ),
            (
                ONE,
                header_by_number,
                |block: &SealedBlock<Block>, _: TxNumber, _: B256, _: &Vec<Vec<Receipt>>| (
                    block.number,
                    Some(block.header().clone())
                ),
                u64::MAX
            ),
            (
                ONE,
                sealed_header,
                |block: &SealedBlock<Block>, _: TxNumber, _: B256, _: &Vec<Vec<Receipt>>| (
                    block.number,
                    Some(block.clone_sealed_header())
                ),
                u64::MAX
            ),
            (
                ONE,
                block_hash,
                |block: &SealedBlock<Block>, _: TxNumber, _: B256, _: &Vec<Vec<Receipt>>| (
                    block.number,
                    Some(block.hash())
                ),
                u64::MAX
            ),
            (
                ONE,
                block_number,
                |block: &SealedBlock<Block>, _: TxNumber, _: B256, _: &Vec<Vec<Receipt>>| (
                    block.hash(),
                    Some(block.number)
                ),
                B256::random()
            ),
            (
                ONE,
                block,
                |block: &SealedBlock<Block>, _: TxNumber, _: B256, _: &Vec<Vec<Receipt>>| (
                    BlockHashOrNumber::Hash(block.hash()),
                    Some(block.clone().into_block())
                ),
                BlockHashOrNumber::Hash(B256::random())
            ),
            (
                ONE,
                block,
                |block: &SealedBlock<Block>, _: TxNumber, _: B256, _: &Vec<Vec<Receipt>>| (
                    BlockHashOrNumber::Number(block.number),
                    Some(block.clone().into_block())
                ),
                BlockHashOrNumber::Number(u64::MAX)
            ),
            (
                ONE,
                block_body_indices,
                |block: &SealedBlock<Block>, tx_num: TxNumber, _: B256, _: &Vec<Vec<Receipt>>| (
                    block.number,
                    Some(StoredBlockBodyIndices {
                        first_tx_num: tx_num,
                        tx_count: block.transaction_count() as u64
                    })
                ),
                u64::MAX
            ),
            (
                TWO,
                recovered_block,
                |block: &SealedBlock<Block>, _: TxNumber, _: B256, _: &Vec<Vec<Receipt>>| (
                    (BlockHashOrNumber::Number(block.number), TransactionVariant::WithHash),
                    block.clone().try_recover().ok()
                ),
                (BlockHashOrNumber::Number(u64::MAX), TransactionVariant::WithHash)
            ),
            (
                TWO,
                recovered_block,
                |block: &SealedBlock<Block>, _: TxNumber, _: B256, _: &Vec<Vec<Receipt>>| (
                    (BlockHashOrNumber::Hash(block.hash()), TransactionVariant::WithHash),
                    block.clone().try_recover().ok()
                ),
                (BlockHashOrNumber::Hash(B256::random()), TransactionVariant::WithHash)
            ),
            (
                TWO,
                sealed_block_with_senders,
                |block: &SealedBlock<Block>, _: TxNumber, _: B256, _: &Vec<Vec<Receipt>>| (
                    (BlockHashOrNumber::Number(block.number), TransactionVariant::WithHash),
                    block.clone().try_recover().ok()
                ),
                (BlockHashOrNumber::Number(u64::MAX), TransactionVariant::WithHash)
            ),
            (
                TWO,
                sealed_block_with_senders,
                |block: &SealedBlock<Block>, _: TxNumber, _: B256, _: &Vec<Vec<Receipt>>| (
                    (BlockHashOrNumber::Hash(block.hash()), TransactionVariant::WithHash),
                    block.clone().try_recover().ok()
                ),
                (BlockHashOrNumber::Hash(B256::random()), TransactionVariant::WithHash)
            ),
            (
                ONE,
                transaction_id,
                |_: &SealedBlock<Block>, tx_num: TxNumber, tx_hash: B256, _: &Vec<Vec<Receipt>>| (
                    tx_hash,
                    Some(tx_num)
                ),
                B256::random()
            ),
            (
                ONE,
                transaction_by_id,
                |block: &SealedBlock<Block>, tx_num: TxNumber, _: B256, _: &Vec<Vec<Receipt>>| (
                    tx_num,
                    Some(block.body().transactions[test_tx_index].clone())
                ),
                u64::MAX
            ),
            (
                ONE,
                transaction_by_id_unhashed,
                |block: &SealedBlock<Block>, tx_num: TxNumber, _: B256, _: &Vec<Vec<Receipt>>| (
                    tx_num,
                    Some(block.body().transactions[test_tx_index].clone())
                ),
                u64::MAX
            ),
            (
                ONE,
                transaction_by_hash,
                |block: &SealedBlock<Block>, _: TxNumber, tx_hash: B256, _: &Vec<Vec<Receipt>>| (
                    tx_hash,
                    Some(block.body().transactions[test_tx_index].clone())
                ),
                B256::random()
            ),
            (
                ONE,
                transaction_block,
                |block: &SealedBlock<Block>, tx_num: TxNumber, _: B256, _: &Vec<Vec<Receipt>>| (
                    tx_num,
                    Some(block.number)
                ),
                u64::MAX
            ),
            (
                ONE,
                transactions_by_block,
                |block: &SealedBlock<Block>, _: TxNumber, _: B256, _: &Vec<Vec<Receipt>>| (
                    BlockHashOrNumber::Number(block.number),
                    Some(block.body().transactions.clone())
                ),
                BlockHashOrNumber::Number(u64::MAX)
            ),
            (
                ONE,
                transactions_by_block,
                |block: &SealedBlock<Block>, _: TxNumber, _: B256, _: &Vec<Vec<Receipt>>| (
                    BlockHashOrNumber::Hash(block.hash()),
                    Some(block.body().transactions.clone())
                ),
                BlockHashOrNumber::Number(u64::MAX)
            ),
            (
                ONE,
                transaction_sender,
                |block: &SealedBlock<Block>, tx_num: TxNumber, _: B256, _: &Vec<Vec<Receipt>>| (
                    tx_num,
                    block.body().transactions[test_tx_index].recover_signer().ok()
                ),
                u64::MAX
            ),
            (
                ONE,
                receipt,
                |block: &SealedBlock<Block>,
                 tx_num: TxNumber,
                 _: B256,
                 receipts: &Vec<Vec<Receipt>>| (
                    tx_num,
                    Some(receipts[block.number as usize][test_tx_index].clone())
                ),
                u64::MAX
            ),
            (
                ONE,
                receipt_by_hash,
                |block: &SealedBlock<Block>,
                 _: TxNumber,
                 tx_hash: B256,
                 receipts: &Vec<Vec<Receipt>>| (
                    tx_hash,
                    Some(receipts[block.number as usize][test_tx_index].clone())
                ),
                B256::random()
            ),
            (
                ONE,
                receipts_by_block,
                |block: &SealedBlock<Block>, _: TxNumber, _: B256, receipts: &Vec<Vec<Receipt>>| (
                    BlockHashOrNumber::Number(block.number),
                    Some(receipts[block.number as usize].clone())
                ),
                BlockHashOrNumber::Number(u64::MAX)
            ),
            (
                ONE,
                receipts_by_block,
                |block: &SealedBlock<Block>, _: TxNumber, _: B256, receipts: &Vec<Vec<Receipt>>| (
                    BlockHashOrNumber::Hash(block.hash()),
                    Some(receipts[block.number as usize].clone())
                ),
                BlockHashOrNumber::Hash(B256::random())
            ),
            // TODO: withdrawals, requests, ommers
        ]);

        Ok(())
    }

    #[test]
    fn test_race() -> eyre::Result<()> {
        let mut rng = generators::rng();
        let (provider, _, in_memory_blocks, _) = provider_with_random_blocks(
            &mut rng,
            TEST_BLOCKS_COUNT - 1,
            TEST_BLOCKS_COUNT + 1,
            BlockRangeParams {
                tx_count: TEST_TRANSACTIONS_COUNT..TEST_TRANSACTIONS_COUNT,
                ..Default::default()
            },
        )?;

        // Old implementation was querying the database first. This is problematic, if there are
        // changes AFTER the database transaction is created.
        let old_transaction_hash_fn =
            |hash: B256,
             canonical_in_memory_state: CanonicalInMemoryState,
             factory: ProviderFactory<MockNodeTypesWithDB>| {
                assert!(factory.transaction_by_hash(hash)?.is_none(), "should not be in database");
                Ok::<_, ProviderError>(canonical_in_memory_state.transaction_by_hash(hash))
            };

        // Correct implementation queries in-memory first
        let correct_transaction_hash_fn =
            |hash: B256,
             canonical_in_memory_state: CanonicalInMemoryState,
             _factory: ProviderFactory<MockNodeTypesWithDB>| {
                if let Some(tx) = canonical_in_memory_state.transaction_by_hash(hash) {
                    return Ok::<_, ProviderError>(Some(tx));
                }
                panic!("should not be in database");
                // _factory.transaction_by_hash(hash)
            };

        // OLD BEHAVIOUR
        {
            // This will persist block 1 AFTER a database is created. Moving it from memory to
            // storage.
            persist_block_after_db_tx_creation(provider.clone(), in_memory_blocks[0].number);
            let to_be_persisted_tx = in_memory_blocks[0].body().transactions[0].clone();

            // Even though the block exists, given the order of provider queries done in the method
            // above, we do not see it.
            assert!(matches!(
                old_transaction_hash_fn(
                    *to_be_persisted_tx.tx_hash(),
                    provider.canonical_in_memory_state(),
                    provider.database.clone()
                ),
                Ok(None)
            ));
        }

        // CORRECT BEHAVIOUR
        {
            // This will persist block 1 AFTER a database is created. Moving it from memory to
            // storage.
            persist_block_after_db_tx_creation(provider.clone(), in_memory_blocks[1].number);
            let to_be_persisted_tx = in_memory_blocks[1].body().transactions[0].clone();

            assert!(matches!(
                correct_transaction_hash_fn(
                    *to_be_persisted_tx.tx_hash(),
                    provider.canonical_in_memory_state(),
                    provider.database
                ),
                Ok(Some(to_be_persisted_tx))
            ));
        }

        Ok(())
    }
}<|MERGE_RESOLUTION|>--- conflicted
+++ resolved
@@ -436,23 +436,6 @@
     ) -> ProviderResult<Vec<Self::Receipt>> {
         self.consistent_provider()?.receipts_by_tx_range(range)
     }
-<<<<<<< HEAD
-
-    fn receipts_by_block_range(
-        &self,
-        block_range: RangeInclusive<BlockNumber>,
-    ) -> ProviderResult<Vec<Vec<Self::Receipt>>> {
-        self.consistent_provider()?.receipts_by_block_range(block_range)
-    }
-}
-
-impl<N: ProviderNodeTypes> ReceiptProviderIdExt for BlockchainProvider<N> {
-    fn receipts_by_block_id(&self, block: BlockId) -> ProviderResult<Option<Vec<Self::Receipt>>> {
-        self.consistent_provider()?.receipts_by_block_id(block)
-    }
-}
-=======
->>>>>>> 41ed7e0b
 
     fn receipts_by_block_range(
         &self,

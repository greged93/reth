use super::{
    metrics::StaticFileProviderMetrics, writer::StaticFileWriters, LoadedJar,
    StaticFileJarProvider, StaticFileProviderRW, StaticFileProviderRWRefMut,
};
use crate::{
    to_range, BlockHashReader, BlockNumReader, BlockReader, BlockSource, HeaderProvider,
    ReceiptProvider, StageCheckpointReader, StatsReader, TransactionVariant, TransactionsProvider,
    TransactionsProviderExt,
};
use alloy_consensus::{
    transaction::{SignerRecoverable, TransactionMeta},
    Header,
};
<<<<<<< HEAD
use alloy_eips::{eip2718::Encodable2718, eip4895::Withdrawals, BlockHashOrNumber};
=======
use alloy_eips::{eip2718::Encodable2718, BlockHashOrNumber};
>>>>>>> 41ed7e0b
use alloy_primitives::{
    b256, keccak256, Address, BlockHash, BlockNumber, TxHash, TxNumber, B256, U256,
};
use dashmap::DashMap;
use notify::{RecommendedWatcher, RecursiveMode, Watcher};
use parking_lot::RwLock;
use reth_chainspec::{ChainInfo, ChainSpecProvider, EthChainSpec};
use reth_db::{
    lockfile::StorageLock,
    static_file::{
        iter_static_files, BlockHashMask, BodyIndicesMask, HeaderMask, HeaderWithHashMask,
        ReceiptMask, StaticFileCursor, TDWithHashMask, TransactionMask,
    },
};
use reth_db_api::{
    cursor::DbCursorRO,
    models::StoredBlockBodyIndices,
    table::{Decompress, Table, Value},
    tables,
    transaction::DbTx,
};
use reth_ethereum_primitives::{Receipt, TransactionSigned};
use reth_nippy_jar::{NippyJar, NippyJarChecker, CONFIG_FILE_EXTENSION};
use reth_node_types::{FullNodePrimitives, NodePrimitives};
use reth_primitives_traits::{RecoveredBlock, SealedBlock, SealedHeader, SignedTransaction};
use reth_stages_types::{PipelineTarget, StageId};
use reth_static_file_types::{
    find_fixed_range, HighestStaticFiles, SegmentHeader, SegmentRangeInclusive, StaticFileSegment,
    DEFAULT_BLOCKS_PER_STATIC_FILE,
};
use reth_storage_api::{BlockBodyIndicesProvider, DBProvider};
use reth_storage_errors::provider::{ProviderError, ProviderResult};
use std::{
    collections::{hash_map::Entry, BTreeMap, HashMap},
    fmt::Debug,
    marker::PhantomData,
    ops::{Deref, Range, RangeBounds, RangeInclusive},
    path::{Path, PathBuf},
    sync::{mpsc, Arc},
};
use tracing::{info, trace, warn};

/// Alias type for a map that can be queried for block ranges from a transaction
/// segment respectively. It uses `TxNumber` to represent the transaction end of a static file
/// range.
type SegmentRanges = HashMap<StaticFileSegment, BTreeMap<TxNumber, SegmentRangeInclusive>>;

/// Access mode on a static file provider. RO/RW.
#[derive(Debug, Default, PartialEq, Eq)]
pub enum StaticFileAccess {
    /// Read-only access.
    #[default]
    RO,
    /// Read-write access.
    RW,
}

impl StaticFileAccess {
    /// Returns `true` if read-only access.
    pub const fn is_read_only(&self) -> bool {
        matches!(self, Self::RO)
    }

    /// Returns `true` if read-write access.
    pub const fn is_read_write(&self) -> bool {
        matches!(self, Self::RW)
    }
}

/// [`StaticFileProvider`] manages all existing [`StaticFileJarProvider`].
///
/// "Static files" contain immutable chain history data, such as:
///  - transactions
///  - headers
///  - receipts
///
/// This provider type is responsible for reading and writing to static files.
#[derive(Debug)]
pub struct StaticFileProvider<N>(pub(crate) Arc<StaticFileProviderInner<N>>);

impl<N> Clone for StaticFileProvider<N> {
    fn clone(&self) -> Self {
        Self(self.0.clone())
    }
}

impl<N: NodePrimitives> StaticFileProvider<N> {
    /// Creates a new [`StaticFileProvider`] with the given [`StaticFileAccess`].
    fn new(path: impl AsRef<Path>, access: StaticFileAccess) -> ProviderResult<Self> {
        let provider = Self(Arc::new(StaticFileProviderInner::new(path, access)?));
        provider.initialize_index()?;
        Ok(provider)
    }

    /// Creates a new [`StaticFileProvider`] with read-only access.
    ///
    /// Set `watch_directory` to `true` to track the most recent changes in static files. Otherwise,
    /// new data won't be detected or queryable.
    ///
    /// Watching is recommended if the read-only provider is used on a directory that an active node
    /// instance is modifying.
    ///
    /// See also [`StaticFileProvider::watch_directory`].
    pub fn read_only(path: impl AsRef<Path>, watch_directory: bool) -> ProviderResult<Self> {
        let provider = Self::new(path, StaticFileAccess::RO)?;

        if watch_directory {
            provider.watch_directory();
        }

        Ok(provider)
    }

    /// Creates a new [`StaticFileProvider`] with read-write access.
    pub fn read_write(path: impl AsRef<Path>) -> ProviderResult<Self> {
        Self::new(path, StaticFileAccess::RW)
    }

    /// Watches the directory for changes and updates the in-memory index when modifications
    /// are detected.
    ///
    /// This may be necessary, since a non-node process that owns a [`StaticFileProvider`] does not
    /// receive `update_index` notifications from a node that appends/truncates data.
    pub fn watch_directory(&self) {
        let provider = self.clone();
        std::thread::spawn(move || {
            let (tx, rx) = std::sync::mpsc::channel();
            let mut watcher = RecommendedWatcher::new(
                move |res| tx.send(res).unwrap(),
                notify::Config::default(),
            )
            .expect("failed to create watcher");

            watcher
                .watch(&provider.path, RecursiveMode::NonRecursive)
                .expect("failed to watch path");

            // Some backends send repeated modified events
            let mut last_event_timestamp = None;

            while let Ok(res) = rx.recv() {
                match res {
                    Ok(event) => {
                        // We only care about modified data events
                        if !matches!(
                            event.kind,
                            notify::EventKind::Modify(_) |
                                notify::EventKind::Create(_) |
                                notify::EventKind::Remove(_)
                        ) {
                            continue
                        }

                        // We only trigger a re-initialization if a configuration file was
                        // modified. This means that a
                        // static_file_provider.commit() was called on the node after
                        // appending/truncating rows
                        for segment in event.paths {
                            // Ensure it's a file with the .conf extension
                            if segment
                                .extension()
                                .is_none_or(|s| s.to_str() != Some(CONFIG_FILE_EXTENSION))
                            {
                                continue
                            }

                            // Ensure it's well formatted static file name
                            if StaticFileSegment::parse_filename(
                                &segment.file_stem().expect("qed").to_string_lossy(),
                            )
                            .is_none()
                            {
                                continue
                            }

                            // If we can read the metadata and modified timestamp, ensure this is
                            // not an old or repeated event.
                            if let Ok(current_modified_timestamp) =
                                std::fs::metadata(&segment).and_then(|m| m.modified())
                            {
                                if last_event_timestamp.is_some_and(|last_timestamp| {
                                    last_timestamp >= current_modified_timestamp
                                }) {
                                    continue
                                }
                                last_event_timestamp = Some(current_modified_timestamp);
                            }

                            info!(target: "providers::static_file", updated_file = ?segment.file_stem(), "re-initializing static file provider index");
                            if let Err(err) = provider.initialize_index() {
                                warn!(target: "providers::static_file", "failed to re-initialize index: {err}");
                            }
                            break
                        }
                    }

                    Err(err) => warn!(target: "providers::watcher", "watch error: {err:?}"),
                }
            }
        });
    }
}

impl<N: NodePrimitives> Deref for StaticFileProvider<N> {
    type Target = StaticFileProviderInner<N>;

    fn deref(&self) -> &Self::Target {
        &self.0
    }
}

/// [`StaticFileProviderInner`] manages all existing [`StaticFileJarProvider`].
#[derive(Debug)]
pub struct StaticFileProviderInner<N> {
    /// Maintains a map which allows for concurrent access to different `NippyJars`, over different
    /// segments and ranges.
    map: DashMap<(BlockNumber, StaticFileSegment), LoadedJar>,
    /// Max static file block for each segment
    static_files_max_block: RwLock<HashMap<StaticFileSegment, u64>>,
    /// Available static file block ranges on disk indexed by max transactions.
    static_files_tx_index: RwLock<SegmentRanges>,
    /// Directory where `static_files` are located
    path: PathBuf,
    /// Maintains a writer set of [`StaticFileSegment`].
    writers: StaticFileWriters<N>,
    /// Metrics for the static files.
    metrics: Option<Arc<StaticFileProviderMetrics>>,
    /// Access rights of the provider.
    access: StaticFileAccess,
    /// Number of blocks per file.
    blocks_per_file: u64,
    /// Write lock for when access is [`StaticFileAccess::RW`].
    _lock_file: Option<StorageLock>,
    /// Node primitives
    _pd: PhantomData<N>,
}

impl<N: NodePrimitives> StaticFileProviderInner<N> {
    /// Creates a new [`StaticFileProviderInner`].
    fn new(path: impl AsRef<Path>, access: StaticFileAccess) -> ProviderResult<Self> {
        let _lock_file = if access.is_read_write() {
            StorageLock::try_acquire(path.as_ref()).map_err(ProviderError::other)?.into()
        } else {
            None
        };

        let provider = Self {
            map: Default::default(),
            writers: Default::default(),
            static_files_max_block: Default::default(),
            static_files_tx_index: Default::default(),
            path: path.as_ref().to_path_buf(),
            metrics: None,
            access,
            blocks_per_file: DEFAULT_BLOCKS_PER_STATIC_FILE,
            _lock_file,
            _pd: Default::default(),
        };

        Ok(provider)
    }

    pub const fn is_read_only(&self) -> bool {
        self.access.is_read_only()
    }

    /// Each static file has a fixed number of blocks. This gives out the range where the requested
    /// block is positioned.
    pub const fn find_fixed_range(&self, block: BlockNumber) -> SegmentRangeInclusive {
        find_fixed_range(block, self.blocks_per_file)
    }
}

impl<N: NodePrimitives> StaticFileProvider<N> {
    /// Set a custom number of blocks per file.
    #[cfg(any(test, feature = "test-utils"))]
    pub fn with_custom_blocks_per_file(self, blocks_per_file: u64) -> Self {
        let mut provider =
            Arc::try_unwrap(self.0).expect("should be called when initializing only");
        provider.blocks_per_file = blocks_per_file;
        Self(Arc::new(provider))
    }

    /// Enables metrics on the [`StaticFileProvider`].
    pub fn with_metrics(self) -> Self {
        let mut provider =
            Arc::try_unwrap(self.0).expect("should be called when initializing only");
        provider.metrics = Some(Arc::new(StaticFileProviderMetrics::default()));
        Self(Arc::new(provider))
    }

    /// Reports metrics for the static files.
    pub fn report_metrics(&self) -> ProviderResult<()> {
        let Some(metrics) = &self.metrics else { return Ok(()) };

        let static_files = iter_static_files(&self.path).map_err(ProviderError::other)?;
        for (segment, ranges) in static_files {
            let mut entries = 0;
            let mut size = 0;

            for (block_range, _) in &ranges {
                let fixed_block_range = self.find_fixed_range(block_range.start());
                let jar_provider = self
                    .get_segment_provider(segment, || Some(fixed_block_range), None)?
                    .ok_or_else(|| {
                        ProviderError::MissingStaticFileBlock(segment, block_range.start())
                    })?;

                entries += jar_provider.rows();

                let data_size = reth_fs_util::metadata(jar_provider.data_path())
                    .map(|metadata| metadata.len())
                    .unwrap_or_default();
                let index_size = reth_fs_util::metadata(jar_provider.index_path())
                    .map(|metadata| metadata.len())
                    .unwrap_or_default();
                let offsets_size = reth_fs_util::metadata(jar_provider.offsets_path())
                    .map(|metadata| metadata.len())
                    .unwrap_or_default();
                let config_size = reth_fs_util::metadata(jar_provider.config_path())
                    .map(|metadata| metadata.len())
                    .unwrap_or_default();

                size += data_size + index_size + offsets_size + config_size;
            }

            metrics.record_segment(segment, size, ranges.len(), entries);
        }

        Ok(())
    }

    /// Gets the [`StaticFileJarProvider`] of the requested segment and block.
    pub fn get_segment_provider_from_block(
        &self,
        segment: StaticFileSegment,
        block: BlockNumber,
        path: Option<&Path>,
    ) -> ProviderResult<StaticFileJarProvider<'_, N>> {
        self.get_segment_provider(
            segment,
            || self.get_segment_ranges_from_block(segment, block),
            path,
        )?
        .ok_or(ProviderError::MissingStaticFileBlock(segment, block))
    }

    /// Gets the [`StaticFileJarProvider`] of the requested segment and transaction.
    pub fn get_segment_provider_from_transaction(
        &self,
        segment: StaticFileSegment,
        tx: TxNumber,
        path: Option<&Path>,
    ) -> ProviderResult<StaticFileJarProvider<'_, N>> {
        self.get_segment_provider(
            segment,
            || self.get_segment_ranges_from_transaction(segment, tx),
            path,
        )?
        .ok_or(ProviderError::MissingStaticFileTx(segment, tx))
    }

    /// Gets the [`StaticFileJarProvider`] of the requested segment and block or transaction.
    ///
    /// `fn_range` should make sure the range goes through `find_fixed_range`.
    pub fn get_segment_provider(
        &self,
        segment: StaticFileSegment,
        fn_range: impl Fn() -> Option<SegmentRangeInclusive>,
        path: Option<&Path>,
    ) -> ProviderResult<Option<StaticFileJarProvider<'_, N>>> {
        // If we have a path, then get the block range from its name.
        // Otherwise, check `self.available_static_files`
        let block_range = match path {
            Some(path) => StaticFileSegment::parse_filename(
                &path
                    .file_name()
                    .ok_or_else(|| {
                        ProviderError::MissingStaticFilePath(segment, path.to_path_buf())
                    })?
                    .to_string_lossy(),
            )
            .and_then(|(parsed_segment, block_range)| {
                if parsed_segment == segment {
                    return Some(block_range)
                }
                None
            }),
            None => fn_range(),
        };

        // Return cached `LoadedJar` or insert it for the first time, and then, return it.
        if let Some(block_range) = block_range {
            return Ok(Some(self.get_or_create_jar_provider(segment, &block_range)?))
        }

        Ok(None)
    }

    /// Given a segment and block range it removes the cached provider from the map.
    ///
    /// CAUTION: cached provider should be dropped before calling this or IT WILL deadlock.
    pub fn remove_cached_provider(
        &self,
        segment: StaticFileSegment,
        fixed_block_range_end: BlockNumber,
    ) {
        self.map.remove(&(fixed_block_range_end, segment));
    }

    /// Given a segment and block, it deletes the jar and all files from the respective block range.
    ///
    /// CAUTION: destructive. Deletes files on disk.
    pub fn delete_jar(&self, segment: StaticFileSegment, block: BlockNumber) -> ProviderResult<()> {
        let fixed_block_range = self.find_fixed_range(block);
        let key = (fixed_block_range.end(), segment);
        let jar = if let Some((_, jar)) = self.map.remove(&key) {
            jar.jar
        } else {
            NippyJar::<SegmentHeader>::load(&self.path.join(segment.filename(&fixed_block_range)))
                .map_err(ProviderError::other)?
        };

        jar.delete().map_err(ProviderError::other)?;

        let mut segment_max_block = None;
        if fixed_block_range.start() > 0 {
            segment_max_block = Some(fixed_block_range.start() - 1)
        };
        self.update_index(segment, segment_max_block)?;

        Ok(())
    }

    /// Given a segment and block range it returns a cached
    /// [`StaticFileJarProvider`]. TODO(joshie): we should check the size and pop N if there's too
    /// many.
    fn get_or_create_jar_provider(
        &self,
        segment: StaticFileSegment,
        fixed_block_range: &SegmentRangeInclusive,
    ) -> ProviderResult<StaticFileJarProvider<'_, N>> {
        let key = (fixed_block_range.end(), segment);

        // Avoid using `entry` directly to avoid a write lock in the common case.
        trace!(target: "provider::static_file", ?segment, ?fixed_block_range, "Getting provider");
        let mut provider: StaticFileJarProvider<'_, N> = if let Some(jar) = self.map.get(&key) {
            trace!(target: "provider::static_file", ?segment, ?fixed_block_range, "Jar found in cache");
            jar.into()
        } else {
            trace!(target: "provider::static_file", ?segment, ?fixed_block_range, "Creating jar from scratch");
            let path = self.path.join(segment.filename(fixed_block_range));
            let jar = NippyJar::load(&path).map_err(ProviderError::other)?;
            self.map.entry(key).insert(LoadedJar::new(jar)?).downgrade().into()
        };

        if let Some(metrics) = &self.metrics {
            provider = provider.with_metrics(metrics.clone());
        }
        Ok(provider)
    }

    /// Gets a static file segment's block range from the provider inner block
    /// index.
    fn get_segment_ranges_from_block(
        &self,
        segment: StaticFileSegment,
        block: u64,
    ) -> Option<SegmentRangeInclusive> {
        self.static_files_max_block
            .read()
            .get(&segment)
            .filter(|max| **max >= block)
            .map(|_| self.find_fixed_range(block))
    }

    /// Gets a static file segment's fixed block range from the provider inner
    /// transaction index.
    fn get_segment_ranges_from_transaction(
        &self,
        segment: StaticFileSegment,
        tx: u64,
    ) -> Option<SegmentRangeInclusive> {
        let static_files = self.static_files_tx_index.read();
        let segment_static_files = static_files.get(&segment)?;

        // It's more probable that the request comes from a newer tx height, so we iterate
        // the static_files in reverse.
        let mut static_files_rev_iter = segment_static_files.iter().rev().peekable();

        while let Some((tx_end, block_range)) = static_files_rev_iter.next() {
            if tx > *tx_end {
                // request tx is higher than highest static file tx
                return None
            }
            let tx_start = static_files_rev_iter.peek().map(|(tx_end, _)| *tx_end + 1).unwrap_or(0);
            if tx_start <= tx {
                return Some(self.find_fixed_range(block_range.end()))
            }
        }
        None
    }

    /// Updates the inner transaction and block indexes alongside the internal cached providers in
    /// `self.map`.
    ///
    /// Any entry higher than `segment_max_block` will be deleted from the previous structures.
    ///
    /// If `segment_max_block` is None it means there's no static file for this segment.
    pub fn update_index(
        &self,
        segment: StaticFileSegment,
        segment_max_block: Option<BlockNumber>,
    ) -> ProviderResult<()> {
        let mut max_block = self.static_files_max_block.write();
        let mut tx_index = self.static_files_tx_index.write();

        match segment_max_block {
            Some(segment_max_block) => {
                // Update the max block for the segment
                max_block.insert(segment, segment_max_block);
                let fixed_range = self.find_fixed_range(segment_max_block);

                let jar = NippyJar::<SegmentHeader>::load(
                    &self.path.join(segment.filename(&fixed_range)),
                )
                .map_err(ProviderError::other)?;

                // Updates the tx index by first removing all entries which have a higher
                // block_start than our current static file.
                if let Some(tx_range) = jar.user_header().tx_range() {
                    let tx_end = tx_range.end();

                    // Current block range has the same block start as `fixed_range``, but block end
                    // might be different if we are still filling this static file.
                    if let Some(current_block_range) = jar.user_header().block_range().copied() {
                        // Considering that `update_index` is called when we either append/truncate,
                        // we are sure that we are handling the latest data
                        // points.
                        //
                        // Here we remove every entry of the index that has a block start higher or
                        // equal than our current one. This is important in the case
                        // that we prune a lot of rows resulting in a file (and thus
                        // a higher block range) deletion.
                        tx_index
                            .entry(segment)
                            .and_modify(|index| {
                                index.retain(|_, block_range| {
                                    block_range.start() < fixed_range.start()
                                });
                                index.insert(tx_end, current_block_range);
                            })
                            .or_insert_with(|| BTreeMap::from([(tx_end, current_block_range)]));
                    }
                } else if segment.is_tx_based() {
                    // The unwinded file has no more transactions/receipts. However, the highest
                    // block is within this files' block range. We only retain
                    // entries with block ranges before the current one.
                    tx_index.entry(segment).and_modify(|index| {
                        index.retain(|_, block_range| block_range.start() < fixed_range.start());
                    });

                    // If the index is empty, just remove it.
                    if tx_index.get(&segment).is_some_and(|index| index.is_empty()) {
                        tx_index.remove(&segment);
                    }
                }

                // Update the cached provider.
                self.map.insert((fixed_range.end(), segment), LoadedJar::new(jar)?);

                // Delete any cached provider that no longer has an associated jar.
                self.map.retain(|(end, seg), _| !(*seg == segment && *end > fixed_range.end()));
            }
            None => {
                tx_index.remove(&segment);
                max_block.remove(&segment);
            }
        };

        Ok(())
    }

    /// Initializes the inner transaction and block index
    pub fn initialize_index(&self) -> ProviderResult<()> {
        let mut max_block = self.static_files_max_block.write();
        let mut tx_index = self.static_files_tx_index.write();

        max_block.clear();
        tx_index.clear();

        for (segment, ranges) in iter_static_files(&self.path).map_err(ProviderError::other)? {
            // Update last block for each segment
            if let Some((block_range, _)) = ranges.last() {
                max_block.insert(segment, block_range.end());
            }

            // Update tx -> block_range index
            for (block_range, tx_range) in ranges {
                if let Some(tx_range) = tx_range {
                    let tx_end = tx_range.end();

                    match tx_index.entry(segment) {
                        Entry::Occupied(mut index) => {
                            index.get_mut().insert(tx_end, block_range);
                        }
                        Entry::Vacant(index) => {
                            index.insert(BTreeMap::from([(tx_end, block_range)]));
                        }
                    };
                }
            }
        }

        // If this is a re-initialization, we need to clear this as well
        self.map.clear();

        Ok(())
    }

    /// Ensures that any broken invariants which cannot be healed on the spot return a pipeline
    /// target to unwind to.
    ///
    /// Two types of consistency checks are done for:
    ///
    /// 1) When a static file fails to commit but the underlying data was changed.
    /// 2) When a static file was committed, but the required database transaction was not.
    ///
    /// For 1) it can self-heal if `self.access.is_read_only()` is set to `false`. Otherwise, it
    /// will return an error.
    /// For 2) the invariants below are checked, and if broken, might require a pipeline unwind
    /// to heal.
    ///
    /// For each static file segment:
    /// * the corresponding database table should overlap or have continuity in their keys
    ///   ([`TxNumber`] or [`BlockNumber`]).
    /// * its highest block should match the stage checkpoint block number if it's equal or higher
    ///   than the corresponding database table last entry.
    ///
    /// Returns a [`Option`] of [`PipelineTarget::Unwind`] if any healing is further required.
    ///
    /// WARNING: No static file writer should be held before calling this function, otherwise it
    /// will deadlock.
    pub fn check_consistency<Provider>(
        &self,
        provider: &Provider,
        has_receipt_pruning: bool,
    ) -> ProviderResult<Option<PipelineTarget>>
    where
        Provider: DBProvider + BlockReader + StageCheckpointReader + ChainSpecProvider,
        N: NodePrimitives<Receipt: Value, BlockHeader: Value, SignedTx: Value>,
    {
        // OVM historical import is broken and does not work with this check. It's importing
        // duplicated receipts resulting in having more receipts than the expected transaction
        // range.
        //
        // If we detect an OVM import was done (block #1 <https://optimistic.etherscan.io/block/1>), skip it.
        // More on [#11099](https://github.com/paradigmxyz/reth/pull/11099).
        if provider.chain_spec().is_optimism() &&
            reth_chainspec::Chain::optimism_mainnet() == provider.chain_spec().chain_id()
        {
            // check whether we have the first OVM block: <https://optimistic.etherscan.io/block/0xbee7192e575af30420cae0c7776304ac196077ee72b048970549e4f08e875453>
            const OVM_HEADER_1_HASH: B256 =
                b256!("0xbee7192e575af30420cae0c7776304ac196077ee72b048970549e4f08e875453");
            if provider.block_number(OVM_HEADER_1_HASH)?.is_some() {
                info!(target: "reth::cli",
                    "Skipping storage verification for OP mainnet, expected inconsistency in OVM chain"
                );
                return Ok(None)
            }
        }

        info!(target: "reth::cli", "Verifying storage consistency.");

        let mut unwind_target: Option<BlockNumber> = None;
        let mut update_unwind_target = |new_target: BlockNumber| {
            if let Some(target) = unwind_target.as_mut() {
                *target = (*target).min(new_target);
            } else {
                unwind_target = Some(new_target);
            }
        };

        for segment in StaticFileSegment::iter() {
            // Not integrated yet
            if segment.is_block_meta() {
                continue
            }

            if has_receipt_pruning && segment.is_receipts() {
                // Pruned nodes (including full node) do not store receipts as static files.
                continue
            }

            let initial_highest_block = self.get_highest_static_file_block(segment);

            //  File consistency is broken if:
            //
            // * appending data was interrupted before a config commit, then data file will be
            //   truncated according to the config.
            //
            // * pruning data was interrupted before a config commit, then we have deleted data that
            //   we are expected to still have. We need to check the Database and unwind everything
            //   accordingly.
            if self.access.is_read_only() {
                self.check_segment_consistency(segment)?;
            } else {
                // Fetching the writer will attempt to heal any file level inconsistency.
                self.latest_writer(segment)?;
            }

            // Only applies to block-based static files. (Headers)
            //
            // The updated `highest_block` may have decreased if we healed from a pruning
            // interruption.
            let mut highest_block = self.get_highest_static_file_block(segment);
            if initial_highest_block != highest_block {
                info!(
                    target: "reth::providers::static_file",
                    ?initial_highest_block,
                    unwind_target = highest_block,
                    ?segment,
                    "Setting unwind target."
                );
                update_unwind_target(highest_block.unwrap_or_default());
            }

            // Only applies to transaction-based static files. (Receipts & Transactions)
            //
            // Make sure the last transaction matches the last block from its indices, since a heal
            // from a pruning interruption might have decreased the number of transactions without
            // being able to update the last block of the static file segment.
            let highest_tx = self.get_highest_static_file_tx(segment);
            if let Some(highest_tx) = highest_tx {
                let mut last_block = highest_block.unwrap_or_default();
                loop {
                    if let Some(indices) = provider.block_body_indices(last_block)? {
                        if indices.last_tx_num() <= highest_tx {
                            break
                        }
                    } else {
                        // If the block body indices can not be found, then it means that static
                        // files is ahead of database, and the `ensure_invariants` check will fix
                        // it by comparing with stage checkpoints.
                        break
                    }
                    if last_block == 0 {
                        break
                    }
                    last_block -= 1;

                    info!(
                        target: "reth::providers::static_file",
                        highest_block = self.get_highest_static_file_block(segment),
                        unwind_target = last_block,
                        ?segment,
                        "Setting unwind target."
                    );
                    highest_block = Some(last_block);
                    update_unwind_target(last_block);
                }
            }

            if let Some(unwind) = match segment {
                StaticFileSegment::Headers => self
                    .ensure_invariants::<_, tables::Headers<N::BlockHeader>>(
                        provider,
                        segment,
                        highest_block,
                        highest_block,
                    )?,
                StaticFileSegment::Transactions => self
                    .ensure_invariants::<_, tables::Transactions<N::SignedTx>>(
                        provider,
                        segment,
                        highest_tx,
                        highest_block,
                    )?,
                StaticFileSegment::Receipts => self
                    .ensure_invariants::<_, tables::Receipts<N::Receipt>>(
                        provider,
                        segment,
                        highest_tx,
                        highest_block,
                    )?,
                StaticFileSegment::BlockMeta => self
                    .ensure_invariants::<_, tables::BlockBodyIndices>(
                        provider,
                        segment,
                        highest_block,
                        highest_block,
                    )?,
            } {
                update_unwind_target(unwind);
            }
        }

        Ok(unwind_target.map(PipelineTarget::Unwind))
    }

    /// Checks consistency of the latest static file segment and throws an error if at fault.
    /// Read-only.
    pub fn check_segment_consistency(&self, segment: StaticFileSegment) -> ProviderResult<()> {
        if let Some(latest_block) = self.get_highest_static_file_block(segment) {
            let file_path =
                self.directory().join(segment.filename(&self.find_fixed_range(latest_block)));

            let jar = NippyJar::<SegmentHeader>::load(&file_path).map_err(ProviderError::other)?;

            NippyJarChecker::new(jar).check_consistency().map_err(ProviderError::other)?;
        }
        Ok(())
    }

    /// Check invariants for each corresponding table and static file segment:
    ///
    /// * the corresponding database table should overlap or have continuity in their keys
    ///   ([`TxNumber`] or [`BlockNumber`]).
    /// * its highest block should match the stage checkpoint block number if it's equal or higher
    ///   than the corresponding database table last entry.
    ///   * If the checkpoint block is higher, then request a pipeline unwind to the static file
    ///     block. This is expressed by returning [`Some`] with the requested pipeline unwind
    ///     target.
    ///   * If the checkpoint block is lower, then heal by removing rows from the static file. In
    ///     this case, the rows will be removed and [`None`] will be returned.
    ///
    /// * If the database tables overlap with static files and have contiguous keys, or the
    ///   checkpoint block matches the highest static files block, then [`None`] will be returned.
    fn ensure_invariants<Provider, T: Table<Key = u64>>(
        &self,
        provider: &Provider,
        segment: StaticFileSegment,
        highest_static_file_entry: Option<u64>,
        highest_static_file_block: Option<BlockNumber>,
    ) -> ProviderResult<Option<BlockNumber>>
    where
        Provider: DBProvider + BlockReader + StageCheckpointReader,
    {
        let mut db_cursor = provider.tx_ref().cursor_read::<T>()?;

        if let Some((db_first_entry, _)) = db_cursor.first()? {
            if let (Some(highest_entry), Some(highest_block)) =
                (highest_static_file_entry, highest_static_file_block)
            {
                // If there is a gap between the entry found in static file and
                // database, then we have most likely lost static file data and need to unwind so we
                // can load it again
                if !(db_first_entry <= highest_entry || highest_entry + 1 == db_first_entry) {
                    info!(
                        target: "reth::providers::static_file",
                        ?db_first_entry,
                        ?highest_entry,
                        unwind_target = highest_block,
                        ?segment,
                        "Setting unwind target."
                    );
                    return Ok(Some(highest_block))
                }
            }

            if let Some((db_last_entry, _)) = db_cursor.last()? {
                if highest_static_file_entry
                    .is_none_or(|highest_entry| db_last_entry > highest_entry)
                {
                    return Ok(None)
                }
            }
        }

        let highest_static_file_entry = highest_static_file_entry.unwrap_or_default();
        let highest_static_file_block = highest_static_file_block.unwrap_or_default();

        // If static file entry is ahead of the database entries, then ensure the checkpoint block
        // number matches.
        let checkpoint_block_number = provider
            .get_stage_checkpoint(match segment {
                StaticFileSegment::Headers => StageId::Headers,
                StaticFileSegment::Transactions | StaticFileSegment::BlockMeta => StageId::Bodies,
                StaticFileSegment::Receipts => StageId::Execution,
            })?
            .unwrap_or_default()
            .block_number;

        // If the checkpoint is ahead, then we lost static file data. May be data corruption.
        if checkpoint_block_number > highest_static_file_block {
            info!(
                target: "reth::providers::static_file",
                checkpoint_block_number,
                unwind_target = highest_static_file_block,
                ?segment,
                "Setting unwind target."
            );
            return Ok(Some(highest_static_file_block))
        }

        // If the checkpoint is behind, then we failed to do a database commit **but committed** to
        // static files on executing a stage, or the reverse on unwinding a stage.
        // All we need to do is to prune the extra static file rows.
        if checkpoint_block_number < highest_static_file_block {
            info!(
                target: "reth::providers",
                ?segment,
                from = highest_static_file_block,
                to = checkpoint_block_number,
                "Unwinding static file segment."
            );
            let mut writer = self.latest_writer(segment)?;
            if segment.is_headers() {
                // TODO(joshie): is_block_meta
                writer.prune_headers(highest_static_file_block - checkpoint_block_number)?;
            } else if let Some(block) = provider.block_body_indices(checkpoint_block_number)? {
                // todo joshie: is querying block_body_indices a potential issue once bbi is moved
                // to sf as well
                let number = highest_static_file_entry - block.last_tx_num();
                if segment.is_receipts() {
                    writer.prune_receipts(number, checkpoint_block_number)?;
                } else {
                    writer.prune_transactions(number, checkpoint_block_number)?;
                }
            }
            writer.commit()?;
        }

        Ok(None)
    }

    /// Gets the highest static file block if it exists for a static file segment.
    ///
    /// If there is nothing on disk for the given segment, this will return [`None`].
    pub fn get_highest_static_file_block(&self, segment: StaticFileSegment) -> Option<BlockNumber> {
        self.static_files_max_block.read().get(&segment).copied()
    }

    /// Gets the highest static file transaction.
    ///
    /// If there is nothing on disk for the given segment, this will return [`None`].
    pub fn get_highest_static_file_tx(&self, segment: StaticFileSegment) -> Option<TxNumber> {
        self.static_files_tx_index
            .read()
            .get(&segment)
            .and_then(|index| index.last_key_value().map(|(last_tx, _)| *last_tx))
    }

    /// Gets the highest static file block for all segments.
    pub fn get_highest_static_files(&self) -> HighestStaticFiles {
        HighestStaticFiles {
            headers: self.get_highest_static_file_block(StaticFileSegment::Headers),
            receipts: self.get_highest_static_file_block(StaticFileSegment::Receipts),
            transactions: self.get_highest_static_file_block(StaticFileSegment::Transactions),
            block_meta: self.get_highest_static_file_block(StaticFileSegment::BlockMeta),
        }
    }

    /// Iterates through segment `static_files` in reverse order, executing a function until it
    /// returns some object. Useful for finding objects by [`TxHash`] or [`BlockHash`].
    pub fn find_static_file<T>(
        &self,
        segment: StaticFileSegment,
        func: impl Fn(StaticFileJarProvider<'_, N>) -> ProviderResult<Option<T>>,
    ) -> ProviderResult<Option<T>> {
        if let Some(highest_block) = self.get_highest_static_file_block(segment) {
            let mut range = self.find_fixed_range(highest_block);
            while range.end() > 0 {
                if let Some(res) = func(self.get_or_create_jar_provider(segment, &range)?)? {
                    return Ok(Some(res))
                }
                range = SegmentRangeInclusive::new(
                    range.start().saturating_sub(self.blocks_per_file),
                    range.end().saturating_sub(self.blocks_per_file),
                );
            }
        }

        Ok(None)
    }

    /// Fetches data within a specified range across multiple static files.
    ///
    /// This function iteratively retrieves data using `get_fn` for each item in the given range.
    /// It continues fetching until the end of the range is reached or the provided `predicate`
    /// returns false.
    pub fn fetch_range_with_predicate<T, F, P>(
        &self,
        segment: StaticFileSegment,
        range: Range<u64>,
        mut get_fn: F,
        mut predicate: P,
    ) -> ProviderResult<Vec<T>>
    where
        F: FnMut(&mut StaticFileCursor<'_>, u64) -> ProviderResult<Option<T>>,
        P: FnMut(&T) -> bool,
    {
        let get_provider = |start: u64| {
            if segment.is_block_based() {
                self.get_segment_provider_from_block(segment, start, None)
            } else {
                self.get_segment_provider_from_transaction(segment, start, None)
            }
        };

        let mut result = Vec::with_capacity((range.end - range.start).min(100) as usize);
        let mut provider = get_provider(range.start)?;
        let mut cursor = provider.cursor()?;

        // advances number in range
        'outer: for number in range {
            // The `retrying` flag ensures a single retry attempt per `number`. If `get_fn` fails to
            // access data in two different static files, it halts further attempts by returning
            // an error, effectively preventing infinite retry loops.
            let mut retrying = false;

            // advances static files if `get_fn` returns None
            'inner: loop {
                match get_fn(&mut cursor, number)? {
                    Some(res) => {
                        if !predicate(&res) {
                            break 'outer
                        }
                        result.push(res);
                        break 'inner
                    }
                    None => {
                        if retrying {
                            warn!(
                                target: "provider::static_file",
                                ?segment,
                                ?number,
                                "Could not find block or tx number on a range request"
                            );

                            let err = if segment.is_block_based() {
                                ProviderError::MissingStaticFileBlock(segment, number)
                            } else {
                                ProviderError::MissingStaticFileTx(segment, number)
                            };
                            return Err(err)
                        }
                        // There is a very small chance of hitting a deadlock if two consecutive
                        // static files share the same bucket in the
                        // internal dashmap and we don't drop the current provider
                        // before requesting the next one.
                        drop(cursor);
                        drop(provider);
                        provider = get_provider(number)?;
                        cursor = provider.cursor()?;
                        retrying = true;
                    }
                }
            }
        }

        Ok(result)
    }

    /// Fetches data within a specified range across multiple static files.
    ///
    /// Returns an iterator over the data
    pub fn fetch_range_iter<'a, T, F>(
        &'a self,
        segment: StaticFileSegment,
        range: Range<u64>,
        get_fn: F,
    ) -> ProviderResult<impl Iterator<Item = ProviderResult<T>> + 'a>
    where
        F: Fn(&mut StaticFileCursor<'_>, u64) -> ProviderResult<Option<T>> + 'a,
        T: std::fmt::Debug,
    {
        let get_provider = move |start: u64| {
            if segment.is_block_based() {
                self.get_segment_provider_from_block(segment, start, None)
            } else {
                self.get_segment_provider_from_transaction(segment, start, None)
            }
        };

        let mut provider = Some(get_provider(range.start)?);
        Ok(range.filter_map(move |number| {
            match get_fn(&mut provider.as_ref().expect("qed").cursor().ok()?, number).transpose() {
                Some(result) => Some(result),
                None => {
                    // There is a very small chance of hitting a deadlock if two consecutive static
                    // files share the same bucket in the internal dashmap and
                    // we don't drop the current provider before requesting the
                    // next one.
                    provider.take();
                    provider = Some(get_provider(number).ok()?);
                    get_fn(&mut provider.as_ref().expect("qed").cursor().ok()?, number).transpose()
                }
            }
        }))
    }

    /// Returns directory where `static_files` are located.
    #[allow(clippy::missing_const_for_fn)]
    pub fn directory(&self) -> &Path {
        &self.path
    }

    /// Retrieves data from the database or static file, wherever it's available.
    ///
    /// # Arguments
    /// * `segment` - The segment of the static file to check against.
    /// * `index_key` - Requested index key, usually a block or transaction number.
    /// * `fetch_from_static_file` - A closure that defines how to fetch the data from the static
    ///   file provider.
    /// * `fetch_from_database` - A closure that defines how to fetch the data from the database
    ///   when the static file doesn't contain the required data or is not available.
    pub fn get_with_static_file_or_database<T, FS, FD>(
        &self,
        segment: StaticFileSegment,
        number: u64,
        fetch_from_static_file: FS,
        fetch_from_database: FD,
    ) -> ProviderResult<Option<T>>
    where
        FS: Fn(&Self) -> ProviderResult<Option<T>>,
        FD: Fn() -> ProviderResult<Option<T>>,
    {
        // If there is, check the maximum block or transaction number of the segment.
        let static_file_upper_bound = if segment.is_block_based() {
            self.get_highest_static_file_block(segment)
        } else {
            self.get_highest_static_file_tx(segment)
        };

        if static_file_upper_bound
            .is_some_and(|static_file_upper_bound| static_file_upper_bound >= number)
        {
            return fetch_from_static_file(self)
        }
        fetch_from_database()
    }

    /// Gets data within a specified range, potentially spanning different `static_files` and
    /// database.
    ///
    /// # Arguments
    /// * `segment` - The segment of the static file to query.
    /// * `block_range` - The range of data to fetch.
    /// * `fetch_from_static_file` - A function to fetch data from the `static_file`.
    /// * `fetch_from_database` - A function to fetch data from the database.
    /// * `predicate` - A function used to evaluate each item in the fetched data. Fetching is
    ///   terminated when this function returns false, thereby filtering the data based on the
    ///   provided condition.
    pub fn get_range_with_static_file_or_database<T, P, FS, FD>(
        &self,
        segment: StaticFileSegment,
        mut block_or_tx_range: Range<u64>,
        fetch_from_static_file: FS,
        mut fetch_from_database: FD,
        mut predicate: P,
    ) -> ProviderResult<Vec<T>>
    where
        FS: Fn(&Self, Range<u64>, &mut P) -> ProviderResult<Vec<T>>,
        FD: FnMut(Range<u64>, P) -> ProviderResult<Vec<T>>,
        P: FnMut(&T) -> bool,
    {
        let mut data = Vec::new();

        // If there is, check the maximum block or transaction number of the segment.
        if let Some(static_file_upper_bound) = if segment.is_block_based() {
            self.get_highest_static_file_block(segment)
        } else {
            self.get_highest_static_file_tx(segment)
        } {
            if block_or_tx_range.start <= static_file_upper_bound {
                let end = block_or_tx_range.end.min(static_file_upper_bound + 1);
                data.extend(fetch_from_static_file(
                    self,
                    block_or_tx_range.start..end,
                    &mut predicate,
                )?);
                block_or_tx_range.start = end;
            }
        }

        if block_or_tx_range.end > block_or_tx_range.start {
            data.extend(fetch_from_database(block_or_tx_range, predicate)?)
        }

        Ok(data)
    }

    /// Returns `static_files` directory
    #[cfg(any(test, feature = "test-utils"))]
    #[allow(clippy::missing_const_for_fn)]
    pub fn path(&self) -> &Path {
        &self.path
    }

    /// Returns `static_files` transaction index
    #[cfg(any(test, feature = "test-utils"))]
    #[allow(clippy::missing_const_for_fn)]
    pub fn tx_index(&self) -> &RwLock<SegmentRanges> {
        &self.static_files_tx_index
    }
}

/// Helper trait to manage different [`StaticFileProviderRW`] of an `Arc<StaticFileProvider`
pub trait StaticFileWriter {
    /// The primitives type used by the static file provider.
    type Primitives: Send + Sync + 'static;

    /// Returns a mutable reference to a [`StaticFileProviderRW`] of a [`StaticFileSegment`].
    fn get_writer(
        &self,
        block: BlockNumber,
        segment: StaticFileSegment,
    ) -> ProviderResult<StaticFileProviderRWRefMut<'_, Self::Primitives>>;

    /// Returns a mutable reference to a [`StaticFileProviderRW`] of the latest
    /// [`StaticFileSegment`].
    fn latest_writer(
        &self,
        segment: StaticFileSegment,
    ) -> ProviderResult<StaticFileProviderRWRefMut<'_, Self::Primitives>>;

    /// Commits all changes of all [`StaticFileProviderRW`] of all [`StaticFileSegment`].
    fn commit(&self) -> ProviderResult<()>;
}

impl<N: NodePrimitives> StaticFileWriter for StaticFileProvider<N> {
    type Primitives = N;

    fn get_writer(
        &self,
        block: BlockNumber,
        segment: StaticFileSegment,
    ) -> ProviderResult<StaticFileProviderRWRefMut<'_, Self::Primitives>> {
        if self.access.is_read_only() {
            return Err(ProviderError::ReadOnlyStaticFileAccess)
        }

        trace!(target: "provider::static_file", ?block, ?segment, "Getting static file writer.");
        self.writers.get_or_create(segment, || {
            StaticFileProviderRW::new(segment, block, Arc::downgrade(&self.0), self.metrics.clone())
        })
    }

    fn latest_writer(
        &self,
        segment: StaticFileSegment,
    ) -> ProviderResult<StaticFileProviderRWRefMut<'_, Self::Primitives>> {
        self.get_writer(self.get_highest_static_file_block(segment).unwrap_or_default(), segment)
    }

    fn commit(&self) -> ProviderResult<()> {
        self.writers.commit()
    }
}

impl<N: NodePrimitives<BlockHeader: Value>> HeaderProvider for StaticFileProvider<N> {
    type Header = N::BlockHeader;

    fn header(&self, block_hash: &BlockHash) -> ProviderResult<Option<Self::Header>> {
        self.find_static_file(StaticFileSegment::Headers, |jar_provider| {
            Ok(jar_provider
                .cursor()?
                .get_two::<HeaderWithHashMask<Self::Header>>(block_hash.into())?
                .and_then(|(header, hash)| {
                    if &hash == block_hash {
                        return Some(header)
                    }
                    None
                }))
        })
    }

    fn header_by_number(&self, num: BlockNumber) -> ProviderResult<Option<Self::Header>> {
        self.get_segment_provider_from_block(StaticFileSegment::Headers, num, None)
            .and_then(|provider| provider.header_by_number(num))
            .or_else(|err| {
                if let ProviderError::MissingStaticFileBlock(_, _) = err {
                    Ok(None)
                } else {
                    Err(err)
                }
            })
    }

    fn header_td(&self, block_hash: &BlockHash) -> ProviderResult<Option<U256>> {
        self.find_static_file(StaticFileSegment::Headers, |jar_provider| {
            Ok(jar_provider
                .cursor()?
                .get_two::<TDWithHashMask>(block_hash.into())?
                .and_then(|(td, hash)| (&hash == block_hash).then_some(td.0)))
        })
    }

    fn header_td_by_number(&self, num: BlockNumber) -> ProviderResult<Option<U256>> {
        self.get_segment_provider_from_block(StaticFileSegment::Headers, num, None)
            .and_then(|provider| provider.header_td_by_number(num))
            .or_else(|err| {
                if let ProviderError::MissingStaticFileBlock(_, _) = err {
                    Ok(None)
                } else {
                    Err(err)
                }
            })
    }

    fn headers_range(
        &self,
        range: impl RangeBounds<BlockNumber>,
    ) -> ProviderResult<Vec<Self::Header>> {
        self.fetch_range_with_predicate(
            StaticFileSegment::Headers,
            to_range(range),
            |cursor, number| cursor.get_one::<HeaderMask<Self::Header>>(number.into()),
            |_| true,
        )
    }

    fn sealed_header(
        &self,
        num: BlockNumber,
    ) -> ProviderResult<Option<SealedHeader<Self::Header>>> {
        self.get_segment_provider_from_block(StaticFileSegment::Headers, num, None)
            .and_then(|provider| provider.sealed_header(num))
            .or_else(|err| {
                if let ProviderError::MissingStaticFileBlock(_, _) = err {
                    Ok(None)
                } else {
                    Err(err)
                }
            })
    }

    fn sealed_headers_while(
        &self,
        range: impl RangeBounds<BlockNumber>,
        predicate: impl FnMut(&SealedHeader<Self::Header>) -> bool,
    ) -> ProviderResult<Vec<SealedHeader<Self::Header>>> {
        self.fetch_range_with_predicate(
            StaticFileSegment::Headers,
            to_range(range),
            |cursor, number| {
                Ok(cursor
                    .get_two::<HeaderWithHashMask<Self::Header>>(number.into())?
                    .map(|(header, hash)| SealedHeader::new(header, hash)))
            },
            predicate,
        )
    }
}

impl<N: NodePrimitives> BlockHashReader for StaticFileProvider<N> {
    fn block_hash(&self, num: u64) -> ProviderResult<Option<B256>> {
        self.get_segment_provider_from_block(StaticFileSegment::Headers, num, None)?.block_hash(num)
    }

    fn canonical_hashes_range(
        &self,
        start: BlockNumber,
        end: BlockNumber,
    ) -> ProviderResult<Vec<B256>> {
        self.fetch_range_with_predicate(
            StaticFileSegment::Headers,
            start..end,
            |cursor, number| cursor.get_one::<BlockHashMask>(number.into()),
            |_| true,
        )
    }
}

impl<N: NodePrimitives<SignedTx: Value + SignedTransaction, Receipt: Value>> ReceiptProvider
    for StaticFileProvider<N>
{
    type Receipt = N::Receipt;

    fn receipt(&self, num: TxNumber) -> ProviderResult<Option<Self::Receipt>> {
        self.get_segment_provider_from_transaction(StaticFileSegment::Receipts, num, None)
            .and_then(|provider| provider.receipt(num))
            .or_else(|err| {
                if let ProviderError::MissingStaticFileTx(_, _) = err {
                    Ok(None)
                } else {
                    Err(err)
                }
            })
    }

    fn receipt_by_hash(&self, hash: TxHash) -> ProviderResult<Option<Self::Receipt>> {
        if let Some(num) = self.transaction_id(hash)? {
            return self.receipt(num)
        }
        Ok(None)
    }

    fn receipts_by_block(
        &self,
        _block: BlockHashOrNumber,
    ) -> ProviderResult<Option<Vec<Self::Receipt>>> {
        unreachable!()
    }

    fn receipts_by_tx_range(
        &self,
        range: impl RangeBounds<TxNumber>,
    ) -> ProviderResult<Vec<Self::Receipt>> {
        self.fetch_range_with_predicate(
            StaticFileSegment::Receipts,
            to_range(range),
            |cursor, number| cursor.get_one::<ReceiptMask<Self::Receipt>>(number.into()),
            |_| true,
        )
    }

    fn receipts_by_block_range(
        &self,
        _block_range: RangeInclusive<BlockNumber>,
    ) -> ProviderResult<Vec<Vec<Self::Receipt>>> {
        Err(ProviderError::UnsupportedProvider)
    }
}

impl<N: FullNodePrimitives<SignedTx: Value, Receipt: Value, BlockHeader: Value>>
    TransactionsProviderExt for StaticFileProvider<N>
{
    fn transaction_hashes_by_range(
        &self,
        tx_range: Range<TxNumber>,
    ) -> ProviderResult<Vec<(TxHash, TxNumber)>> {
        let tx_range_size = (tx_range.end - tx_range.start) as usize;

        // Transactions are different size, so chunks will not all take the same processing time. If
        // chunks are too big, there will be idle threads waiting for work. Choosing an
        // arbitrary smaller value to make sure it doesn't happen.
        let chunk_size = 100;

        // iterator over the chunks
        let chunks = tx_range
            .clone()
            .step_by(chunk_size)
            .map(|start| start..std::cmp::min(start + chunk_size as u64, tx_range.end));
        let mut channels = Vec::with_capacity(tx_range_size.div_ceil(chunk_size));

        for chunk_range in chunks {
            let (channel_tx, channel_rx) = mpsc::channel();
            channels.push(channel_rx);

            let manager = self.clone();

            // Spawn the task onto the global rayon pool
            // This task will send the results through the channel after it has calculated
            // the hash.
            rayon::spawn(move || {
                let mut rlp_buf = Vec::with_capacity(128);
                let _ = manager.fetch_range_with_predicate(
                    StaticFileSegment::Transactions,
                    chunk_range,
                    |cursor, number| {
                        Ok(cursor
                            .get_one::<TransactionMask<Self::Transaction>>(number.into())?
                            .map(|transaction| {
                                rlp_buf.clear();
                                let _ = channel_tx
                                    .send(calculate_hash((number, transaction), &mut rlp_buf));
                            }))
                    },
                    |_| true,
                );
            });
        }

        let mut tx_list = Vec::with_capacity(tx_range_size);

        // Iterate over channels and append the tx hashes unsorted
        for channel in channels {
            while let Ok(tx) = channel.recv() {
                let (tx_hash, tx_id) = tx.map_err(|boxed| *boxed)?;
                tx_list.push((tx_hash, tx_id));
            }
        }

        Ok(tx_list)
    }
}

impl<N: NodePrimitives<SignedTx: Decompress + SignedTransaction>> TransactionsProvider
    for StaticFileProvider<N>
{
    type Transaction = N::SignedTx;

    fn transaction_id(&self, tx_hash: TxHash) -> ProviderResult<Option<TxNumber>> {
        self.find_static_file(StaticFileSegment::Transactions, |jar_provider| {
            let mut cursor = jar_provider.cursor()?;
            if cursor
                .get_one::<TransactionMask<Self::Transaction>>((&tx_hash).into())?
                .and_then(|tx| (tx.trie_hash() == tx_hash).then_some(tx))
                .is_some()
            {
                Ok(cursor.number())
            } else {
                Ok(None)
            }
        })
    }

    fn transaction_by_id(&self, num: TxNumber) -> ProviderResult<Option<Self::Transaction>> {
        self.get_segment_provider_from_transaction(StaticFileSegment::Transactions, num, None)
            .and_then(|provider| provider.transaction_by_id(num))
            .or_else(|err| {
                if let ProviderError::MissingStaticFileTx(_, _) = err {
                    Ok(None)
                } else {
                    Err(err)
                }
            })
    }

    fn transaction_by_id_unhashed(
        &self,
        num: TxNumber,
    ) -> ProviderResult<Option<Self::Transaction>> {
        self.get_segment_provider_from_transaction(StaticFileSegment::Transactions, num, None)
            .and_then(|provider| provider.transaction_by_id_unhashed(num))
            .or_else(|err| {
                if let ProviderError::MissingStaticFileTx(_, _) = err {
                    Ok(None)
                } else {
                    Err(err)
                }
            })
    }

    fn transaction_by_hash(&self, hash: TxHash) -> ProviderResult<Option<Self::Transaction>> {
        self.find_static_file(StaticFileSegment::Transactions, |jar_provider| {
            Ok(jar_provider
                .cursor()?
                .get_one::<TransactionMask<Self::Transaction>>((&hash).into())?
                .and_then(|tx| (tx.trie_hash() == hash).then_some(tx)))
        })
    }

    fn transaction_by_hash_with_meta(
        &self,
        _hash: TxHash,
    ) -> ProviderResult<Option<(Self::Transaction, TransactionMeta)>> {
        // Required data not present in static_files
        Err(ProviderError::UnsupportedProvider)
    }

    fn transaction_block(&self, _id: TxNumber) -> ProviderResult<Option<BlockNumber>> {
        // Required data not present in static_files
        Err(ProviderError::UnsupportedProvider)
    }

    fn transactions_by_block(
        &self,
        _block_id: BlockHashOrNumber,
    ) -> ProviderResult<Option<Vec<Self::Transaction>>> {
        // Required data not present in static_files
        Err(ProviderError::UnsupportedProvider)
    }

    fn transactions_by_block_range(
        &self,
        _range: impl RangeBounds<BlockNumber>,
    ) -> ProviderResult<Vec<Vec<Self::Transaction>>> {
        // Required data not present in static_files
        Err(ProviderError::UnsupportedProvider)
    }

    fn transactions_by_tx_range(
        &self,
        range: impl RangeBounds<TxNumber>,
    ) -> ProviderResult<Vec<Self::Transaction>> {
        self.fetch_range_with_predicate(
            StaticFileSegment::Transactions,
            to_range(range),
            |cursor, number| cursor.get_one::<TransactionMask<Self::Transaction>>(number.into()),
            |_| true,
        )
    }

    fn senders_by_tx_range(
        &self,
        range: impl RangeBounds<TxNumber>,
    ) -> ProviderResult<Vec<Address>> {
        let txes = self.transactions_by_tx_range(range)?;
        Ok(reth_primitives_traits::transaction::recover::recover_signers(&txes)?)
    }

    fn transaction_sender(&self, id: TxNumber) -> ProviderResult<Option<Address>> {
        match self.transaction_by_id_unhashed(id)? {
            Some(tx) => Ok(tx.recover_signer().ok()),
            None => Ok(None),
        }
    }
}

/* Cannot be successfully implemented but must exist for trait requirements */

impl<N: NodePrimitives> BlockNumReader for StaticFileProvider<N> {
    fn chain_info(&self) -> ProviderResult<ChainInfo> {
        // Required data not present in static_files
        Err(ProviderError::UnsupportedProvider)
    }

    fn best_block_number(&self) -> ProviderResult<BlockNumber> {
        // Required data not present in static_files
        Err(ProviderError::UnsupportedProvider)
    }

    fn last_block_number(&self) -> ProviderResult<BlockNumber> {
        // Required data not present in static_files
        Err(ProviderError::UnsupportedProvider)
    }

    fn block_number(&self, _hash: B256) -> ProviderResult<Option<BlockNumber>> {
        // Required data not present in static_files
        Err(ProviderError::UnsupportedProvider)
    }
}

impl<N: FullNodePrimitives<SignedTx: Value, Receipt: Value, BlockHeader: Value>> BlockReader
    for StaticFileProvider<N>
{
    type Block = N::Block;

    fn find_block_by_hash(
        &self,
        _hash: B256,
        _source: BlockSource,
    ) -> ProviderResult<Option<Self::Block>> {
        // Required data not present in static_files
        Err(ProviderError::UnsupportedProvider)
    }

    fn block(&self, _id: BlockHashOrNumber) -> ProviderResult<Option<Self::Block>> {
        // Required data not present in static_files
        Err(ProviderError::UnsupportedProvider)
    }

    fn pending_block(&self) -> ProviderResult<Option<RecoveredBlock<Self::Block>>> {
        // Required data not present in static_files
        Err(ProviderError::UnsupportedProvider)
    }

    fn pending_block_and_receipts(
        &self,
    ) -> ProviderResult<Option<(SealedBlock<Self::Block>, Vec<Self::Receipt>)>> {
        // Required data not present in static_files
        Err(ProviderError::UnsupportedProvider)
    }

    fn recovered_block(
        &self,
        _id: BlockHashOrNumber,
        _transaction_kind: TransactionVariant,
    ) -> ProviderResult<Option<RecoveredBlock<Self::Block>>> {
        // Required data not present in static_files
        Err(ProviderError::UnsupportedProvider)
    }

    fn sealed_block_with_senders(
        &self,
        _id: BlockHashOrNumber,
        _transaction_kind: TransactionVariant,
    ) -> ProviderResult<Option<RecoveredBlock<Self::Block>>> {
        // Required data not present in static_files
        Err(ProviderError::UnsupportedProvider)
    }

    fn block_range(&self, _range: RangeInclusive<BlockNumber>) -> ProviderResult<Vec<Self::Block>> {
        // Required data not present in static_files
        Err(ProviderError::UnsupportedProvider)
    }

    fn block_with_senders_range(
        &self,
        _range: RangeInclusive<BlockNumber>,
    ) -> ProviderResult<Vec<RecoveredBlock<Self::Block>>> {
        Err(ProviderError::UnsupportedProvider)
    }

    fn recovered_block_range(
        &self,
        _range: RangeInclusive<BlockNumber>,
    ) -> ProviderResult<Vec<RecoveredBlock<Self::Block>>> {
        Err(ProviderError::UnsupportedProvider)
    }
}

impl<N: NodePrimitives> BlockBodyIndicesProvider for StaticFileProvider<N> {
    fn block_body_indices(&self, num: u64) -> ProviderResult<Option<StoredBlockBodyIndices>> {
        self.get_segment_provider_from_block(StaticFileSegment::BlockMeta, num, None)
            .and_then(|provider| provider.block_body_indices(num))
            .or_else(|err| {
                if let ProviderError::MissingStaticFileBlock(_, _) = err {
                    Ok(None)
                } else {
                    Err(err)
                }
            })
    }

    fn block_body_indices_range(
        &self,
        range: RangeInclusive<BlockNumber>,
    ) -> ProviderResult<Vec<StoredBlockBodyIndices>> {
        self.fetch_range_with_predicate(
            StaticFileSegment::BlockMeta,
            *range.start()..*range.end() + 1,
            |cursor, number| cursor.get_one::<BodyIndicesMask>(number.into()),
            |_| true,
        )
    }
}

impl<N: NodePrimitives> StatsReader for StaticFileProvider<N> {
    fn count_entries<T: Table>(&self) -> ProviderResult<usize> {
        match T::NAME {
            tables::CanonicalHeaders::NAME |
            tables::Headers::<Header>::NAME |
            tables::HeaderTerminalDifficulties::NAME => Ok(self
                .get_highest_static_file_block(StaticFileSegment::Headers)
                .map(|block| block + 1)
                .unwrap_or_default()
                as usize),
            tables::Receipts::<Receipt>::NAME => Ok(self
                .get_highest_static_file_tx(StaticFileSegment::Receipts)
                .map(|receipts| receipts + 1)
                .unwrap_or_default() as usize),
            tables::Transactions::<TransactionSigned>::NAME => Ok(self
                .get_highest_static_file_tx(StaticFileSegment::Transactions)
                .map(|txs| txs + 1)
                .unwrap_or_default()
                as usize),
            _ => Err(ProviderError::UnsupportedProvider),
        }
    }
}

/// Calculates the tx hash for the given transaction and its id.
#[inline]
fn calculate_hash<T>(
    entry: (TxNumber, T),
    rlp_buf: &mut Vec<u8>,
) -> Result<(B256, TxNumber), Box<ProviderError>>
where
    T: Encodable2718,
{
    let (tx_id, tx) = entry;
    tx.encode_2718(rlp_buf);
    Ok((keccak256(rlp_buf), tx_id))
}<|MERGE_RESOLUTION|>--- conflicted
+++ resolved
@@ -11,11 +11,7 @@
     transaction::{SignerRecoverable, TransactionMeta},
     Header,
 };
-<<<<<<< HEAD
-use alloy_eips::{eip2718::Encodable2718, eip4895::Withdrawals, BlockHashOrNumber};
-=======
 use alloy_eips::{eip2718::Encodable2718, BlockHashOrNumber};
->>>>>>> 41ed7e0b
 use alloy_primitives::{
     b256, keccak256, Address, BlockHash, BlockNumber, TxHash, TxNumber, B256, U256,
 };

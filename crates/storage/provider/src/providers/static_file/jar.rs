--- conflicted
+++ resolved
@@ -7,11 +7,7 @@
     TransactionsProvider,
 };
 use alloy_consensus::transaction::{SignerRecoverable, TransactionMeta};
-<<<<<<< HEAD
-use alloy_eips::{eip2718::Encodable2718, eip4895::Withdrawals, BlockHashOrNumber};
-=======
 use alloy_eips::{eip2718::Encodable2718, BlockHashOrNumber};
->>>>>>> 41ed7e0b
 use alloy_primitives::{Address, BlockHash, BlockNumber, TxHash, TxNumber, B256, U256};
 use reth_chainspec::ChainInfo;
 use reth_db::static_file::{
@@ -354,7 +350,6 @@
         }
         Ok(receipts)
     }
-<<<<<<< HEAD
 
     fn receipts_by_block_range(
         &self,
@@ -365,18 +360,6 @@
         Err(ProviderError::UnsupportedProvider)
     }
 }
-=======
->>>>>>> 41ed7e0b
-
-    fn receipts_by_block_range(
-        &self,
-        _block_range: RangeInclusive<BlockNumber>,
-    ) -> ProviderResult<Vec<Vec<Self::Receipt>>> {
-        // Related to indexing tables. StaticFile should get the tx_range and call static file
-        // provider with `receipt()` instead for each
-        Err(ProviderError::UnsupportedProvider)
-    }
-}
 
 impl<N: NodePrimitives> BlockBodyIndicesProvider for StaticFileJarProvider<'_, N> {
     fn block_body_indices(&self, num: u64) -> ProviderResult<Option<StoredBlockBodyIndices>> {

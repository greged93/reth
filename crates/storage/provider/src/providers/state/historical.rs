--- conflicted
+++ resolved
@@ -23,13 +23,8 @@
     proof::{Proof, StorageProof},
     updates::TrieUpdates,
     witness::TrieWitness,
-<<<<<<< HEAD
-    AccountProof, HashedPostState, HashedStorage, KeyHasher, MultiProof, StorageMultiProof,
-    StorageRoot, TrieInput,
-=======
-    AccountProof, HashedPostState, HashedStorage, MultiProof, MultiProofTargets, StateRoot,
+    AccountProof, HashedPostState, HashedStorage, KeyHasher, MultiProof, MultiProofTargets,
     StorageMultiProof, StorageRoot, TrieInput,
->>>>>>> abc4ff97
 };
 use reth_trie_db::{
     DatabaseHashedPostState, DatabaseHashedStorage, DatabaseProof, DatabaseStateRoot,
@@ -427,16 +422,6 @@
     }
 }
 
-impl<Provider: StateCommitmentProvider> HashedPostStateProvider
-    for HistoricalStateProviderRef<'_, Provider>
-{
-    fn hashed_post_state(&self, bundle_state: &revm::db::BundleState) -> HashedPostState {
-        HashedPostState::from_bundle_state::<
-            <Provider::StateCommitment as StateCommitment>::KeyHasher,
-        >(bundle_state.state())
-    }
-}
-
 impl<Provider: StateCommitmentProvider> HashedStorageProvider
     for HistoricalStateProviderRef<'_, Provider>
 {

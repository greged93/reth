use crate::{
    traits::{BlockSource, ReceiptProvider},
    AccountReader, BlockHashReader, BlockIdReader, BlockNumReader, BlockReader, BlockReaderIdExt,
    ChainSpecProvider, ChangeSetReader, DatabaseProvider, EthStorage, EvmEnvProvider,
    HeaderProvider, ReceiptProviderIdExt, StateProvider, StateProviderBox, StateProviderFactory,
    StateReader, StateRootProvider, TransactionVariant, TransactionsProvider, WithdrawalsProvider,
};
use alloy_consensus::{constants::EMPTY_ROOT_HASH, Header};
use alloy_eips::{
    eip4895::{Withdrawal, Withdrawals},
    BlockHashOrNumber, BlockId, BlockNumberOrTag,
};
use alloy_primitives::{
    keccak256,
    map::{B256HashMap, HashMap},
    Address, BlockHash, BlockNumber, Bytes, StorageKey, StorageValue, TxHash, TxNumber, B256, U256,
};
use parking_lot::Mutex;
use reth_chainspec::{ChainInfo, ChainSpec};
use reth_db::mock::{DatabaseMock, TxMock};
use reth_db_api::models::{AccountBeforeTx, StoredBlockBodyIndices};
use reth_evm::{env::EvmEnv, ConfigureEvmEnv};
use reth_execution_types::ExecutionOutcome;
use reth_node_types::NodeTypes;
use reth_primitives::{
    Account, Block, BlockWithSenders, Bytecode, EthPrimitives, GotExpected, Receipt, SealedBlock,
    SealedBlockWithSenders, SealedHeader, TransactionMeta, TransactionSigned,
};
use reth_primitives_traits::SignedTransaction;
use reth_stages_types::{StageCheckpoint, StageId};
use reth_storage_api::{
<<<<<<< HEAD
    DatabaseProviderFactory, HashedPostStateProvider, HashedStorageProvider, KeyHasherProvider,
=======
    BlockBodyIndicesProvider, DatabaseProviderFactory, HashedPostStateProvider, OmmersProvider,
>>>>>>> abc4ff97
    StageCheckpointReader, StateCommitmentProvider, StateProofProvider, StorageRootProvider,
};
use reth_storage_errors::provider::{ConsistentViewError, ProviderError, ProviderResult};
use reth_trie::{
    updates::TrieUpdates, AccountProof, HashedPostState, HashedStorage, MultiProof,
    MultiProofTargets, StorageMultiProof, StorageProof, TrieInput,
};
use reth_trie_db::MerklePatriciaTrie;
use std::{
    collections::BTreeMap,
    ops::{RangeBounds, RangeInclusive},
    sync::Arc,
};

/// A mock implementation for Provider interfaces.
#[derive(Debug, Clone)]
pub struct MockEthProvider {
    /// Local block store
    pub blocks: Arc<Mutex<HashMap<B256, Block>>>,
    /// Local header store
    pub headers: Arc<Mutex<HashMap<B256, Header>>>,
    /// Local account store
    pub accounts: Arc<Mutex<HashMap<Address, ExtendedAccount>>>,
    /// Local chain spec
    pub chain_spec: Arc<ChainSpec>,
    /// Local state roots
    pub state_roots: Arc<Mutex<Vec<B256>>>,
}

impl Default for MockEthProvider {
    fn default() -> Self {
        Self {
            blocks: Default::default(),
            headers: Default::default(),
            accounts: Default::default(),
            chain_spec: Arc::new(reth_chainspec::ChainSpecBuilder::mainnet().build()),
            state_roots: Default::default(),
        }
    }
}

/// An extended account for local store
#[derive(Debug, Clone)]
pub struct ExtendedAccount {
    account: Account,
    bytecode: Option<Bytecode>,
    storage: HashMap<StorageKey, StorageValue>,
}

impl ExtendedAccount {
    /// Create new instance of extended account
    pub fn new(nonce: u64, balance: U256) -> Self {
        Self {
            account: Account {
                nonce,
                balance,
                bytecode_hash: None,
                #[cfg(feature = "scroll")]
                account_extension: Some(reth_scroll_primitives::AccountExtension::empty()),
            },
            bytecode: None,
            storage: Default::default(),
        }
    }

    /// Set bytecode and bytecode hash on the extended account
    pub fn with_bytecode(mut self, bytecode: Bytes) -> Self {
        #[cfg(feature = "scroll")]
        {
            self.account.account_extension =
                Some(reth_scroll_primitives::AccountExtension::from_bytecode(&bytecode));
        }
        let hash = keccak256(&bytecode);
        self.account.bytecode_hash = Some(hash);
        self.bytecode = Some(Bytecode::new_raw(bytecode));
        self
    }

    /// Add storage to the extended account. If the storage key is already present,
    /// the value is updated.
    pub fn extend_storage(
        mut self,
        storage: impl IntoIterator<Item = (StorageKey, StorageValue)>,
    ) -> Self {
        self.storage.extend(storage);
        self
    }
}

impl MockEthProvider {
    /// Add block to local block store
    pub fn add_block(&self, hash: B256, block: Block) {
        self.add_header(hash, block.header.clone());
        self.blocks.lock().insert(hash, block);
    }

    /// Add multiple blocks to local block store
    pub fn extend_blocks(&self, iter: impl IntoIterator<Item = (B256, Block)>) {
        for (hash, block) in iter {
            self.add_header(hash, block.header.clone());
            self.add_block(hash, block)
        }
    }

    /// Add header to local header store
    pub fn add_header(&self, hash: B256, header: Header) {
        self.headers.lock().insert(hash, header);
    }

    /// Add multiple headers to local header store
    pub fn extend_headers(&self, iter: impl IntoIterator<Item = (B256, Header)>) {
        for (hash, header) in iter {
            self.add_header(hash, header)
        }
    }

    /// Add account to local account store
    pub fn add_account(&self, address: Address, account: ExtendedAccount) {
        self.accounts.lock().insert(address, account);
    }

    /// Add account to local account store
    pub fn extend_accounts(&self, iter: impl IntoIterator<Item = (Address, ExtendedAccount)>) {
        for (address, account) in iter {
            self.add_account(address, account)
        }
    }

    /// Add state root to local state root store
    pub fn add_state_root(&self, state_root: B256) {
        self.state_roots.lock().push(state_root);
    }
}

/// Mock node.
#[derive(Debug)]
pub struct MockNode;

impl NodeTypes for MockNode {
    type Primitives = EthPrimitives;
    type ChainSpec = ChainSpec;
    type StateCommitment = MerklePatriciaTrie;
    type Storage = EthStorage;
}

impl StateCommitmentProvider for MockEthProvider {
    type StateCommitment = <MockNode as NodeTypes>::StateCommitment;
}

impl DatabaseProviderFactory for MockEthProvider {
    type DB = DatabaseMock;
    type Provider = DatabaseProvider<TxMock, MockNode>;
    type ProviderRW = DatabaseProvider<TxMock, MockNode>;

    fn database_provider_ro(&self) -> ProviderResult<Self::Provider> {
        Err(ConsistentViewError::Syncing { best_block: GotExpected::new(0, 0) }.into())
    }

    fn database_provider_rw(&self) -> ProviderResult<Self::ProviderRW> {
        Err(ConsistentViewError::Syncing { best_block: GotExpected::new(0, 0) }.into())
    }
}

impl HeaderProvider for MockEthProvider {
    type Header = Header;

    fn header(&self, block_hash: &BlockHash) -> ProviderResult<Option<Header>> {
        let lock = self.headers.lock();
        Ok(lock.get(block_hash).cloned())
    }

    fn header_by_number(&self, num: u64) -> ProviderResult<Option<Header>> {
        let lock = self.headers.lock();
        Ok(lock.values().find(|h| h.number == num).cloned())
    }

    fn header_td(&self, hash: &BlockHash) -> ProviderResult<Option<U256>> {
        let lock = self.headers.lock();
        Ok(lock.get(hash).map(|target| {
            lock.values()
                .filter(|h| h.number < target.number)
                .fold(target.difficulty, |td, h| td + h.difficulty)
        }))
    }

    fn header_td_by_number(&self, number: BlockNumber) -> ProviderResult<Option<U256>> {
        let lock = self.headers.lock();
        let sum = lock
            .values()
            .filter(|h| h.number <= number)
            .fold(U256::ZERO, |td, h| td + h.difficulty);
        Ok(Some(sum))
    }

    fn headers_range(&self, range: impl RangeBounds<BlockNumber>) -> ProviderResult<Vec<Header>> {
        let lock = self.headers.lock();

        let mut headers: Vec<_> =
            lock.values().filter(|header| range.contains(&header.number)).cloned().collect();
        headers.sort_by_key(|header| header.number);

        Ok(headers)
    }

    fn sealed_header(&self, number: BlockNumber) -> ProviderResult<Option<SealedHeader>> {
        Ok(self.header_by_number(number)?.map(SealedHeader::seal))
    }

    fn sealed_headers_while(
        &self,
        range: impl RangeBounds<BlockNumber>,
        mut predicate: impl FnMut(&SealedHeader) -> bool,
    ) -> ProviderResult<Vec<SealedHeader>> {
        Ok(self
            .headers_range(range)?
            .into_iter()
            .map(SealedHeader::seal)
            .take_while(|h| predicate(h))
            .collect())
    }
}

impl ChainSpecProvider for MockEthProvider {
    type ChainSpec = ChainSpec;

    fn chain_spec(&self) -> Arc<ChainSpec> {
        self.chain_spec.clone()
    }
}

impl TransactionsProvider for MockEthProvider {
    type Transaction = TransactionSigned;

    fn transaction_id(&self, tx_hash: TxHash) -> ProviderResult<Option<TxNumber>> {
        let lock = self.blocks.lock();
        let tx_number = lock
            .values()
            .flat_map(|block| &block.body.transactions)
            .position(|tx| tx.hash() == tx_hash)
            .map(|pos| pos as TxNumber);

        Ok(tx_number)
    }

    fn transaction_by_id(&self, id: TxNumber) -> ProviderResult<Option<Self::Transaction>> {
        let lock = self.blocks.lock();
        let transaction =
            lock.values().flat_map(|block| &block.body.transactions).nth(id as usize).cloned();

        Ok(transaction)
    }

    fn transaction_by_id_unhashed(
        &self,
        id: TxNumber,
    ) -> ProviderResult<Option<Self::Transaction>> {
        let lock = self.blocks.lock();
        let transaction =
            lock.values().flat_map(|block| &block.body.transactions).nth(id as usize).cloned();

        Ok(transaction)
    }

    fn transaction_by_hash(&self, hash: TxHash) -> ProviderResult<Option<TransactionSigned>> {
        Ok(self.blocks.lock().iter().find_map(|(_, block)| {
            block.body.transactions.iter().find(|tx| tx.hash() == hash).cloned()
        }))
    }

    fn transaction_by_hash_with_meta(
        &self,
        hash: TxHash,
    ) -> ProviderResult<Option<(Self::Transaction, TransactionMeta)>> {
        let lock = self.blocks.lock();
        for (block_hash, block) in lock.iter() {
            for (index, tx) in block.body.transactions.iter().enumerate() {
                if tx.hash() == hash {
                    let meta = TransactionMeta {
                        tx_hash: hash,
                        index: index as u64,
                        block_hash: *block_hash,
                        block_number: block.header.number,
                        base_fee: block.header.base_fee_per_gas,
                        excess_blob_gas: block.header.excess_blob_gas,
                        timestamp: block.header.timestamp,
                    };
                    return Ok(Some((tx.clone(), meta)))
                }
            }
        }
        Ok(None)
    }

    fn transaction_block(&self, id: TxNumber) -> ProviderResult<Option<BlockNumber>> {
        let lock = self.blocks.lock();
        let mut current_tx_number: TxNumber = 0;
        for block in lock.values() {
            if current_tx_number + (block.body.transactions.len() as TxNumber) > id {
                return Ok(Some(block.header.number))
            }
            current_tx_number += block.body.transactions.len() as TxNumber;
        }
        Ok(None)
    }

    fn transactions_by_block(
        &self,
        id: BlockHashOrNumber,
    ) -> ProviderResult<Option<Vec<Self::Transaction>>> {
        Ok(self.block(id)?.map(|b| b.body.transactions))
    }

    fn transactions_by_block_range(
        &self,
        range: impl RangeBounds<alloy_primitives::BlockNumber>,
    ) -> ProviderResult<Vec<Vec<Self::Transaction>>> {
        // init btreemap so we can return in order
        let mut map = BTreeMap::new();
        for (_, block) in self.blocks.lock().iter() {
            if range.contains(&block.number) {
                map.insert(block.number, block.body.transactions.clone());
            }
        }

        Ok(map.into_values().collect())
    }

    fn transactions_by_tx_range(
        &self,
        range: impl RangeBounds<TxNumber>,
    ) -> ProviderResult<Vec<Self::Transaction>> {
        let lock = self.blocks.lock();
        let transactions = lock
            .values()
            .flat_map(|block| &block.body.transactions)
            .enumerate()
            .filter(|&(tx_number, _)| range.contains(&(tx_number as TxNumber)))
            .map(|(_, tx)| tx.clone())
            .collect();

        Ok(transactions)
    }

    fn senders_by_tx_range(
        &self,
        range: impl RangeBounds<TxNumber>,
    ) -> ProviderResult<Vec<Address>> {
        let lock = self.blocks.lock();
        let transactions = lock
            .values()
            .flat_map(|block| &block.body.transactions)
            .enumerate()
            .filter_map(|(tx_number, tx)| {
                range.contains(&(tx_number as TxNumber)).then(|| tx.recover_signer()).flatten()
            })
            .collect();

        Ok(transactions)
    }

    fn transaction_sender(&self, id: TxNumber) -> ProviderResult<Option<Address>> {
        self.transaction_by_id(id).map(|tx_option| tx_option.map(|tx| tx.recover_signer().unwrap()))
    }
}

impl ReceiptProvider for MockEthProvider {
    type Receipt = Receipt;

    fn receipt(&self, _id: TxNumber) -> ProviderResult<Option<Receipt>> {
        Ok(None)
    }

    fn receipt_by_hash(&self, _hash: TxHash) -> ProviderResult<Option<Receipt>> {
        Ok(None)
    }

    fn receipts_by_block(&self, _block: BlockHashOrNumber) -> ProviderResult<Option<Vec<Receipt>>> {
        Ok(None)
    }

    fn receipts_by_tx_range(
        &self,
        _range: impl RangeBounds<TxNumber>,
    ) -> ProviderResult<Vec<Receipt>> {
        Ok(vec![])
    }
}

impl ReceiptProviderIdExt for MockEthProvider {}

impl BlockHashReader for MockEthProvider {
    fn block_hash(&self, number: u64) -> ProviderResult<Option<B256>> {
        let lock = self.blocks.lock();

        let hash = lock.iter().find_map(|(hash, b)| (b.number == number).then_some(*hash));
        Ok(hash)
    }

    fn canonical_hashes_range(
        &self,
        start: BlockNumber,
        end: BlockNumber,
    ) -> ProviderResult<Vec<B256>> {
        let range = start..end;
        let lock = self.blocks.lock();

        let mut hashes: Vec<_> =
            lock.iter().filter(|(_, block)| range.contains(&block.number)).collect();
        hashes.sort_by_key(|(_, block)| block.number);

        Ok(hashes.into_iter().map(|(hash, _)| *hash).collect())
    }
}

impl BlockNumReader for MockEthProvider {
    fn chain_info(&self) -> ProviderResult<ChainInfo> {
        let best_block_number = self.best_block_number()?;
        let lock = self.headers.lock();

        Ok(lock
            .iter()
            .find(|(_, header)| header.number == best_block_number)
            .map(|(hash, header)| ChainInfo { best_hash: *hash, best_number: header.number })
            .unwrap_or_default())
    }

    fn best_block_number(&self) -> ProviderResult<BlockNumber> {
        let lock = self.headers.lock();
        lock.iter()
            .max_by_key(|h| h.1.number)
            .map(|(_, header)| header.number)
            .ok_or(ProviderError::BestBlockNotFound)
    }

    fn last_block_number(&self) -> ProviderResult<BlockNumber> {
        self.best_block_number()
    }

    fn block_number(&self, hash: B256) -> ProviderResult<Option<alloy_primitives::BlockNumber>> {
        let lock = self.blocks.lock();
        let num = lock.iter().find_map(|(h, b)| (*h == hash).then_some(b.number));
        Ok(num)
    }
}

impl BlockIdReader for MockEthProvider {
    fn pending_block_num_hash(&self) -> ProviderResult<Option<alloy_eips::BlockNumHash>> {
        Ok(None)
    }

    fn safe_block_num_hash(&self) -> ProviderResult<Option<alloy_eips::BlockNumHash>> {
        Ok(None)
    }

    fn finalized_block_num_hash(&self) -> ProviderResult<Option<alloy_eips::BlockNumHash>> {
        Ok(None)
    }
}

impl BlockReader for MockEthProvider {
    type Block = Block;

    fn find_block_by_hash(
        &self,
        hash: B256,
        _source: BlockSource,
    ) -> ProviderResult<Option<Block>> {
        self.block(hash.into())
    }

    fn block(&self, id: BlockHashOrNumber) -> ProviderResult<Option<Block>> {
        let lock = self.blocks.lock();
        match id {
            BlockHashOrNumber::Hash(hash) => Ok(lock.get(&hash).cloned()),
            BlockHashOrNumber::Number(num) => Ok(lock.values().find(|b| b.number == num).cloned()),
        }
    }

    fn pending_block(&self) -> ProviderResult<Option<SealedBlock>> {
        Ok(None)
    }

    fn pending_block_with_senders(&self) -> ProviderResult<Option<SealedBlockWithSenders>> {
        Ok(None)
    }

    fn pending_block_and_receipts(&self) -> ProviderResult<Option<(SealedBlock, Vec<Receipt>)>> {
        Ok(None)
    }

    fn block_with_senders(
        &self,
        _id: BlockHashOrNumber,
        _transaction_kind: TransactionVariant,
    ) -> ProviderResult<Option<BlockWithSenders>> {
        Ok(None)
    }

    fn sealed_block_with_senders(
        &self,
        _id: BlockHashOrNumber,
        _transaction_kind: TransactionVariant,
    ) -> ProviderResult<Option<SealedBlockWithSenders>> {
        Ok(None)
    }

    fn block_range(&self, range: RangeInclusive<BlockNumber>) -> ProviderResult<Vec<Block>> {
        let lock = self.blocks.lock();

        let mut blocks: Vec<_> =
            lock.values().filter(|block| range.contains(&block.number)).cloned().collect();
        blocks.sort_by_key(|block| block.number);

        Ok(blocks)
    }

    fn block_with_senders_range(
        &self,
        _range: RangeInclusive<BlockNumber>,
    ) -> ProviderResult<Vec<BlockWithSenders>> {
        Ok(vec![])
    }

    fn sealed_block_with_senders_range(
        &self,
        _range: RangeInclusive<BlockNumber>,
    ) -> ProviderResult<Vec<SealedBlockWithSenders>> {
        Ok(vec![])
    }
}

impl BlockReaderIdExt for MockEthProvider {
    fn block_by_id(&self, id: BlockId) -> ProviderResult<Option<Block>> {
        match id {
            BlockId::Number(num) => self.block_by_number_or_tag(num),
            BlockId::Hash(hash) => self.block_by_hash(hash.block_hash),
        }
    }

    fn sealed_header_by_id(&self, id: BlockId) -> ProviderResult<Option<SealedHeader>> {
        self.header_by_id(id)?.map_or_else(|| Ok(None), |h| Ok(Some(SealedHeader::seal(h))))
    }

    fn header_by_id(&self, id: BlockId) -> ProviderResult<Option<Header>> {
        match self.block_by_id(id)? {
            None => Ok(None),
            Some(block) => Ok(Some(block.header)),
        }
    }

    fn ommers_by_id(&self, id: BlockId) -> ProviderResult<Option<Vec<Header>>> {
        match id {
            BlockId::Number(num) => self.ommers_by_number_or_tag(num),
            BlockId::Hash(hash) => self.ommers(BlockHashOrNumber::Hash(hash.block_hash)),
        }
    }
}

impl AccountReader for MockEthProvider {
    fn basic_account(&self, address: Address) -> ProviderResult<Option<Account>> {
        Ok(self.accounts.lock().get(&address).cloned().map(|a| a.account))
    }
}

impl StageCheckpointReader for MockEthProvider {
    fn get_stage_checkpoint(&self, _id: StageId) -> ProviderResult<Option<StageCheckpoint>> {
        Ok(None)
    }

    fn get_stage_checkpoint_progress(&self, _id: StageId) -> ProviderResult<Option<Vec<u8>>> {
        Ok(None)
    }

    fn get_all_checkpoints(&self) -> ProviderResult<Vec<(String, StageCheckpoint)>> {
        Ok(vec![])
    }
}

impl StateRootProvider for MockEthProvider {
    fn state_root_from_state(&self, _state: HashedPostState) -> ProviderResult<B256> {
        Ok(self.state_roots.lock().pop().unwrap_or_default())
    }

    fn state_root_from_nodes(&self, _input: TrieInput) -> ProviderResult<B256> {
        Ok(self.state_roots.lock().pop().unwrap_or_default())
    }

    fn state_root_from_state_with_updates(
        &self,
        _state: HashedPostState,
    ) -> ProviderResult<(B256, TrieUpdates)> {
        let state_root = self.state_roots.lock().pop().unwrap_or_default();
        Ok((state_root, Default::default()))
    }

    fn state_root_from_nodes_with_updates(
        &self,
        _input: TrieInput,
    ) -> ProviderResult<(B256, TrieUpdates)> {
        let state_root = self.state_roots.lock().pop().unwrap_or_default();
        Ok((state_root, Default::default()))
    }
}

impl StorageRootProvider for MockEthProvider {
    fn storage_root(
        &self,
        _address: Address,
        _hashed_storage: HashedStorage,
    ) -> ProviderResult<B256> {
        Ok(EMPTY_ROOT_HASH)
    }

    fn storage_proof(
        &self,
        _address: Address,
        slot: B256,
        _hashed_storage: HashedStorage,
    ) -> ProviderResult<reth_trie::StorageProof> {
        Ok(StorageProof::new(slot))
    }

    fn storage_multiproof(
        &self,
        _address: Address,
        _slots: &[B256],
        _hashed_storage: HashedStorage,
    ) -> ProviderResult<StorageMultiProof> {
        Ok(StorageMultiProof::empty())
    }
}

impl StateProofProvider for MockEthProvider {
    fn proof(
        &self,
        _input: TrieInput,
        address: Address,
        _slots: &[B256],
    ) -> ProviderResult<AccountProof> {
        Ok(AccountProof::new(address))
    }

    fn multiproof(
        &self,
        _input: TrieInput,
        _targets: MultiProofTargets,
    ) -> ProviderResult<MultiProof> {
        Ok(MultiProof::default())
    }

    fn witness(
        &self,
        _input: TrieInput,
        _target: HashedPostState,
    ) -> ProviderResult<B256HashMap<Bytes>> {
        Ok(HashMap::default())
    }
}

impl HashedPostStateProvider for MockEthProvider {
    fn hashed_post_state(&self, _state: &revm::db::BundleState) -> HashedPostState {
        HashedPostState::default()
    }
}

<<<<<<< HEAD
impl HashedStorageProvider for MockEthProvider {
    fn hashed_storage(&self, _account: &revm::db::BundleAccount) -> HashedStorage {
        HashedStorage::default()
    }
}

impl KeyHasherProvider for MockEthProvider {
    fn hash_key(&self, _bytes: &[u8]) -> B256 {
        B256::default()
    }
}

=======
>>>>>>> abc4ff97
impl StateProvider for MockEthProvider {
    fn storage(
        &self,
        account: Address,
        storage_key: StorageKey,
    ) -> ProviderResult<Option<StorageValue>> {
        let lock = self.accounts.lock();
        Ok(lock.get(&account).and_then(|account| account.storage.get(&storage_key)).copied())
    }

    fn bytecode_by_hash(&self, code_hash: B256) -> ProviderResult<Option<Bytecode>> {
        let lock = self.accounts.lock();
        Ok(lock.values().find_map(|account| {
            match (account.account.bytecode_hash.as_ref(), account.bytecode.as_ref()) {
                (Some(bytecode_hash), Some(bytecode)) if *bytecode_hash == code_hash => {
                    Some(bytecode.clone())
                }
                _ => None,
            }
        }))
    }
}

impl EvmEnvProvider for MockEthProvider {
    fn env_with_header<EvmConfig>(
        &self,
        header: &Header,
        evm_config: EvmConfig,
    ) -> ProviderResult<EvmEnv>
    where
        EvmConfig: ConfigureEvmEnv<Header = Header>,
    {
        Ok(evm_config.cfg_and_block_env(header, U256::MAX))
    }
}

impl StateProviderFactory for MockEthProvider {
    fn latest(&self) -> ProviderResult<StateProviderBox> {
        Ok(Box::new(self.clone()))
    }

    fn state_by_block_number_or_tag(
        &self,
        number_or_tag: BlockNumberOrTag,
    ) -> ProviderResult<StateProviderBox> {
        match number_or_tag {
            BlockNumberOrTag::Latest => self.latest(),
            BlockNumberOrTag::Finalized => {
                // we can only get the finalized state by hash, not by num
                let hash =
                    self.finalized_block_hash()?.ok_or(ProviderError::FinalizedBlockNotFound)?;

                // only look at historical state
                self.history_by_block_hash(hash)
            }
            BlockNumberOrTag::Safe => {
                // we can only get the safe state by hash, not by num
                let hash = self.safe_block_hash()?.ok_or(ProviderError::SafeBlockNotFound)?;

                self.history_by_block_hash(hash)
            }
            BlockNumberOrTag::Earliest => self.history_by_block_number(0),
            BlockNumberOrTag::Pending => self.pending(),
            BlockNumberOrTag::Number(num) => self.history_by_block_number(num),
        }
    }

    fn history_by_block_number(&self, _block: BlockNumber) -> ProviderResult<StateProviderBox> {
        Ok(Box::new(self.clone()))
    }

    fn history_by_block_hash(&self, _block: BlockHash) -> ProviderResult<StateProviderBox> {
        Ok(Box::new(self.clone()))
    }

    fn state_by_block_hash(&self, _block: BlockHash) -> ProviderResult<StateProviderBox> {
        Ok(Box::new(self.clone()))
    }

    fn pending(&self) -> ProviderResult<StateProviderBox> {
        Ok(Box::new(self.clone()))
    }

    fn pending_state_by_hash(&self, _block_hash: B256) -> ProviderResult<Option<StateProviderBox>> {
        Ok(Some(Box::new(self.clone())))
    }
}

impl WithdrawalsProvider for MockEthProvider {
    fn withdrawals_by_block(
        &self,
        _id: BlockHashOrNumber,
        _timestamp: u64,
    ) -> ProviderResult<Option<Withdrawals>> {
        Ok(None)
    }
    fn latest_withdrawal(&self) -> ProviderResult<Option<Withdrawal>> {
        Ok(None)
    }
}

impl OmmersProvider for MockEthProvider {
    fn ommers(&self, _id: BlockHashOrNumber) -> ProviderResult<Option<Vec<Header>>> {
        Ok(None)
    }
}

impl BlockBodyIndicesProvider for MockEthProvider {
    fn block_body_indices(&self, _num: u64) -> ProviderResult<Option<StoredBlockBodyIndices>> {
        Ok(None)
    }
}

impl ChangeSetReader for MockEthProvider {
    fn account_block_changeset(
        &self,
        _block_number: BlockNumber,
    ) -> ProviderResult<Vec<AccountBeforeTx>> {
        Ok(Vec::default())
    }
}

impl StateReader for MockEthProvider {
    type Receipt = Receipt;

    fn get_state(&self, _block: BlockNumber) -> ProviderResult<Option<ExecutionOutcome>> {
        Ok(None)
    }
}<|MERGE_RESOLUTION|>--- conflicted
+++ resolved
@@ -29,12 +29,9 @@
 use reth_primitives_traits::SignedTransaction;
 use reth_stages_types::{StageCheckpoint, StageId};
 use reth_storage_api::{
-<<<<<<< HEAD
-    DatabaseProviderFactory, HashedPostStateProvider, HashedStorageProvider, KeyHasherProvider,
-=======
-    BlockBodyIndicesProvider, DatabaseProviderFactory, HashedPostStateProvider, OmmersProvider,
->>>>>>> abc4ff97
-    StageCheckpointReader, StateCommitmentProvider, StateProofProvider, StorageRootProvider,
+    BlockBodyIndicesProvider, DatabaseProviderFactory, HashedPostStateProvider,
+    HashedStorageProvider, KeyHasherProvider, OmmersProvider, StageCheckpointReader,
+    StateCommitmentProvider, StateProofProvider, StorageRootProvider,
 };
 use reth_storage_errors::provider::{ConsistentViewError, ProviderError, ProviderResult};
 use reth_trie::{
@@ -699,7 +696,6 @@
     }
 }
 
-<<<<<<< HEAD
 impl HashedStorageProvider for MockEthProvider {
     fn hashed_storage(&self, _account: &revm::db::BundleAccount) -> HashedStorage {
         HashedStorage::default()
@@ -712,8 +708,6 @@
     }
 }
 
-=======
->>>>>>> abc4ff97
 impl StateProvider for MockEthProvider {
     fn storage(
         &self,

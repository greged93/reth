use crate::{
    traits::{BlockSource, ReceiptProvider},
    AccountReader, BlockHashReader, BlockIdReader, BlockNumReader, BlockReader, BlockReaderIdExt,
    ChainSpecProvider, ChangeSetReader, EthStorage, HeaderProvider, ReceiptProviderIdExt,
    StateProvider, StateProviderBox, StateProviderFactory, StateReader, StateRootProvider,
    TransactionVariant, TransactionsProvider,
};
use alloy_consensus::{constants::EMPTY_ROOT_HASH, transaction::TransactionMeta, Header};
use alloy_eips::{BlockHashOrNumber, BlockId, BlockNumberOrTag};
use alloy_primitives::{
    keccak256, map::HashMap, Address, BlockHash, BlockNumber, Bytes, StorageKey, StorageValue,
    TxHash, TxNumber, B256, U256,
};
use parking_lot::Mutex;
use reth_chain_state::{CanonStateNotifications, CanonStateSubscriptions};
use reth_chainspec::{ChainInfo, EthChainSpec};
use reth_db_api::{
    mock::{DatabaseMock, TxMock},
    models::{AccountBeforeTx, StoredBlockBodyIndices},
};
use reth_ethereum_engine_primitives::EthEngineTypes;
use reth_ethereum_primitives::{EthPrimitives, Receipt};
use reth_execution_types::ExecutionOutcome;
use reth_node_types::NodeTypes;
use reth_primitives_traits::{
    Account, Bytecode, GotExpected, NodePrimitives, RecoveredBlock, SealedBlock, SealedHeader,
    SignerRecoverable,
};
use reth_prune_types::PruneModes;
use reth_stages_types::{StageCheckpoint, StageId};
use reth_storage_api::{
    BlockBodyIndicesProvider, DBProvider, DatabaseProviderFactory, HashedPostStateProvider,
    NodePrimitivesProvider, StageCheckpointReader, StateCommitmentProvider, StateProofProvider,
    StorageRootProvider,
};
use reth_storage_errors::provider::{ConsistentViewError, ProviderError, ProviderResult};
use reth_trie::{
    updates::TrieUpdates, AccountProof, HashedPostState, HashedStorage, MultiProof,
    MultiProofTargets, StorageMultiProof, StorageProof, TrieInput,
};
use reth_trie_db::MerklePatriciaTrie;
use std::{
    collections::BTreeMap,
    fmt::Debug,
    ops::{RangeBounds, RangeInclusive},
    sync::Arc,
};
use tokio::sync::broadcast;

/// A mock implementation for Provider interfaces.
#[derive(Debug)]
pub struct MockEthProvider<
    T: NodePrimitives = reth_ethereum_primitives::EthPrimitives,
    ChainSpec = reth_chainspec::ChainSpec,
> {
    ///local block store
    pub blocks: Arc<Mutex<HashMap<B256, T::Block>>>,
    /// Local header store
    pub headers: Arc<Mutex<HashMap<B256, Header>>>,
    /// Local receipt store indexed by block number
    pub receipts: Arc<Mutex<HashMap<BlockNumber, Vec<Receipt>>>>,
    /// Local account store
    pub accounts: Arc<Mutex<HashMap<Address, ExtendedAccount>>>,
    /// Local chain spec
    pub chain_spec: Arc<ChainSpec>,
    /// Local state roots
    pub state_roots: Arc<Mutex<Vec<B256>>>,
    tx: TxMock,
    prune_modes: Arc<PruneModes>,
}

impl<T: NodePrimitives, ChainSpec> Clone for MockEthProvider<T, ChainSpec>
where
    T::Block: Clone,
{
    fn clone(&self) -> Self {
        Self {
            blocks: self.blocks.clone(),
            headers: self.headers.clone(),
            receipts: self.receipts.clone(),
            accounts: self.accounts.clone(),
            chain_spec: self.chain_spec.clone(),
            state_roots: self.state_roots.clone(),
            tx: self.tx.clone(),
            prune_modes: self.prune_modes.clone(),
        }
    }
}

impl<T: NodePrimitives> MockEthProvider<T, reth_chainspec::ChainSpec> {
    /// Create a new, empty instance
    pub fn new() -> Self {
        Self {
            blocks: Default::default(),
            headers: Default::default(),
            receipts: Default::default(),
            accounts: Default::default(),
            chain_spec: Arc::new(reth_chainspec::ChainSpecBuilder::mainnet().build()),
            state_roots: Default::default(),
            tx: Default::default(),
            prune_modes: Default::default(),
        }
    }
}

impl<ChainSpec> MockEthProvider<reth_ethereum_primitives::EthPrimitives, ChainSpec> {
    /// Add block to local block store
    pub fn add_block(&self, hash: B256, block: reth_ethereum_primitives::Block) {
        self.add_header(hash, block.header.clone());
        self.blocks.lock().insert(hash, block);
    }

    /// Add multiple blocks to local block store
    pub fn extend_blocks(
        &self,
        iter: impl IntoIterator<Item = (B256, reth_ethereum_primitives::Block)>,
    ) {
        for (hash, block) in iter {
            self.add_header(hash, block.header.clone());
            self.add_block(hash, block)
        }
    }

    /// Add header to local header store
    pub fn add_header(&self, hash: B256, header: Header) {
        self.headers.lock().insert(hash, header);
    }

    /// Add multiple headers to local header store
    pub fn extend_headers(&self, iter: impl IntoIterator<Item = (B256, Header)>) {
        for (hash, header) in iter {
            self.add_header(hash, header)
        }
    }

    /// Add account to local account store
    pub fn add_account(&self, address: Address, account: ExtendedAccount) {
        self.accounts.lock().insert(address, account);
    }

    /// Add account to local account store
    pub fn extend_accounts(&self, iter: impl IntoIterator<Item = (Address, ExtendedAccount)>) {
        for (address, account) in iter {
            self.add_account(address, account)
        }
    }

    /// Add receipts to local receipt store
    pub fn add_receipts(&self, block_number: BlockNumber, receipts: Vec<Receipt>) {
        self.receipts.lock().insert(block_number, receipts);
    }

    /// Add multiple receipts to local receipt store
    pub fn extend_receipts(&self, iter: impl IntoIterator<Item = (BlockNumber, Vec<Receipt>)>) {
        for (block_number, receipts) in iter {
            self.add_receipts(block_number, receipts);
        }
    }

    /// Add state root to local state root store
    pub fn add_state_root(&self, state_root: B256) {
        self.state_roots.lock().push(state_root);
    }

    /// Set chain spec.
    pub fn with_chain_spec<C>(
        self,
        chain_spec: C,
    ) -> MockEthProvider<reth_ethereum_primitives::EthPrimitives, C> {
        MockEthProvider {
            blocks: self.blocks,
            headers: self.headers,
            receipts: self.receipts,
            accounts: self.accounts,
            chain_spec: Arc::new(chain_spec),
            state_roots: self.state_roots,
            tx: self.tx,
            prune_modes: self.prune_modes,
        }
    }
}

impl Default for MockEthProvider {
    fn default() -> Self {
        Self::new()
    }
}

/// An extended account for local store
#[derive(Debug, Clone)]
pub struct ExtendedAccount {
    account: Account,
    bytecode: Option<Bytecode>,
    storage: HashMap<StorageKey, StorageValue>,
}

impl ExtendedAccount {
    /// Create new instance of extended account
    pub fn new(nonce: u64, balance: U256) -> Self {
        Self {
            account: Account { nonce, balance, bytecode_hash: None },
            bytecode: None,
            storage: Default::default(),
        }
    }

    /// Set bytecode and bytecode hash on the extended account
    pub fn with_bytecode(mut self, bytecode: Bytes) -> Self {
        let hash = keccak256(&bytecode);
        self.account.bytecode_hash = Some(hash);
        self.bytecode = Some(Bytecode::new_raw(bytecode));
        self
    }

    /// Add storage to the extended account. If the storage key is already present,
    /// the value is updated.
    pub fn extend_storage(
        mut self,
        storage: impl IntoIterator<Item = (StorageKey, StorageValue)>,
    ) -> Self {
        self.storage.extend(storage);
        self
    }
}

/// Mock node.
#[derive(Clone, Debug)]
pub struct MockNode;

impl NodeTypes for MockNode {
    type Primitives = EthPrimitives;
    type ChainSpec = reth_chainspec::ChainSpec;
    type StateCommitment = MerklePatriciaTrie;
    type Storage = EthStorage;
    type Payload = EthEngineTypes;
}

impl<T, ChainSpec> StateCommitmentProvider for MockEthProvider<T, ChainSpec>
where
    T: NodePrimitives,
    ChainSpec: EthChainSpec + Send + Sync + 'static,
{
    type StateCommitment = <MockNode as NodeTypes>::StateCommitment;
}

impl<T: NodePrimitives, ChainSpec: EthChainSpec + Clone + 'static> DatabaseProviderFactory
    for MockEthProvider<T, ChainSpec>
{
    type DB = DatabaseMock;
    type Provider = Self;
    type ProviderRW = Self;

    fn database_provider_ro(&self) -> ProviderResult<Self::Provider> {
        // TODO: return Ok(self.clone()) when engine tests stops relying on an
        // Error returned here https://github.com/paradigmxyz/reth/pull/14482
        //Ok(self.clone())
        Err(ConsistentViewError::Syncing { best_block: GotExpected::new(0, 0) }.into())
    }

    fn database_provider_rw(&self) -> ProviderResult<Self::ProviderRW> {
        // TODO: return Ok(self.clone()) when engine tests stops relying on an
        // Error returned here https://github.com/paradigmxyz/reth/pull/14482
        //Ok(self.clone())
        Err(ConsistentViewError::Syncing { best_block: GotExpected::new(0, 0) }.into())
    }
}

impl<T: NodePrimitives, ChainSpec: EthChainSpec + 'static> DBProvider
    for MockEthProvider<T, ChainSpec>
{
    type Tx = TxMock;

    fn tx_ref(&self) -> &Self::Tx {
        &self.tx
    }

    fn tx_mut(&mut self) -> &mut Self::Tx {
        &mut self.tx
    }

    fn into_tx(self) -> Self::Tx {
        self.tx
    }

    fn prune_modes_ref(&self) -> &PruneModes {
        &self.prune_modes
    }
}

impl<ChainSpec: EthChainSpec + Send + Sync + 'static> HeaderProvider
    for MockEthProvider<reth_ethereum_primitives::EthPrimitives, ChainSpec>
{
    type Header = Header;

    fn header(&self, block_hash: &BlockHash) -> ProviderResult<Option<Header>> {
        let lock = self.headers.lock();
        Ok(lock.get(block_hash).cloned())
    }

    fn header_by_number(&self, num: u64) -> ProviderResult<Option<Header>> {
        let lock = self.headers.lock();
        Ok(lock.values().find(|h| h.number == num).cloned())
    }

    fn header_td(&self, hash: &BlockHash) -> ProviderResult<Option<U256>> {
        let lock = self.headers.lock();
        Ok(lock.get(hash).map(|target| {
            lock.values()
                .filter(|h| h.number < target.number)
                .fold(target.difficulty, |td, h| td + h.difficulty)
        }))
    }

    fn header_td_by_number(&self, number: BlockNumber) -> ProviderResult<Option<U256>> {
        let lock = self.headers.lock();
        let sum = lock
            .values()
            .filter(|h| h.number <= number)
            .fold(U256::ZERO, |td, h| td + h.difficulty);
        Ok(Some(sum))
    }

    fn headers_range(&self, range: impl RangeBounds<BlockNumber>) -> ProviderResult<Vec<Header>> {
        let lock = self.headers.lock();

        let mut headers: Vec<_> =
            lock.values().filter(|header| range.contains(&header.number)).cloned().collect();
        headers.sort_by_key(|header| header.number);

        Ok(headers)
    }

    fn sealed_header(&self, number: BlockNumber) -> ProviderResult<Option<SealedHeader>> {
        Ok(self.header_by_number(number)?.map(SealedHeader::seal_slow))
    }

    fn sealed_headers_while(
        &self,
        range: impl RangeBounds<BlockNumber>,
        mut predicate: impl FnMut(&SealedHeader) -> bool,
    ) -> ProviderResult<Vec<SealedHeader>> {
        Ok(self
            .headers_range(range)?
            .into_iter()
            .map(SealedHeader::seal_slow)
            .take_while(|h| predicate(h))
            .collect())
    }
}

impl<T, ChainSpec> ChainSpecProvider for MockEthProvider<T, ChainSpec>
where
    T: NodePrimitives,
    ChainSpec: EthChainSpec + 'static + Debug + Send + Sync,
{
    type ChainSpec = ChainSpec;

    fn chain_spec(&self) -> Arc<Self::ChainSpec> {
        self.chain_spec.clone()
    }
}

impl<ChainSpec: EthChainSpec + 'static> TransactionsProvider
    for MockEthProvider<reth_ethereum_primitives::EthPrimitives, ChainSpec>
{
    type Transaction = reth_ethereum_primitives::TransactionSigned;

    fn transaction_id(&self, tx_hash: TxHash) -> ProviderResult<Option<TxNumber>> {
        let lock = self.blocks.lock();
        let tx_number = lock
            .values()
            .flat_map(|block| &block.body.transactions)
            .position(|tx| *tx.tx_hash() == tx_hash)
            .map(|pos| pos as TxNumber);

        Ok(tx_number)
    }

    fn transaction_by_id(&self, id: TxNumber) -> ProviderResult<Option<Self::Transaction>> {
        let lock = self.blocks.lock();
        let transaction =
            lock.values().flat_map(|block| &block.body.transactions).nth(id as usize).cloned();

        Ok(transaction)
    }

    fn transaction_by_id_unhashed(
        &self,
        id: TxNumber,
    ) -> ProviderResult<Option<Self::Transaction>> {
        let lock = self.blocks.lock();
        let transaction =
            lock.values().flat_map(|block| &block.body.transactions).nth(id as usize).cloned();

        Ok(transaction)
    }

    fn transaction_by_hash(&self, hash: TxHash) -> ProviderResult<Option<Self::Transaction>> {
        Ok(self.blocks.lock().iter().find_map(|(_, block)| {
            block.body.transactions.iter().find(|tx| *tx.tx_hash() == hash).cloned()
        }))
    }

    fn transaction_by_hash_with_meta(
        &self,
        hash: TxHash,
    ) -> ProviderResult<Option<(Self::Transaction, TransactionMeta)>> {
        let lock = self.blocks.lock();
        for (block_hash, block) in lock.iter() {
            for (index, tx) in block.body.transactions.iter().enumerate() {
                if *tx.tx_hash() == hash {
                    let meta = TransactionMeta {
                        tx_hash: hash,
                        index: index as u64,
                        block_hash: *block_hash,
                        block_number: block.header.number,
                        base_fee: block.header.base_fee_per_gas,
                        excess_blob_gas: block.header.excess_blob_gas,
                        timestamp: block.header.timestamp,
                    };
                    return Ok(Some((tx.clone(), meta)))
                }
            }
        }
        Ok(None)
    }

    fn transaction_block(&self, id: TxNumber) -> ProviderResult<Option<BlockNumber>> {
        let lock = self.blocks.lock();
        let mut current_tx_number: TxNumber = 0;
        for block in lock.values() {
            if current_tx_number + (block.body.transactions.len() as TxNumber) > id {
                return Ok(Some(block.header.number))
            }
            current_tx_number += block.body.transactions.len() as TxNumber;
        }
        Ok(None)
    }

    fn transactions_by_block(
        &self,
        id: BlockHashOrNumber,
    ) -> ProviderResult<Option<Vec<Self::Transaction>>> {
        Ok(self.block(id)?.map(|b| b.body.transactions))
    }

    fn transactions_by_block_range(
        &self,
        range: impl RangeBounds<alloy_primitives::BlockNumber>,
    ) -> ProviderResult<Vec<Vec<Self::Transaction>>> {
        // init btreemap so we can return in order
        let mut map = BTreeMap::new();
        for (_, block) in self.blocks.lock().iter() {
            if range.contains(&block.number) {
                map.insert(block.number, block.body.transactions.clone());
            }
        }

        Ok(map.into_values().collect())
    }

    fn transactions_by_tx_range(
        &self,
        range: impl RangeBounds<TxNumber>,
    ) -> ProviderResult<Vec<Self::Transaction>> {
        let lock = self.blocks.lock();
        let transactions = lock
            .values()
            .flat_map(|block| &block.body.transactions)
            .enumerate()
            .filter(|&(tx_number, _)| range.contains(&(tx_number as TxNumber)))
            .map(|(_, tx)| tx.clone())
            .collect();

        Ok(transactions)
    }

    fn senders_by_tx_range(
        &self,
        range: impl RangeBounds<TxNumber>,
    ) -> ProviderResult<Vec<Address>> {
        let lock = self.blocks.lock();
        let transactions = lock
            .values()
            .flat_map(|block| &block.body.transactions)
            .enumerate()
            .filter_map(|(tx_number, tx)| {
                if range.contains(&(tx_number as TxNumber)) {
                    tx.recover_signer().ok()
                } else {
                    None
                }
            })
            .collect();

        Ok(transactions)
    }

    fn transaction_sender(&self, id: TxNumber) -> ProviderResult<Option<Address>> {
        self.transaction_by_id(id).map(|tx_option| tx_option.map(|tx| tx.recover_signer().unwrap()))
    }
}

impl<T, ChainSpec> ReceiptProvider for MockEthProvider<T, ChainSpec>
where
    T: NodePrimitives,
    ChainSpec: Send + Sync + 'static,
{
    type Receipt = Receipt;

    fn receipt(&self, _id: TxNumber) -> ProviderResult<Option<Self::Receipt>> {
        Ok(None)
    }

    fn receipt_by_hash(&self, _hash: TxHash) -> ProviderResult<Option<Self::Receipt>> {
        Ok(None)
    }

    fn receipts_by_block(
        &self,
        block: BlockHashOrNumber,
    ) -> ProviderResult<Option<Vec<Self::Receipt>>> {
        let receipts_lock = self.receipts.lock();

        match block {
            BlockHashOrNumber::Hash(hash) => {
                // Find block number by hash first
                let headers_lock = self.headers.lock();
                if let Some(header) = headers_lock.get(&hash) {
                    Ok(receipts_lock.get(&header.number).cloned())
                } else {
                    Ok(None)
                }
            }
            BlockHashOrNumber::Number(number) => Ok(receipts_lock.get(&number).cloned()),
        }
    }

    fn receipts_by_tx_range(
        &self,
        _range: impl RangeBounds<TxNumber>,
    ) -> ProviderResult<Vec<Self::Receipt>> {
        Ok(vec![])
    }

    fn receipts_by_block_range(
        &self,
<<<<<<< HEAD
        _block_range: RangeInclusive<BlockNumber>,
    ) -> ProviderResult<Vec<Vec<Self::Receipt>>> {
        Ok(vec![])
=======
        block_range: RangeInclusive<BlockNumber>,
    ) -> ProviderResult<Vec<Vec<Self::Receipt>>> {
        let receipts_lock = self.receipts.lock();
        let headers_lock = self.headers.lock();

        let mut result = Vec::new();
        for block_number in block_range {
            // Only include blocks that exist in headers (i.e., have been added to the provider)
            if headers_lock.values().any(|header| header.number == block_number) {
                if let Some(block_receipts) = receipts_lock.get(&block_number) {
                    result.push(block_receipts.clone());
                } else {
                    // If block exists but no receipts found, add empty vec
                    result.push(vec![]);
                }
            }
        }

        Ok(result)
>>>>>>> 41ed7e0b
    }
}

impl<T, ChainSpec> ReceiptProviderIdExt for MockEthProvider<T, ChainSpec>
where
    T: NodePrimitives,
    Self: ReceiptProvider + BlockIdReader,
{
}

impl<T: NodePrimitives, ChainSpec: Send + Sync + 'static> BlockHashReader
    for MockEthProvider<T, ChainSpec>
{
    fn block_hash(&self, number: u64) -> ProviderResult<Option<B256>> {
        let lock = self.headers.lock();
        let hash =
            lock.iter().find_map(|(hash, header)| (header.number == number).then_some(*hash));
        Ok(hash)
    }

    fn canonical_hashes_range(
        &self,
        start: BlockNumber,
        end: BlockNumber,
    ) -> ProviderResult<Vec<B256>> {
        let lock = self.headers.lock();
        let mut hashes: Vec<_> =
            lock.iter().filter(|(_, header)| (start..end).contains(&header.number)).collect();

        hashes.sort_by_key(|(_, header)| header.number);

        Ok(hashes.into_iter().map(|(hash, _)| *hash).collect())
    }
}

impl<T: NodePrimitives, ChainSpec: Send + Sync + 'static> BlockNumReader
    for MockEthProvider<T, ChainSpec>
{
    fn chain_info(&self) -> ProviderResult<ChainInfo> {
        let best_block_number = self.best_block_number()?;
        let lock = self.headers.lock();

        Ok(lock
            .iter()
            .find(|(_, header)| header.number == best_block_number)
            .map(|(hash, header)| ChainInfo { best_hash: *hash, best_number: header.number })
            .unwrap_or_default())
    }

    fn best_block_number(&self) -> ProviderResult<BlockNumber> {
        let lock = self.headers.lock();
        lock.iter()
            .max_by_key(|h| h.1.number)
            .map(|(_, header)| header.number)
            .ok_or(ProviderError::BestBlockNotFound)
    }

    fn last_block_number(&self) -> ProviderResult<BlockNumber> {
        self.best_block_number()
    }

    fn block_number(&self, hash: B256) -> ProviderResult<Option<alloy_primitives::BlockNumber>> {
        let lock = self.headers.lock();
        Ok(lock.get(&hash).map(|header| header.number))
    }
}

impl<T: NodePrimitives, ChainSpec: EthChainSpec + Send + Sync + 'static> BlockIdReader
    for MockEthProvider<T, ChainSpec>
{
    fn pending_block_num_hash(&self) -> ProviderResult<Option<alloy_eips::BlockNumHash>> {
        Ok(None)
    }

    fn safe_block_num_hash(&self) -> ProviderResult<Option<alloy_eips::BlockNumHash>> {
        Ok(None)
    }

    fn finalized_block_num_hash(&self) -> ProviderResult<Option<alloy_eips::BlockNumHash>> {
        Ok(None)
    }
}

//look
impl<ChainSpec: EthChainSpec + Send + Sync + 'static> BlockReader
    for MockEthProvider<reth_ethereum_primitives::EthPrimitives, ChainSpec>
{
    type Block = reth_ethereum_primitives::Block;

    fn find_block_by_hash(
        &self,
        hash: B256,
        _source: BlockSource,
    ) -> ProviderResult<Option<Self::Block>> {
        self.block(hash.into())
    }

    fn block(&self, id: BlockHashOrNumber) -> ProviderResult<Option<Self::Block>> {
        let lock = self.blocks.lock();
        match id {
            BlockHashOrNumber::Hash(hash) => Ok(lock.get(&hash).cloned()),
            BlockHashOrNumber::Number(num) => Ok(lock.values().find(|b| b.number == num).cloned()),
        }
    }

    fn pending_block(&self) -> ProviderResult<Option<RecoveredBlock<Self::Block>>> {
        Ok(None)
    }

    fn pending_block_and_receipts(
        &self,
    ) -> ProviderResult<Option<(SealedBlock<Self::Block>, Vec<Receipt>)>> {
        Ok(None)
    }

    fn recovered_block(
        &self,
        _id: BlockHashOrNumber,
        _transaction_kind: TransactionVariant,
    ) -> ProviderResult<Option<RecoveredBlock<Self::Block>>> {
        Ok(None)
    }

    fn sealed_block_with_senders(
        &self,
        _id: BlockHashOrNumber,
        _transaction_kind: TransactionVariant,
    ) -> ProviderResult<Option<RecoveredBlock<Self::Block>>> {
        Ok(None)
    }

    fn block_range(&self, range: RangeInclusive<BlockNumber>) -> ProviderResult<Vec<Self::Block>> {
        let lock = self.blocks.lock();

        let mut blocks: Vec<_> =
            lock.values().filter(|block| range.contains(&block.number)).cloned().collect();
        blocks.sort_by_key(|block| block.number);

        Ok(blocks)
    }

    fn block_with_senders_range(
        &self,
        _range: RangeInclusive<BlockNumber>,
    ) -> ProviderResult<Vec<RecoveredBlock<Self::Block>>> {
        Ok(vec![])
    }

    fn recovered_block_range(
        &self,
        _range: RangeInclusive<BlockNumber>,
    ) -> ProviderResult<Vec<RecoveredBlock<Self::Block>>> {
        Ok(vec![])
    }
}

impl<ChainSpec> BlockReaderIdExt
    for MockEthProvider<reth_ethereum_primitives::EthPrimitives, ChainSpec>
where
    ChainSpec: EthChainSpec + Send + Sync + 'static,
{
    fn block_by_id(&self, id: BlockId) -> ProviderResult<Option<reth_ethereum_primitives::Block>> {
        match id {
            BlockId::Number(num) => self.block_by_number_or_tag(num),
            BlockId::Hash(hash) => self.block_by_hash(hash.block_hash),
        }
    }

    fn sealed_header_by_id(&self, id: BlockId) -> ProviderResult<Option<SealedHeader>> {
        self.header_by_id(id)?.map_or_else(|| Ok(None), |h| Ok(Some(SealedHeader::seal_slow(h))))
    }

    fn header_by_id(&self, id: BlockId) -> ProviderResult<Option<Header>> {
        match self.block_by_id(id)? {
            None => Ok(None),
            Some(block) => Ok(Some(block.header)),
        }
    }
}

impl<T: NodePrimitives, ChainSpec: Send + Sync> AccountReader for MockEthProvider<T, ChainSpec> {
    fn basic_account(&self, address: &Address) -> ProviderResult<Option<Account>> {
        Ok(self.accounts.lock().get(address).cloned().map(|a| a.account))
    }
}

impl<T: NodePrimitives, ChainSpec: Send + Sync> StageCheckpointReader
    for MockEthProvider<T, ChainSpec>
{
    fn get_stage_checkpoint(&self, _id: StageId) -> ProviderResult<Option<StageCheckpoint>> {
        Ok(None)
    }

    fn get_stage_checkpoint_progress(&self, _id: StageId) -> ProviderResult<Option<Vec<u8>>> {
        Ok(None)
    }

    fn get_all_checkpoints(&self) -> ProviderResult<Vec<(String, StageCheckpoint)>> {
        Ok(vec![])
    }
}

impl<T, ChainSpec> StateRootProvider for MockEthProvider<T, ChainSpec>
where
    T: NodePrimitives,
    ChainSpec: Send + Sync,
{
    fn state_root(&self, _state: HashedPostState) -> ProviderResult<B256> {
        Ok(self.state_roots.lock().pop().unwrap_or_default())
    }

    fn state_root_from_nodes(&self, _input: TrieInput) -> ProviderResult<B256> {
        Ok(self.state_roots.lock().pop().unwrap_or_default())
    }

    fn state_root_with_updates(
        &self,
        _state: HashedPostState,
    ) -> ProviderResult<(B256, TrieUpdates)> {
        let state_root = self.state_roots.lock().pop().unwrap_or_default();
        Ok((state_root, Default::default()))
    }

    fn state_root_from_nodes_with_updates(
        &self,
        _input: TrieInput,
    ) -> ProviderResult<(B256, TrieUpdates)> {
        let state_root = self.state_roots.lock().pop().unwrap_or_default();
        Ok((state_root, Default::default()))
    }
}

impl<T, ChainSpec> StorageRootProvider for MockEthProvider<T, ChainSpec>
where
    T: NodePrimitives,
    ChainSpec: Send + Sync,
{
    fn storage_root(
        &self,
        _address: Address,
        _hashed_storage: HashedStorage,
    ) -> ProviderResult<B256> {
        Ok(EMPTY_ROOT_HASH)
    }

    fn storage_proof(
        &self,
        _address: Address,
        slot: B256,
        _hashed_storage: HashedStorage,
    ) -> ProviderResult<reth_trie::StorageProof> {
        Ok(StorageProof::new(slot))
    }

    fn storage_multiproof(
        &self,
        _address: Address,
        _slots: &[B256],
        _hashed_storage: HashedStorage,
    ) -> ProviderResult<StorageMultiProof> {
        Ok(StorageMultiProof::empty())
    }
}

impl<T, ChainSpec> StateProofProvider for MockEthProvider<T, ChainSpec>
where
    T: NodePrimitives,
    ChainSpec: Send + Sync,
{
    fn proof(
        &self,
        _input: TrieInput,
        address: Address,
        _slots: &[B256],
    ) -> ProviderResult<AccountProof> {
        Ok(AccountProof::new(address))
    }

    fn multiproof(
        &self,
        _input: TrieInput,
        _targets: MultiProofTargets,
    ) -> ProviderResult<MultiProof> {
        Ok(MultiProof::default())
    }

    fn witness(&self, _input: TrieInput, _target: HashedPostState) -> ProviderResult<Vec<Bytes>> {
        Ok(Vec::default())
    }
}

impl<T: NodePrimitives, ChainSpec: EthChainSpec + 'static> HashedPostStateProvider
    for MockEthProvider<T, ChainSpec>
{
    fn hashed_post_state(&self, _state: &revm_database::BundleState) -> HashedPostState {
        HashedPostState::default()
    }
}

impl<T, ChainSpec> StateProvider for MockEthProvider<T, ChainSpec>
where
    T: NodePrimitives,
    ChainSpec: EthChainSpec + Send + Sync + 'static,
{
    fn storage(
        &self,
        account: Address,
        storage_key: StorageKey,
    ) -> ProviderResult<Option<StorageValue>> {
        let lock = self.accounts.lock();
        Ok(lock.get(&account).and_then(|account| account.storage.get(&storage_key)).copied())
    }

    fn bytecode_by_hash(&self, code_hash: &B256) -> ProviderResult<Option<Bytecode>> {
        let lock = self.accounts.lock();
        Ok(lock.values().find_map(|account| {
            match (account.account.bytecode_hash.as_ref(), account.bytecode.as_ref()) {
                (Some(bytecode_hash), Some(bytecode)) if bytecode_hash == code_hash => {
                    Some(bytecode.clone())
                }
                _ => None,
            }
        }))
    }
}

impl<T: NodePrimitives, ChainSpec: EthChainSpec + Send + Sync + 'static> StateProviderFactory
    for MockEthProvider<T, ChainSpec>
{
    fn latest(&self) -> ProviderResult<StateProviderBox> {
        Ok(Box::new(self.clone()))
    }

    fn state_by_block_number_or_tag(
        &self,
        number_or_tag: BlockNumberOrTag,
    ) -> ProviderResult<StateProviderBox> {
        match number_or_tag {
            BlockNumberOrTag::Latest => self.latest(),
            BlockNumberOrTag::Finalized => {
                // we can only get the finalized state by hash, not by num
                let hash =
                    self.finalized_block_hash()?.ok_or(ProviderError::FinalizedBlockNotFound)?;

                // only look at historical state
                self.history_by_block_hash(hash)
            }
            BlockNumberOrTag::Safe => {
                // we can only get the safe state by hash, not by num
                let hash = self.safe_block_hash()?.ok_or(ProviderError::SafeBlockNotFound)?;

                self.history_by_block_hash(hash)
            }
            BlockNumberOrTag::Earliest => self.history_by_block_number(0),
            BlockNumberOrTag::Pending => self.pending(),
            BlockNumberOrTag::Number(num) => self.history_by_block_number(num),
        }
    }

    fn history_by_block_number(&self, _block: BlockNumber) -> ProviderResult<StateProviderBox> {
        Ok(Box::new(self.clone()))
    }

    fn history_by_block_hash(&self, _block: BlockHash) -> ProviderResult<StateProviderBox> {
        Ok(Box::new(self.clone()))
    }

    fn state_by_block_hash(&self, _block: BlockHash) -> ProviderResult<StateProviderBox> {
        Ok(Box::new(self.clone()))
    }

    fn pending(&self) -> ProviderResult<StateProviderBox> {
        Ok(Box::new(self.clone()))
    }

    fn pending_state_by_hash(&self, _block_hash: B256) -> ProviderResult<Option<StateProviderBox>> {
        Ok(Some(Box::new(self.clone())))
    }
}

impl<T: NodePrimitives, ChainSpec: Send + Sync> BlockBodyIndicesProvider
    for MockEthProvider<T, ChainSpec>
{
    fn block_body_indices(&self, _num: u64) -> ProviderResult<Option<StoredBlockBodyIndices>> {
        Ok(None)
    }
    fn block_body_indices_range(
        &self,
        _range: RangeInclusive<BlockNumber>,
    ) -> ProviderResult<Vec<StoredBlockBodyIndices>> {
        Ok(vec![])
    }
}

impl<T: NodePrimitives, ChainSpec: Send + Sync> ChangeSetReader for MockEthProvider<T, ChainSpec> {
    fn account_block_changeset(
        &self,
        _block_number: BlockNumber,
    ) -> ProviderResult<Vec<AccountBeforeTx>> {
        Ok(Vec::default())
    }
}

impl<T: NodePrimitives, ChainSpec: Send + Sync> StateReader for MockEthProvider<T, ChainSpec> {
    type Receipt = Receipt;

    fn get_state(&self, _block: BlockNumber) -> ProviderResult<Option<ExecutionOutcome>> {
        Ok(None)
    }
}

impl<T: NodePrimitives, ChainSpec: Send + Sync> CanonStateSubscriptions
    for MockEthProvider<T, ChainSpec>
{
    fn subscribe_to_canonical_state(&self) -> CanonStateNotifications<T> {
        broadcast::channel(1).1
    }
}

impl<T: NodePrimitives, ChainSpec: Send + Sync> NodePrimitivesProvider
    for MockEthProvider<T, ChainSpec>
{
    type Primitives = T;
}

#[cfg(test)]
mod tests {
    use super::*;
    use alloy_consensus::Header;
    use alloy_primitives::BlockHash;
    use reth_ethereum_primitives::Receipt;

    #[test]
    fn test_mock_provider_receipts() {
        let provider = MockEthProvider::new();

        let block_hash = BlockHash::random();
        let block_number = 1u64;
        let header = Header { number: block_number, ..Default::default() };

        let receipt1 = Receipt { cumulative_gas_used: 21000, success: true, ..Default::default() };
        let receipt2 = Receipt { cumulative_gas_used: 42000, success: true, ..Default::default() };
        let receipts = vec![receipt1, receipt2];

        provider.add_header(block_hash, header);
        provider.add_receipts(block_number, receipts.clone());

        let result = provider.receipts_by_block(block_hash.into()).unwrap();
        assert_eq!(result, Some(receipts.clone()));

        let result = provider.receipts_by_block(block_number.into()).unwrap();
        assert_eq!(result, Some(receipts.clone()));

        let range_result = provider.receipts_by_block_range(1..=1).unwrap();
        assert_eq!(range_result, vec![receipts]);

        let non_existent = provider.receipts_by_block(BlockHash::random().into()).unwrap();
        assert_eq!(non_existent, None);

        let empty_range = provider.receipts_by_block_range(10..=20).unwrap();
        assert_eq!(empty_range, Vec::<Vec<Receipt>>::new());
    }

    #[test]
    fn test_mock_provider_receipts_multiple_blocks() {
        let provider = MockEthProvider::new();

        let block1_hash = BlockHash::random();
        let block2_hash = BlockHash::random();
        let block1_number = 1u64;
        let block2_number = 2u64;

        let header1 = Header { number: block1_number, ..Default::default() };
        let header2 = Header { number: block2_number, ..Default::default() };

        let receipts1 =
            vec![Receipt { cumulative_gas_used: 21000, success: true, ..Default::default() }];
        let receipts2 =
            vec![Receipt { cumulative_gas_used: 42000, success: true, ..Default::default() }];

        provider.add_header(block1_hash, header1);
        provider.add_header(block2_hash, header2);
        provider.add_receipts(block1_number, receipts1.clone());
        provider.add_receipts(block2_number, receipts2.clone());

        let range_result = provider.receipts_by_block_range(1..=2).unwrap();
        assert_eq!(range_result.len(), 2);
        assert_eq!(range_result[0], receipts1);
        assert_eq!(range_result[1], receipts2);

        let partial_range = provider.receipts_by_block_range(1..=1).unwrap();
        assert_eq!(partial_range.len(), 1);
        assert_eq!(partial_range[0], receipts1);
    }
}<|MERGE_RESOLUTION|>--- conflicted
+++ resolved
@@ -545,11 +545,6 @@
 
     fn receipts_by_block_range(
         &self,
-<<<<<<< HEAD
-        _block_range: RangeInclusive<BlockNumber>,
-    ) -> ProviderResult<Vec<Vec<Self::Receipt>>> {
-        Ok(vec![])
-=======
         block_range: RangeInclusive<BlockNumber>,
     ) -> ProviderResult<Vec<Vec<Self::Receipt>>> {
         let receipts_lock = self.receipts.lock();
@@ -569,7 +564,6 @@
         }
 
         Ok(result)
->>>>>>> 41ed7e0b
     }
 }
 

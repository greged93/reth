[package]
name = "reth-provider"
version.workspace = true
edition.workspace = true
rust-version.workspace = true
license.workspace = true
homepage.workspace = true
repository.workspace = true
description = "Reth storage provider."

[lints]
workspace = true

[dependencies]
# reth
reth-chainspec.workspace = true
reth-execution-types.workspace = true
reth-primitives = { workspace = true, features = ["reth-codec", "secp256k1"] }
reth-primitives-traits = { workspace = true, features = ["reth-codec"] }
reth-fs-util.workspace = true
reth-errors.workspace = true
reth-storage-errors.workspace = true
reth-storage-api = { workspace = true, features = ["std"] }
reth-network-p2p.workspace = true
reth-db = { workspace = true, features = ["mdbx"] }
reth-db-api.workspace = true
reth-prune-types.workspace = true
reth-stages-types.workspace = true
reth-trie = { workspace = true, features = ["metrics"] }
reth-trie-db = { workspace = true, features = ["metrics"] }
reth-nippy-jar.workspace = true
reth-codecs.workspace = true
reth-evm.workspace = true
reth-chain-state.workspace = true
reth-node-types.workspace = true

# ethereum
alloy-eips.workspace = true
alloy-primitives.workspace = true
alloy-rpc-types-engine.workspace = true
alloy-consensus.workspace = true
revm-database.workspace = true
revm-state = { workspace = true, optional = true }

# async
tokio = { workspace = true, features = ["sync", "macros", "rt-multi-thread"] }

# tracing
tracing.workspace = true

# metrics
reth-metrics.workspace = true
metrics.workspace = true

# misc
auto_impl.workspace = true
itertools.workspace = true
notify = { workspace = true, default-features = false, features = ["macos_fsevent"] }
parking_lot.workspace = true
dashmap = { workspace = true, features = ["inline"] }
strum.workspace = true
eyre.workspace = true

# test-utils
reth-ethereum-engine-primitives = { workspace = true, optional = true }

# parallel utils
rayon.workspace = true

[dev-dependencies]
reth-db = { workspace = true, features = ["test-utils"] }
reth-primitives = { workspace = true, features = ["arbitrary", "test-utils"] }
reth-chain-state = { workspace = true, features = ["test-utils"] }
reth-trie = { workspace = true, features = ["test-utils"] }
reth-testing-utils.workspace = true
reth-ethereum-engine-primitives.workspace = true
reth-ethereum-primitives.workspace = true

revm-database-interface.workspace = true
revm-state.workspace = true
parking_lot.workspace = true
tempfile.workspace = true
assert_matches.workspace = true
rand.workspace = true
eyre.workspace = true

alloy-consensus.workspace = true

[features]
serde = [
    "dashmap/serde",
    "notify/serde",
    "parking_lot/serde",
    "rand/serde",
    "alloy-primitives/serde",
    "alloy-consensus/serde",
    "alloy-eips/serde",
    "alloy-rpc-types-engine/serde",
    "reth-codecs/serde",
    "reth-primitives-traits/serde",
    "reth-execution-types/serde",
    "reth-trie-db/serde",
    "reth-trie/serde",
    "reth-stages-types/serde",
    "reth-prune-types/serde",
    "revm-database/serde",
    "revm-database-interface/serde",
    "revm-state?/serde",
]
test-utils = [
    "reth-db/test-utils",
    "reth-nippy-jar/test-utils",
    "reth-trie/test-utils",
    "reth-chain-state/test-utils",
    "reth-ethereum-engine-primitives",
    "reth-ethereum-primitives/test-utils",
    "reth-chainspec/test-utils",
    "reth-evm/test-utils",
    "reth-network-p2p/test-utils",
    "reth-primitives/test-utils",
    "reth-primitives-traits/test-utils",
    "reth-codecs/test-utils",
    "reth-db-api/test-utils",
    "reth-trie-db/test-utils",
    "reth-prune-types/test-utils",
    "reth-stages-types/test-utils",
<<<<<<< HEAD
]
scroll = [
    "reth-testing-utils/scroll",
    "reth-db/scroll",
    "reth-trie-db/scroll",
    "reth-trie/scroll",
    "reth-execution-types/scroll",
    "reth-evm/scroll",
]
skip-state-root-validation = []
=======
    "revm-state",
]
>>>>>>> 4ada1535
<|MERGE_RESOLUTION|>--- conflicted
+++ resolved
@@ -124,7 +124,7 @@
     "reth-trie-db/test-utils",
     "reth-prune-types/test-utils",
     "reth-stages-types/test-utils",
-<<<<<<< HEAD
+    "revm-state",
 ]
 scroll = [
     "reth-testing-utils/scroll",
@@ -134,8 +134,4 @@
     "reth-execution-types/scroll",
     "reth-evm/scroll",
 ]
-skip-state-root-validation = []
-=======
-    "revm-state",
-]
->>>>>>> 4ada1535
+skip-state-root-validation = []
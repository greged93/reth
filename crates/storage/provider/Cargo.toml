--- conflicted
+++ resolved
@@ -136,10 +136,6 @@
     "revm/test-utils",
     "reth-prune-types/test-utils",
     "reth-stages-types/test-utils",
-<<<<<<< HEAD
-]
-scroll = ["reth-scroll-primitives"]
-=======
     "reth-optimism-primitives?/arbitrary",
 ]
->>>>>>> 02824da4
+scroll = ["reth-scroll-primitives"]
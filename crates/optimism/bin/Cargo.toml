--- conflicted
+++ resolved
@@ -35,20 +35,8 @@
 
 asm-keccak = ["reth-optimism-cli/asm-keccak", "reth-optimism-node/asm-keccak"]
 
-<<<<<<< HEAD
-optimism = [
-    "reth-optimism-cli/optimism",
-    "reth-optimism-node/optimism",
-    "reth-optimism-consensus/optimism",
-    "reth-optimism-evm/optimism",
-    "reth-optimism-payload-builder/optimism",
-    "reth-optimism-rpc/optimism",
-    "reth-optimism-primitives/optimism",
-]
 scroll = []
 
-=======
->>>>>>> 4ada1535
 dev = [
     "reth-optimism-cli/dev",
     "reth-optimism-primitives/arbitrary",

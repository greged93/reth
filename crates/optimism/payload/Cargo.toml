[package]
name = "reth-optimism-payload-builder"
version.workspace = true
edition.workspace = true
rust-version.workspace = true
license.workspace = true
homepage.workspace = true
repository.workspace = true
description = "A payload builder for op-reth that builds optimistic payloads."

[lints]
workspace = true

[dependencies]
# reth
reth-chainspec.workspace = true
reth-primitives.workspace = true
reth-primitives-traits.workspace = true
reth-revm = { workspace = true, features = ["witness"] }
reth-transaction-pool.workspace = true
reth-provider.workspace = true
reth-evm.workspace = true
reth-execution-types.workspace = true
reth-payload-builder.workspace = true
reth-payload-builder-primitives.workspace = true
reth-payload-util.workspace = true
reth-payload-primitives = { workspace = true, features = ["op"] }
reth-basic-payload-builder.workspace = true
reth-chain-state.workspace = true

# op-reth
reth-optimism-chainspec.workspace = true
reth-optimism-consensus.workspace = true
reth-optimism-evm.workspace = true
reth-optimism-forks.workspace = true
reth-optimism-primitives.workspace = true

# ethereum
revm.workspace = true
alloy-eips.workspace = true
alloy-primitives.workspace = true
alloy-rlp.workspace = true
op-alloy-rpc-types-engine = { workspace = true, features = ["serde"] }
op-alloy-consensus.workspace = true
alloy-rpc-types-engine.workspace = true
alloy-rpc-types-debug.workspace = true
alloy-consensus.workspace = true

# misc
derive_more.workspace = true
tracing.workspace = true
thiserror.workspace = true
sha2.workspace = true

[features]
optimism = [
<<<<<<< HEAD
	"reth-provider/optimism",
	"reth-optimism-evm/optimism",
	"revm/optimism",
	"reth-execution-types/optimism",
	"reth-optimism-consensus/optimism",
	"reth-optimism-primitives/optimism"
]
scroll = []
=======
    "reth-optimism-evm/optimism",
    "revm/optimism",
    "reth-execution-types/optimism",
    "reth-optimism-consensus/optimism",
    "reth-optimism-primitives/optimism",
]
>>>>>>> b06682e9
<|MERGE_RESOLUTION|>--- conflicted
+++ resolved
@@ -54,20 +54,10 @@
 
 [features]
 optimism = [
-<<<<<<< HEAD
-	"reth-provider/optimism",
-	"reth-optimism-evm/optimism",
-	"revm/optimism",
-	"reth-execution-types/optimism",
-	"reth-optimism-consensus/optimism",
-	"reth-optimism-primitives/optimism"
-]
-scroll = []
-=======
     "reth-optimism-evm/optimism",
     "revm/optimism",
     "reth-execution-types/optimism",
     "reth-optimism-consensus/optimism",
     "reth-optimism-primitives/optimism",
 ]
->>>>>>> b06682e9
+scroll = []
--- conflicted
+++ resolved
@@ -821,15 +821,6 @@
             let receipt = alloy_consensus::Receipt {
                 status: Eip658Value::Eip658(result.is_success()),
                 cumulative_gas_used: info.cumulative_gas_used,
-<<<<<<< HEAD
-                logs: result.into_logs(),
-                deposit_nonce: depositor.map(|account| account.nonce),
-                // The deposit receipt version was introduced in Canyon to indicate an update to how
-                // receipt hashes should be computed when set. The state transition process
-                // ensures this is only set for post-Canyon deposit transactions.
-                deposit_receipt_version: self.is_canyon_active().then_some(1),
-            }));
-=======
                 logs: result.into_logs().into_iter().collect(),
             };
 
@@ -849,7 +840,6 @@
                     deposit_receipt_version: self.is_canyon_active().then_some(1),
                 }),
             });
->>>>>>> b69c2ebe
 
             // append sender and transaction to the respective lists
             info.executed_senders.push(sequencer_tx.signer());
@@ -942,12 +932,6 @@
             let receipt = alloy_consensus::Receipt {
                 status: Eip658Value::Eip658(result.is_success()),
                 cumulative_gas_used: info.cumulative_gas_used,
-<<<<<<< HEAD
-                logs: result.into_logs(),
-                deposit_nonce: None,
-                deposit_receipt_version: None,
-            }));
-=======
                 logs: result.into_logs().into_iter().collect(),
             };
 
@@ -963,7 +947,6 @@
                     deposit_receipt_version: None,
                 }),
             });
->>>>>>> b69c2ebe
 
             // update add to total fees
             let miner_fee = tx

--- conflicted
+++ resolved
@@ -69,20 +69,10 @@
 
 [features]
 optimism = [
-<<<<<<< HEAD
-	"reth-optimism-evm/optimism",
-	"reth-provider/optimism",
-	"revm/optimism",
-	"reth-optimism-consensus/optimism",
-	"reth-optimism-payload-builder/optimism",
-	"reth-optimism-primitives/optimism",
-]
-scroll = []
-=======
     "reth-optimism-evm/optimism",
     "revm/optimism",
     "reth-optimism-consensus/optimism",
     "reth-optimism-payload-builder/optimism",
     "reth-optimism-primitives/optimism",
 ]
->>>>>>> b06682e9
+scroll = []
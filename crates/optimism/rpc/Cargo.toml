--- conflicted
+++ resolved
@@ -81,10 +81,6 @@
     "reth-optimism-consensus/optimism",
     "reth-optimism-payload-builder/optimism",
     "reth-optimism-primitives/optimism",
-<<<<<<< HEAD
-]
-scroll = []
-=======
     "reth-optimism-txpool/optimism",
 ]
 client = [
@@ -92,4 +88,4 @@
     "jsonrpsee/async-client",
     "reth-rpc-eth-api/client",
 ]
->>>>>>> a96bc611
+scroll = []
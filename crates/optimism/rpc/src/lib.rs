//! OP-Reth RPC support.

#![doc(
    html_logo_url = "https://raw.githubusercontent.com/paradigmxyz/reth/main/assets/reth-docs.png",
    html_favicon_url = "https://avatars0.githubusercontent.com/u/97369466?s=256",
    issue_tracker_base_url = "https://github.com/paradigmxyz/reth/issues/"
)]
#![cfg_attr(not(test), warn(unused_crate_dependencies))]
#![cfg_attr(docsrs, feature(doc_cfg, doc_auto_cfg))]
<<<<<<< HEAD
#![cfg_attr(feature = "scroll", allow(unused_crate_dependencies))]
// The `optimism` feature must be enabled to use this crate.
#![cfg(all(feature = "optimism", not(feature = "scroll")))]
=======
>>>>>>> 4ada1535

pub mod engine;
pub mod error;
pub mod eth;
pub mod miner;
pub mod sequencer;
pub mod witness;

#[cfg(feature = "client")]
pub use engine::OpEngineApiClient;
pub use engine::{OpEngineApi, OpEngineApiServer};
pub use error::{OpEthApiError, OpInvalidTransactionError, SequencerClientError};
pub use eth::{OpEthApi, OpReceiptBuilder};
pub use sequencer::SequencerClient;<|MERGE_RESOLUTION|>--- conflicted
+++ resolved
@@ -7,12 +7,6 @@
 )]
 #![cfg_attr(not(test), warn(unused_crate_dependencies))]
 #![cfg_attr(docsrs, feature(doc_cfg, doc_auto_cfg))]
-<<<<<<< HEAD
-#![cfg_attr(feature = "scroll", allow(unused_crate_dependencies))]
-// The `optimism` feature must be enabled to use this crate.
-#![cfg(all(feature = "optimism", not(feature = "scroll")))]
-=======
->>>>>>> 4ada1535
 
 pub mod engine;
 pub mod error;

--- conflicted
+++ resolved
@@ -86,14 +86,8 @@
     }
 
     /// Returns the client
-<<<<<<< HEAD
-    #[allow(clippy::missing_const_for_fn)]
-    pub fn http_client(&self) -> &Client {
-        &self.inner.http_client
-=======
     pub fn client(&self) -> &Client {
         &self.inner.client
->>>>>>> a64ced45
     }
 
     /// Sends a [`alloy_rpc_client::RpcCall`] request to the sequencer endpoint.

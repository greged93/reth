--- conflicted
+++ resolved
@@ -19,11 +19,7 @@
 use reth_optimism_forks::OpHardforks;
 use reth_optimism_payload_builder::{OpExecutionPayloadValidator, OpPayloadTypes};
 use reth_optimism_primitives::{OpBlock, ADDRESS_L2_TO_L1_MESSAGE_PASSER};
-<<<<<<< HEAD
-use reth_primitives_traits::{RecoveredBlock, SealedBlock, SignedTransaction};
-=======
 use reth_primitives_traits::{Block, RecoveredBlock, SealedBlock, SignedTransaction};
->>>>>>> 41ed7e0b
 use reth_provider::StateProviderFactory;
 use reth_trie_common::{HashedPostState, KeyHasher};
 use std::{marker::PhantomData, sync::Arc};
@@ -69,25 +65,15 @@
 }
 
 /// Validator for Optimism engine API.
-<<<<<<< HEAD
-#[derive(Debug, Clone)]
-pub struct OpEngineValidator<P, Tx> {
-    inner: OpExecutionPayloadValidator<OpChainSpec>,
-=======
 #[derive(Debug)]
 pub struct OpEngineValidator<P, Tx, ChainSpec> {
     inner: OpExecutionPayloadValidator<ChainSpec>,
->>>>>>> 41ed7e0b
     provider: P,
     hashed_addr_l2tol1_msg_passer: B256,
     phantom: PhantomData<Tx>,
 }
 
-<<<<<<< HEAD
-impl<P, Tx> OpEngineValidator<P, Tx> {
-=======
 impl<P, Tx, ChainSpec> OpEngineValidator<P, Tx, ChainSpec> {
->>>>>>> 41ed7e0b
     /// Instantiates a new validator.
     pub fn new<KH: KeyHasher>(chain_spec: Arc<ChainSpec>, provider: P) -> Self {
         let hashed_addr_l2tol1_msg_passer = KH::hash_key(ADDRESS_L2_TO_L1_MESSAGE_PASSER);
@@ -96,8 +82,6 @@
             provider,
             hashed_addr_l2tol1_msg_passer,
             phantom: PhantomData,
-<<<<<<< HEAD
-=======
         }
     }
 }
@@ -113,7 +97,6 @@
             provider: self.provider.clone(),
             hashed_addr_l2tol1_msg_passer: self.hashed_addr_l2tol1_msg_passer,
             phantom: Default::default(),
->>>>>>> 41ed7e0b
         }
     }
 }
@@ -124,28 +107,16 @@
 {
     /// Returns the chain spec used by the validator.
     #[inline]
-<<<<<<< HEAD
-    #[allow(clippy::missing_const_for_fn)]
-    fn chain_spec(&self) -> &OpChainSpec {
-=======
     pub fn chain_spec(&self) -> &ChainSpec {
->>>>>>> 41ed7e0b
         self.inner.chain_spec()
     }
 }
 
-<<<<<<< HEAD
-impl<P, Tx> PayloadValidator for OpEngineValidator<P, Tx>
-where
-    P: StateProviderFactory + Unpin + 'static,
-    Tx: SignedTransaction + Unpin + 'static,
-=======
 impl<P, Tx, ChainSpec> PayloadValidator for OpEngineValidator<P, Tx, ChainSpec>
 where
     P: StateProviderFactory + Unpin + 'static,
     Tx: SignedTransaction + Unpin + 'static,
     ChainSpec: OpHardforks + Send + Sync + 'static,
->>>>>>> 41ed7e0b
 {
     type Block = alloy_consensus::Block<Tx>;
     type ExecutionData = OpExecutionData;
@@ -190,11 +161,7 @@
     }
 }
 
-<<<<<<< HEAD
-impl<Types, P, Tx> EngineValidator<Types> for OpEngineValidator<P, Tx>
-=======
 impl<Types, P, Tx, ChainSpec> EngineValidator<Types> for OpEngineValidator<P, Tx, ChainSpec>
->>>>>>> 41ed7e0b
 where
     Types: PayloadTypes<
         PayloadAttributes = OpPayloadAttributes,
@@ -202,12 +169,8 @@
         BuiltPayload: BuiltPayload<Primitives: NodePrimitives<SignedTx = Tx>>,
     >,
     P: StateProviderFactory + Unpin + 'static,
-<<<<<<< HEAD
-    Tx: SignedTransaction + Unpin + 'static + Send + Sync,
-=======
     Tx: SignedTransaction + Unpin + 'static,
     ChainSpec: OpHardforks + Send + Sync + 'static,
->>>>>>> 41ed7e0b
 {
     fn validate_version_specific_fields(
         &self,
@@ -371,11 +334,7 @@
             OpEngineValidator::new::<KeccakKeyHasher>(get_chainspec(), NoopProvider::default());
         let attributes = get_attributes(None, 1732633199);
 
-<<<<<<< HEAD
-        let result = <engine::OpEngineValidator<_, _> as EngineValidator<
-=======
         let result = <engine::OpEngineValidator<_, _, _> as EngineValidator<
->>>>>>> 41ed7e0b
             OpEngineTypes,
         >>::ensure_well_formed_attributes(
             &validator, EngineApiMessageVersion::V3, &attributes,
@@ -389,11 +348,7 @@
             OpEngineValidator::new::<KeccakKeyHasher>(get_chainspec(), NoopProvider::default());
         let attributes = get_attributes(None, 1732633200);
 
-<<<<<<< HEAD
-        let result = <engine::OpEngineValidator<_, _> as EngineValidator<
-=======
         let result = <engine::OpEngineValidator<_, _, _> as EngineValidator<
->>>>>>> 41ed7e0b
             OpEngineTypes,
         >>::ensure_well_formed_attributes(
             &validator, EngineApiMessageVersion::V3, &attributes,
@@ -407,11 +362,7 @@
             OpEngineValidator::new::<KeccakKeyHasher>(get_chainspec(), NoopProvider::default());
         let attributes = get_attributes(Some(b64!("0000000000000008")), 1732633200);
 
-<<<<<<< HEAD
-        let result = <engine::OpEngineValidator<_, _> as EngineValidator<
-=======
         let result = <engine::OpEngineValidator<_, _, _> as EngineValidator<
->>>>>>> 41ed7e0b
             OpEngineTypes,
         >>::ensure_well_formed_attributes(
             &validator, EngineApiMessageVersion::V3, &attributes,
@@ -425,11 +376,7 @@
             OpEngineValidator::new::<KeccakKeyHasher>(get_chainspec(), NoopProvider::default());
         let attributes = get_attributes(Some(b64!("0000000800000008")), 1732633200);
 
-<<<<<<< HEAD
-        let result = <engine::OpEngineValidator<_, _> as EngineValidator<
-=======
         let result = <engine::OpEngineValidator<_, _, _> as EngineValidator<
->>>>>>> 41ed7e0b
             OpEngineTypes,
         >>::ensure_well_formed_attributes(
             &validator, EngineApiMessageVersion::V3, &attributes,
@@ -443,11 +390,7 @@
             OpEngineValidator::new::<KeccakKeyHasher>(get_chainspec(), NoopProvider::default());
         let attributes = get_attributes(Some(b64!("0000000000000000")), 1732633200);
 
-<<<<<<< HEAD
-        let result = <engine::OpEngineValidator<_, _> as EngineValidator<
-=======
         let result = <engine::OpEngineValidator<_, _, _> as EngineValidator<
->>>>>>> 41ed7e0b
             OpEngineTypes,
         >>::ensure_well_formed_attributes(
             &validator, EngineApiMessageVersion::V3, &attributes,

//! EVM config for vanilla optimism.

#![doc(
    html_logo_url = "https://raw.githubusercontent.com/paradigmxyz/reth/main/assets/reth-docs.png",
    html_favicon_url = "https://avatars0.githubusercontent.com/u/97369466?s=256",
    issue_tracker_base_url = "https://github.com/paradigmxyz/reth/issues/"
)]
#![cfg_attr(docsrs, feature(doc_cfg, doc_auto_cfg))]
// The `optimism` feature must be enabled to use this crate.
#![cfg(feature = "optimism")]

<<<<<<< HEAD
use reth_evm::{ConfigureEvm, ConfigureEvmEnv, ConfigureEvmGeneric};
=======
use reth_chainspec::ChainSpec;
use reth_evm::{ConfigureEvm, ConfigureEvmEnv};
>>>>>>> 0a1f652b
use reth_primitives::{
    revm_primitives::{AnalysisKind, CfgEnvWithHandlerCfg, TxEnv},
    transaction::FillTxEnv,
    Address, Head, Header, TransactionSigned, U256,
};
use reth_revm::{inspector_handle_register, Database, Evm, EvmBuilder, GetInspector};

mod config;
pub use config::{revm_spec, revm_spec_by_timestamp_after_bedrock};
mod execute;
pub use execute::*;
pub mod l1;
pub use l1::*;

mod error;
pub use error::OptimismBlockExecutionError;
use revm_primitives::{Bytes, Env, OptimismFields, TxKind};

/// Optimism-related EVM configuration.
#[derive(Debug, Default, Clone, Copy)]
#[non_exhaustive]
pub struct OptimismEvmConfig;

impl ConfigureEvmEnv for OptimismEvmConfig {
    fn fill_tx_env(&self, tx_env: &mut TxEnv, transaction: &TransactionSigned, sender: Address) {
        transaction.fill_tx_env(tx_env, sender);
    }

    fn fill_tx_env_system_contract_call(
        &self,
        env: &mut Env,
        caller: Address,
        contract: Address,
        data: Bytes,
    ) {
        env.tx = TxEnv {
            caller,
            transact_to: TxKind::Call(contract),
            // Explicitly set nonce to None so revm does not do any nonce checks
            nonce: None,
            gas_limit: 30_000_000,
            value: U256::ZERO,
            data,
            // Setting the gas price to zero enforces that no value is transferred as part of the
            // call, and that the call will not count against the block's gas limit
            gas_price: U256::ZERO,
            // The chain ID check is not relevant here and is disabled if set to None
            chain_id: None,
            // Setting the gas priority fee to None ensures the effective gas price is derived from
            // the `gas_price` field, which we need to be zero
            gas_priority_fee: None,
            access_list: Vec::new(),
            // blob fields can be None for this tx
            blob_hashes: Vec::new(),
            max_fee_per_blob_gas: None,
            authorization_list: None,
            optimism: OptimismFields {
                source_hash: None,
                mint: None,
                is_system_transaction: Some(false),
                // The L1 fee is not charged for the EIP-4788 transaction, submit zero bytes for the
                // enveloped tx size.
                enveloped_tx: Some(Bytes::default()),
            },
        };

        // ensure the block gas limit is >= the tx
        env.block.gas_limit = U256::from(env.tx.gas_limit);

        // disable the base fee check for this call by setting the base fee to zero
        env.block.basefee = U256::ZERO;
    }

    fn fill_cfg_env(
        &self,
        cfg_env: &mut CfgEnvWithHandlerCfg,
        chain_spec: &ChainSpec,
        header: &Header,
        total_difficulty: U256,
    ) {
        let spec_id = revm_spec(
            chain_spec,
            &Head {
                number: header.number,
                timestamp: header.timestamp,
                difficulty: header.difficulty,
                total_difficulty,
                hash: Default::default(),
            },
        );

        cfg_env.chain_id = chain_spec.chain().id();
        cfg_env.perf_analyse_created_bytecodes = AnalysisKind::Analyse;

        cfg_env.handler_cfg.spec_id = spec_id;
        cfg_env.handler_cfg.is_optimism = chain_spec.is_optimism();
    }
}

impl ConfigureEvm for OptimismEvmConfig {
    type DefaultExternalContext<'a> = ();

    fn evm<'a, DB: Database + 'a>(&self, db: DB) -> Evm<'a, Self::DefaultExternalContext<'a>, DB> {
        EvmBuilder::default().with_db(db).optimism().build()
    }

    fn evm_with_inspector<'a, DB, I>(&self, db: DB, inspector: I) -> Evm<'a, I, DB>
    where
        DB: Database + 'a,
        I: GetInspector<DB>,
    {
        EvmBuilder::default()
            .with_db(db)
            .with_external_context(inspector)
            .optimism()
            .append_handler_register(inspector_handle_register)
            .build()
    }
}

impl ConfigureEvmGeneric for OptimismEvmConfig {}

#[cfg(test)]
mod tests {
    use super::*;
    use reth_primitives::revm_primitives::{BlockEnv, CfgEnv};
    use revm_primitives::SpecId;

    #[test]
    #[ignore]
    fn test_fill_cfg_and_block_env() {
        let mut cfg_env = CfgEnvWithHandlerCfg::new_with_spec_id(CfgEnv::default(), SpecId::LATEST);
        let mut block_env = BlockEnv::default();
        let header = Header::default();
        let chain_spec = ChainSpec::default();
        let total_difficulty = U256::ZERO;

        OptimismEvmConfig::default().fill_cfg_and_block_env(
            &mut cfg_env,
            &mut block_env,
            &chain_spec,
            &header,
            total_difficulty,
        );

        assert_eq!(cfg_env.chain_id, chain_spec.chain().id());
    }
}<|MERGE_RESOLUTION|>--- conflicted
+++ resolved
@@ -9,12 +9,8 @@
 // The `optimism` feature must be enabled to use this crate.
 #![cfg(feature = "optimism")]
 
-<<<<<<< HEAD
+use reth_chainspec::ChainSpec;
 use reth_evm::{ConfigureEvm, ConfigureEvmEnv, ConfigureEvmGeneric};
-=======
-use reth_chainspec::ChainSpec;
-use reth_evm::{ConfigureEvm, ConfigureEvmEnv};
->>>>>>> 0a1f652b
 use reth_primitives::{
     revm_primitives::{AnalysisKind, CfgEnvWithHandlerCfg, TxEnv},
     transaction::FillTxEnv,

//! Optimism block executor.

use crate::{l1::ensure_create2_deployer, OptimismBlockExecutionError, OptimismEvmConfig};
use reth_chainspec::{ChainSpec, EthereumHardforks, OptimismHardfork};
use reth_evm::{
    execute::{
        BatchExecutor, BlockExecutionError, BlockExecutionInput, BlockExecutionOutput,
        BlockExecutorProvider, BlockValidationError, Executor, ProviderError,
    },
<<<<<<< HEAD
    ConfigureEvmGeneric,
=======
    system_calls::apply_beacon_root_contract_call,
    ConfigureEvm,
>>>>>>> 0a1f652b
};
use reth_execution_types::ExecutionOutcome;
use reth_optimism_consensus::validate_block_post_execution;
use reth_primitives::{BlockNumber, BlockWithSenders, Header, Receipt, Receipts, TxType, U256};
use reth_prune_types::PruneModes;
use reth_revm::{
    batch::{BlockBatchRecord, BlockExecutorStats},
    db::states::bundle_state::BundleRetention,
    state_change::post_block_balance_increments,
    Evm, State,
};
use revm_primitives::{
    db::{Database, DatabaseCommit},
    BlockEnv, CfgEnvWithHandlerCfg, EVMError, EnvWithHandlerCfg, ResultAndState,
};
use std::sync::Arc;
use tracing::trace;

/// Provides executors to execute regular ethereum blocks
#[derive(Debug, Clone)]
pub struct OpExecutorProvider<EvmConfig = OptimismEvmConfig> {
    chain_spec: Arc<ChainSpec>,
    evm_config: EvmConfig,
}

impl OpExecutorProvider {
    /// Creates a new default optimism executor provider.
    pub fn optimism(chain_spec: Arc<ChainSpec>) -> Self {
        Self::new(chain_spec, Default::default())
    }
}

impl<EvmConfig> OpExecutorProvider<EvmConfig> {
    /// Creates a new executor provider.
    pub const fn new(chain_spec: Arc<ChainSpec>, evm_config: EvmConfig) -> Self {
        Self { chain_spec, evm_config }
    }
}

impl<EvmConfig> OpExecutorProvider<EvmConfig>
where
    EvmConfig: ConfigureEvmGeneric,
{
    fn op_executor<DB>(&self, db: DB) -> OpBlockExecutor<EvmConfig, DB>
    where
        DB: Database<Error: Into<ProviderError> + std::fmt::Display>,
    {
        OpBlockExecutor::new(
            self.chain_spec.clone(),
            self.evm_config.clone(),
            State::builder().with_database(db).with_bundle_update().without_state_clear().build(),
        )
    }
}

impl<EvmConfig> BlockExecutorProvider for OpExecutorProvider<EvmConfig>
where
    EvmConfig: ConfigureEvmGeneric,
{
    type Executor<DB: Database<Error: Into<ProviderError> + std::fmt::Display>> =
        OpBlockExecutor<EvmConfig, DB>;

    type BatchExecutor<DB: Database<Error: Into<ProviderError> + std::fmt::Display>> =
        OpBatchExecutor<EvmConfig, DB>;
    fn executor<DB>(&self, db: DB) -> Self::Executor<DB>
    where
        DB: Database<Error: Into<ProviderError> + std::fmt::Display>,
    {
        self.op_executor(db)
    }

    fn batch_executor<DB>(&self, db: DB) -> Self::BatchExecutor<DB>
    where
        DB: Database<Error: Into<ProviderError> + std::fmt::Display>,
    {
        let executor = self.op_executor(db);
        OpBatchExecutor {
            executor,
            batch_record: BlockBatchRecord::default(),
            stats: BlockExecutorStats::default(),
        }
    }
}

/// Helper container type for EVM with chain spec.
#[derive(Debug, Clone)]
struct OpEvmExecutor<EvmConfig> {
    /// The chainspec
    chain_spec: Arc<ChainSpec>,
    /// How to create an EVM.
    evm_config: EvmConfig,
}

impl<EvmConfig> OpEvmExecutor<EvmConfig>
where
    EvmConfig: ConfigureEvmGeneric,
{
    /// Executes the transactions in the block and returns the receipts.
    ///
    /// This applies the pre-execution changes, and executes the transactions.
    ///
    /// # Note
    ///
    /// It does __not__ apply post-execution changes.
    fn execute_pre_and_transactions<Ext, DB>(
        &self,
        block: &BlockWithSenders,
        mut evm: Evm<'_, Ext, &mut State<DB>>,
    ) -> Result<(Vec<Receipt>, u64), BlockExecutionError>
    where
        DB: Database<Error: Into<ProviderError> + std::fmt::Display>,
    {
        // apply pre execution changes
        apply_beacon_root_contract_call(
            &self.evm_config,
            &self.chain_spec,
            block.timestamp,
            block.number,
            block.parent_beacon_block_root,
            &mut evm,
        )?;

        // execute transactions
        let is_regolith =
            self.chain_spec.fork(OptimismHardfork::Regolith).active_at_timestamp(block.timestamp);

        // Ensure that the create2deployer is force-deployed at the canyon transition. Optimism
        // blocks will always have at least a single transaction in them (the L1 info transaction),
        // so we can safely assume that this will always be triggered upon the transition and that
        // the above check for empty blocks will never be hit on OP chains.
        ensure_create2_deployer(self.chain_spec.clone(), block.timestamp, evm.db_mut())
            .map_err(|_| OptimismBlockExecutionError::ForceCreate2DeployerFail)?;

        let mut cumulative_gas_used = 0;
        let mut receipts = Vec::with_capacity(block.body.len());
        for (sender, transaction) in block.transactions_with_sender() {
            // The sum of the transaction’s gas limit, Tg, and the gas utilized in this block prior,
            // must be no greater than the block’s gasLimit.
            let block_available_gas = block.header.gas_limit - cumulative_gas_used;
            if transaction.gas_limit() > block_available_gas &&
                (is_regolith || !transaction.is_system_transaction())
            {
                return Err(BlockValidationError::TransactionGasLimitMoreThanAvailableBlockGas {
                    transaction_gas_limit: transaction.gas_limit(),
                    block_available_gas,
                }
                .into())
            }

            // An optimism block should never contain blob transactions.
            if matches!(transaction.tx_type(), TxType::Eip4844) {
                return Err(OptimismBlockExecutionError::BlobTransactionRejected.into())
            }

            // Cache the depositor account prior to the state transition for the deposit nonce.
            //
            // Note that this *only* needs to be done post-regolith hardfork, as deposit nonces
            // were not introduced in Bedrock. In addition, regular transactions don't have deposit
            // nonces, so we don't need to touch the DB for those.
            let depositor = (is_regolith && transaction.is_deposit())
                .then(|| {
                    evm.db_mut()
                        .load_cache_account(*sender)
                        .map(|acc| acc.account_info().unwrap_or_default())
                })
                .transpose()
                .map_err(|_| OptimismBlockExecutionError::AccountLoadFailed(*sender))?;

            self.evm_config.fill_tx_env(evm.tx_mut(), transaction, *sender);

            // Execute transaction.
            let ResultAndState { result, state } = evm.transact().map_err(move |err| {
                let new_err = match err {
                    EVMError::Transaction(e) => EVMError::Transaction(e),
                    EVMError::Header(e) => EVMError::Header(e),
                    EVMError::Database(e) => EVMError::Database(e.into()),
                    EVMError::Custom(e) => EVMError::Custom(e),
                    EVMError::Precompile(e) => EVMError::Precompile(e),
                };
                // Ensure hash is calculated for error log, if not already done
                BlockValidationError::EVM {
                    hash: transaction.recalculate_hash(),
                    error: Box::new(new_err),
                }
            })?;

            trace!(
                target: "evm",
                ?transaction,
                "Executed transaction"
            );

            evm.db_mut().commit(state);

            // append gas used
            cumulative_gas_used += result.gas_used();

            // Push transaction changeset and calculate header bloom filter for receipt.
            receipts.push(Receipt {
                tx_type: transaction.tx_type(),
                // Success flag was added in `EIP-658: Embedding transaction status code in
                // receipts`.
                success: result.is_success(),
                cumulative_gas_used,
                logs: result.into_logs(),
                deposit_nonce: depositor.map(|account| account.nonce),
                // The deposit receipt version was introduced in Canyon to indicate an update to how
                // receipt hashes should be computed when set. The state transition process ensures
                // this is only set for post-Canyon deposit transactions.
                deposit_receipt_version: (transaction.is_deposit() &&
                    self.chain_spec
                        .is_fork_active_at_timestamp(OptimismHardfork::Canyon, block.timestamp))
                .then_some(1),
            });
        }
        drop(evm);

        Ok((receipts, cumulative_gas_used))
    }
}

/// A basic Ethereum block executor.
///
/// Expected usage:
/// - Create a new instance of the executor.
/// - Execute the block.
#[derive(Debug)]
pub struct OpBlockExecutor<EvmConfig, DB> {
    /// Chain specific evm config that's used to execute a block.
    executor: OpEvmExecutor<EvmConfig>,
    /// The state to use for execution
    state: State<DB>,
}

impl<EvmConfig, DB> OpBlockExecutor<EvmConfig, DB> {
    /// Creates a new Ethereum block executor.
    pub const fn new(chain_spec: Arc<ChainSpec>, evm_config: EvmConfig, state: State<DB>) -> Self {
        Self { executor: OpEvmExecutor { chain_spec, evm_config }, state }
    }

    #[inline]
    fn chain_spec(&self) -> &ChainSpec {
        &self.executor.chain_spec
    }

    /// Returns mutable reference to the state that wraps the underlying database.
    #[allow(unused)]
    fn state_mut(&mut self) -> &mut State<DB> {
        &mut self.state
    }
}

impl<EvmConfig, DB> OpBlockExecutor<EvmConfig, DB>
where
<<<<<<< HEAD
    EvmConfig: ConfigureEvmGeneric,
    DB: Database<Error = ProviderError>,
=======
    EvmConfig: ConfigureEvm,
    DB: Database<Error: Into<ProviderError> + std::fmt::Display>,
>>>>>>> 0a1f652b
{
    /// Configures a new evm configuration and block environment for the given block.
    ///
    /// Caution: this does not initialize the tx environment.
    fn evm_env_for_block(&self, header: &Header, total_difficulty: U256) -> EnvWithHandlerCfg {
        let mut cfg = CfgEnvWithHandlerCfg::new(Default::default(), Default::default());
        let mut block_env = BlockEnv::default();
        self.executor.evm_config.fill_cfg_and_block_env(
            &mut cfg,
            &mut block_env,
            self.chain_spec(),
            header,
            total_difficulty,
        );

        EnvWithHandlerCfg::new_with_cfg_env(cfg, block_env, Default::default())
    }

    /// Execute a single block and apply the state changes to the internal state.
    ///
    /// Returns the receipts of the transactions in the block and the total gas used.
    ///
    /// Returns an error if execution fails.
    fn execute_without_verification(
        &mut self,
        block: &BlockWithSenders,
        total_difficulty: U256,
    ) -> Result<(Vec<Receipt>, u64), BlockExecutionError> {
        // 1. prepare state on new block
        self.on_new_block(&block.header);

        // 2. configure the evm and execute
        let env = self.evm_env_for_block(&block.header, total_difficulty);

        let (receipts, gas_used) = {
            let evm = self.executor.evm_config.evm_with_env(&mut self.state, env);
            self.executor.execute_pre_and_transactions(block, evm)
        }?;

        // 3. apply post execution changes
        self.post_execution(block, total_difficulty)?;

        Ok((receipts, gas_used))
    }

    /// Apply settings before a new block is executed.
    pub(crate) fn on_new_block(&mut self, header: &Header) {
        // Set state clear flag if the block is after the Spurious Dragon hardfork.
        let state_clear_flag = self.chain_spec().is_spurious_dragon_active_at_block(header.number);
        self.state.set_state_clear_flag(state_clear_flag);
    }

    /// Apply post execution state changes, including block rewards, withdrawals, and irregular DAO
    /// hardfork state change.
    pub fn post_execution(
        &mut self,
        block: &BlockWithSenders,
        total_difficulty: U256,
    ) -> Result<(), BlockExecutionError> {
        let balance_increments =
            post_block_balance_increments(self.chain_spec(), block, total_difficulty);
        // increment balances
        self.state
            .increment_balances(balance_increments)
            .map_err(|_| BlockValidationError::IncrementBalanceFailed)?;

        Ok(())
    }
}

impl<EvmConfig, DB> Executor<DB> for OpBlockExecutor<EvmConfig, DB>
where
<<<<<<< HEAD
    EvmConfig: ConfigureEvmGeneric,
    DB: Database<Error = ProviderError>,
=======
    EvmConfig: ConfigureEvm,
    DB: Database<Error: Into<ProviderError> + std::fmt::Display>,
>>>>>>> 0a1f652b
{
    type Input<'a> = BlockExecutionInput<'a, BlockWithSenders>;
    type Output = BlockExecutionOutput<Receipt>;
    type Error = BlockExecutionError;

    /// Executes the block and commits the state changes.
    ///
    /// Returns the receipts of the transactions in the block.
    ///
    /// Returns an error if the block could not be executed or failed verification.
    ///
    /// State changes are committed to the database.
    fn execute(mut self, input: Self::Input<'_>) -> Result<Self::Output, Self::Error> {
        let BlockExecutionInput { block, total_difficulty } = input;
        let (receipts, gas_used) = self.execute_without_verification(block, total_difficulty)?;

        // NOTE: we need to merge keep the reverts for the bundle retention
        self.state.merge_transitions(BundleRetention::Reverts);

        Ok(BlockExecutionOutput {
            state: self.state.take_bundle(),
            receipts,
            requests: vec![],
            gas_used,
        })
    }
}

/// An executor for a batch of blocks.
///
/// State changes are tracked until the executor is finalized.
#[derive(Debug)]
pub struct OpBatchExecutor<EvmConfig, DB> {
    /// The executor used to execute blocks.
    executor: OpBlockExecutor<EvmConfig, DB>,
    /// Keeps track of the batch and record receipts based on the configured prune mode
    batch_record: BlockBatchRecord,
    stats: BlockExecutorStats,
}

impl<EvmConfig, DB> OpBatchExecutor<EvmConfig, DB> {
    /// Returns the receipts of the executed blocks.
    pub const fn receipts(&self) -> &Receipts {
        self.batch_record.receipts()
    }

    /// Returns mutable reference to the state that wraps the underlying database.
    #[allow(unused)]
    fn state_mut(&mut self) -> &mut State<DB> {
        self.executor.state_mut()
    }
}

impl<EvmConfig, DB> BatchExecutor<DB> for OpBatchExecutor<EvmConfig, DB>
where
<<<<<<< HEAD
    EvmConfig: ConfigureEvmGeneric,
    DB: Database<Error = ProviderError>,
=======
    EvmConfig: ConfigureEvm,
    DB: Database<Error: Into<ProviderError> + std::fmt::Display>,
>>>>>>> 0a1f652b
{
    type Input<'a> = BlockExecutionInput<'a, BlockWithSenders>;
    type Output = ExecutionOutcome;
    type Error = BlockExecutionError;

    fn execute_and_verify_one(&mut self, input: Self::Input<'_>) -> Result<(), Self::Error> {
        let BlockExecutionInput { block, total_difficulty } = input;
        let (receipts, _gas_used) =
            self.executor.execute_without_verification(block, total_difficulty)?;

        validate_block_post_execution(block, self.executor.chain_spec(), &receipts)?;

        // prepare the state according to the prune mode
        let retention = self.batch_record.bundle_retention(block.number);
        self.executor.state.merge_transitions(retention);

        // store receipts in the set
        self.batch_record.save_receipts(receipts)?;

        if self.batch_record.first_block().is_none() {
            self.batch_record.set_first_block(block.number);
        }

        Ok(())
    }

    fn finalize(mut self) -> Self::Output {
        self.stats.log_debug();

        ExecutionOutcome::new(
            self.executor.state.take_bundle(),
            self.batch_record.take_receipts(),
            self.batch_record.first_block().unwrap_or_default(),
            self.batch_record.take_requests(),
        )
    }

    fn set_tip(&mut self, tip: BlockNumber) {
        self.batch_record.set_tip(tip);
    }

    fn set_prune_modes(&mut self, prune_modes: PruneModes) {
        self.batch_record.set_prune_modes(prune_modes);
    }

    fn size_hint(&self) -> Option<usize> {
        Some(self.executor.state.bundle_state.size_hint())
    }
}

#[cfg(test)]
mod tests {
    use super::*;
    use reth_chainspec::ChainSpecBuilder;
    use reth_primitives::{
        b256, Account, Address, Block, Signature, StorageKey, StorageValue, Transaction,
        TransactionSigned, TxEip1559, BASE_MAINNET,
    };
    use reth_revm::{
        database::StateProviderDatabase, test_utils::StateProviderTest, L1_BLOCK_CONTRACT,
    };
    use std::{collections::HashMap, str::FromStr};

    fn create_op_state_provider() -> StateProviderTest {
        let mut db = StateProviderTest::default();

        let l1_block_contract_account =
            Account { balance: U256::ZERO, bytecode_hash: None, nonce: 1 };

        let mut l1_block_storage = HashMap::new();
        // base fee
        l1_block_storage.insert(StorageKey::with_last_byte(1), StorageValue::from(1000000000));
        // l1 fee overhead
        l1_block_storage.insert(StorageKey::with_last_byte(5), StorageValue::from(188));
        // l1 fee scalar
        l1_block_storage.insert(StorageKey::with_last_byte(6), StorageValue::from(684000));
        // l1 free scalars post ecotone
        l1_block_storage.insert(
            StorageKey::with_last_byte(3),
            StorageValue::from_str(
                "0x0000000000000000000000000000000000001db0000d27300000000000000005",
            )
            .unwrap(),
        );

        db.insert_account(L1_BLOCK_CONTRACT, l1_block_contract_account, None, l1_block_storage);

        db
    }

    fn executor_provider(chain_spec: Arc<ChainSpec>) -> OpExecutorProvider<OptimismEvmConfig> {
        OpExecutorProvider { chain_spec, evm_config: Default::default() }
    }

    #[test]
    fn op_deposit_fields_pre_canyon() {
        let header = Header {
            timestamp: 1,
            number: 1,
            gas_limit: 1_000_000,
            gas_used: 42_000,
            receipts_root: b256!(
                "83465d1e7d01578c0d609be33570f91242f013e9e295b0879905346abbd63731"
            ),
            ..Default::default()
        };

        let mut db = create_op_state_provider();

        let addr = Address::ZERO;
        let account = Account { balance: U256::MAX, ..Account::default() };
        db.insert_account(addr, account, None, HashMap::new());

        let chain_spec =
            Arc::new(ChainSpecBuilder::from(&*BASE_MAINNET).regolith_activated().build());

        let tx = TransactionSigned::from_transaction_and_signature(
            Transaction::Eip1559(TxEip1559 {
                chain_id: chain_spec.chain.id(),
                nonce: 0,
                gas_limit: 21_000,
                to: addr.into(),
                ..Default::default()
            }),
            Signature::default(),
        );

        let tx_deposit = TransactionSigned::from_transaction_and_signature(
            Transaction::Deposit(reth_primitives::TxDeposit {
                from: addr,
                to: addr.into(),
                gas_limit: 21_000,
                ..Default::default()
            }),
            Signature::default(),
        );

        let provider = executor_provider(chain_spec);
        let mut executor = provider.batch_executor(StateProviderDatabase::new(&db));

        executor.state_mut().load_cache_account(L1_BLOCK_CONTRACT).unwrap();

        // Attempt to execute a block with one deposit and one non-deposit transaction
        executor
            .execute_and_verify_one(
                (
                    &BlockWithSenders {
                        block: Block {
                            header,
                            body: vec![tx, tx_deposit],
                            ommers: vec![],
                            withdrawals: None,
                            requests: None,
                        },
                        senders: vec![addr, addr],
                    },
                    U256::ZERO,
                )
                    .into(),
            )
            .unwrap();

        let tx_receipt = executor.receipts()[0][0].as_ref().unwrap();
        let deposit_receipt = executor.receipts()[0][1].as_ref().unwrap();

        // deposit_receipt_version is not present in pre canyon transactions
        assert!(deposit_receipt.deposit_receipt_version.is_none());
        assert!(tx_receipt.deposit_receipt_version.is_none());

        // deposit_nonce is present only in deposit transactions
        assert!(deposit_receipt.deposit_nonce.is_some());
        assert!(tx_receipt.deposit_nonce.is_none());
    }

    #[test]
    fn op_deposit_fields_post_canyon() {
        // ensure_create2_deployer will fail if timestamp is set to less then 2
        let header = Header {
            timestamp: 2,
            number: 1,
            gas_limit: 1_000_000,
            gas_used: 42_000,
            receipts_root: b256!(
                "fffc85c4004fd03c7bfbe5491fae98a7473126c099ac11e8286fd0013f15f908"
            ),
            ..Default::default()
        };

        let mut db = create_op_state_provider();
        let addr = Address::ZERO;
        let account = Account { balance: U256::MAX, ..Account::default() };

        db.insert_account(addr, account, None, HashMap::new());

        let chain_spec =
            Arc::new(ChainSpecBuilder::from(&*BASE_MAINNET).canyon_activated().build());

        let tx = TransactionSigned::from_transaction_and_signature(
            Transaction::Eip1559(TxEip1559 {
                chain_id: chain_spec.chain.id(),
                nonce: 0,
                gas_limit: 21_000,
                to: addr.into(),
                ..Default::default()
            }),
            Signature::default(),
        );

        let tx_deposit = TransactionSigned::from_transaction_and_signature(
            Transaction::Deposit(reth_primitives::TxDeposit {
                from: addr,
                to: addr.into(),
                gas_limit: 21_000,
                ..Default::default()
            }),
            Signature::optimism_deposit_tx_signature(),
        );

        let provider = executor_provider(chain_spec);
        let mut executor = provider.batch_executor(StateProviderDatabase::new(&db));

        executor.state_mut().load_cache_account(L1_BLOCK_CONTRACT).unwrap();

        // attempt to execute an empty block with parent beacon block root, this should not fail
        executor
            .execute_and_verify_one(
                (
                    &BlockWithSenders {
                        block: Block {
                            header,
                            body: vec![tx, tx_deposit],
                            ommers: vec![],
                            withdrawals: None,
                            requests: None,
                        },
                        senders: vec![addr, addr],
                    },
                    U256::ZERO,
                )
                    .into(),
            )
            .expect("Executing a block while canyon is active should not fail");

        let tx_receipt = executor.receipts()[0][0].as_ref().unwrap();
        let deposit_receipt = executor.receipts()[0][1].as_ref().unwrap();

        // deposit_receipt_version is set to 1 for post canyon deposit transactions
        assert_eq!(deposit_receipt.deposit_receipt_version, Some(1));
        assert!(tx_receipt.deposit_receipt_version.is_none());

        // deposit_nonce is present only in deposit transactions
        assert!(deposit_receipt.deposit_nonce.is_some());
        assert!(tx_receipt.deposit_nonce.is_none());
    }
}<|MERGE_RESOLUTION|>--- conflicted
+++ resolved
@@ -7,12 +7,8 @@
         BatchExecutor, BlockExecutionError, BlockExecutionInput, BlockExecutionOutput,
         BlockExecutorProvider, BlockValidationError, Executor, ProviderError,
     },
-<<<<<<< HEAD
+    system_calls::apply_beacon_root_contract_call,
     ConfigureEvmGeneric,
-=======
-    system_calls::apply_beacon_root_contract_call,
-    ConfigureEvm,
->>>>>>> 0a1f652b
 };
 use reth_execution_types::ExecutionOutcome;
 use reth_optimism_consensus::validate_block_post_execution;
@@ -267,13 +263,8 @@
 
 impl<EvmConfig, DB> OpBlockExecutor<EvmConfig, DB>
 where
-<<<<<<< HEAD
     EvmConfig: ConfigureEvmGeneric,
-    DB: Database<Error = ProviderError>,
-=======
-    EvmConfig: ConfigureEvm,
     DB: Database<Error: Into<ProviderError> + std::fmt::Display>,
->>>>>>> 0a1f652b
 {
     /// Configures a new evm configuration and block environment for the given block.
     ///
@@ -346,13 +337,8 @@
 
 impl<EvmConfig, DB> Executor<DB> for OpBlockExecutor<EvmConfig, DB>
 where
-<<<<<<< HEAD
     EvmConfig: ConfigureEvmGeneric,
-    DB: Database<Error = ProviderError>,
-=======
-    EvmConfig: ConfigureEvm,
     DB: Database<Error: Into<ProviderError> + std::fmt::Display>,
->>>>>>> 0a1f652b
 {
     type Input<'a> = BlockExecutionInput<'a, BlockWithSenders>;
     type Output = BlockExecutionOutput<Receipt>;
@@ -408,13 +394,8 @@
 
 impl<EvmConfig, DB> BatchExecutor<DB> for OpBatchExecutor<EvmConfig, DB>
 where
-<<<<<<< HEAD
     EvmConfig: ConfigureEvmGeneric,
-    DB: Database<Error = ProviderError>,
-=======
-    EvmConfig: ConfigureEvm,
     DB: Database<Error: Into<ProviderError> + std::fmt::Display>,
->>>>>>> 0a1f652b
 {
     type Input<'a> = BlockExecutionInput<'a, BlockWithSenders>;
     type Output = ExecutionOutcome;

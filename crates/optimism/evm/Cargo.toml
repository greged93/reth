--- conflicted
+++ resolved
@@ -78,19 +78,10 @@
     "reth-consensus-common/std",
 ]
 optimism = [
-<<<<<<< HEAD
-	"reth-execution-types/optimism",
-	"reth-optimism-consensus/optimism",
-	"revm/optimism",
-	"revm-primitives/optimism",
-	"reth-optimism-primitives/optimism",
-]
-scroll = []
-=======
     "reth-execution-types/optimism",
     "reth-optimism-consensus/optimism",
     "revm/optimism",
     "revm-primitives/optimism",
     "reth-optimism-primitives/optimism",
 ]
->>>>>>> b06682e9
+scroll = []
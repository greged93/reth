--- conflicted
+++ resolved
@@ -78,21 +78,10 @@
     "reth-optimism-chainspec/std",
     "reth-execution-errors/std",
     "reth-execution-types/std",
-<<<<<<< HEAD
-]
-optimism = [
-    "reth-execution-types/optimism",
-    "reth-optimism-consensus/optimism",
-    "revm/optimism",
-    "revm-primitives/optimism",
-    "reth-optimism-primitives/optimism",
-]
-scroll = []
-=======
     "alloy-evm/std",
     "alloy-op-evm/std",
     "revm-database/std",
     "revm-optimism/std",
     "reth-evm/std",
 ]
->>>>>>> 4ada1535
+scroll = []
[package]
name = "reth-optimism-consensus"
version.workspace = true
edition.workspace = true
rust-version.workspace = true
license.workspace = true
homepage.workspace = true
repository.workspace = true
exclude.workspace = true

[lints]
workspace = true

[dependencies]
# reth
reth-execution-types.workspace = true
reth-chainspec.workspace = true
reth-consensus-common.workspace = true
reth-consensus.workspace = true
reth-primitives-traits.workspace = true
reth-storage-api.workspace = true
reth-storage-errors.workspace = true
reth-trie-common.workspace = true

# op-reth
reth-optimism-forks.workspace = true
reth-optimism-chainspec.workspace = true
# remove this after feature cleanup
reth-optimism-primitives = { workspace = true, features = ["serde", "reth-codec"] }
reth-optimism-storage.workspace = true

# ethereum
alloy-eips.workspace = true
alloy-primitives.workspace = true
alloy-consensus.workspace = true
alloy-trie.workspace = true
revm.workspace = true
op-alloy-consensus.workspace = true

# misc
tracing.workspace = true
thiserror.workspace = true

[dev-dependencies]
reth-provider = { workspace = true, features = ["test-utils"] }
reth-db-common.workspace = true
reth-revm.workspace = true
reth-trie.workspace = true
reth-optimism-chainspec.workspace = true
reth-optimism-node.workspace = true

alloy-chains.workspace = true
alloy-primitives.workspace = true
op-alloy-consensus.workspace = true

[features]
default = ["std"]
std = [
    "reth-chainspec/std",
    "reth-consensus/std",
    "reth-consensus-common/std",
    "reth-primitives-traits/std",
    "reth-optimism-forks/std",
    "reth-optimism-chainspec/std",
    "reth-optimism-primitives/std",
    "reth-storage-api/std",
    "reth-storage-errors/std",
    "reth-trie-common/std",
    "reth-optimism-storage/std",
    "alloy-chains/std",
    "alloy-eips/std",
    "alloy-primitives/std",
    "alloy-consensus/std",
    "alloy-trie/std",
    "op-alloy-consensus/std",
    "reth-revm/std",
    "revm/std",
    "tracing/std",
    "thiserror/std",
    "reth-execution-types/std",
<<<<<<< HEAD
]
optimism = [
    "reth-optimism-primitives/optimism",
    "revm/optimism",
    "reth-execution-types/optimism",
    "reth-optimism-node/optimism",
]
scroll = []
=======
]
>>>>>>> 4ada1535
<|MERGE_RESOLUTION|>--- conflicted
+++ resolved
@@ -78,15 +78,5 @@
     "tracing/std",
     "thiserror/std",
     "reth-execution-types/std",
-<<<<<<< HEAD
 ]
-optimism = [
-    "reth-optimism-primitives/optimism",
-    "revm/optimism",
-    "reth-execution-types/optimism",
-    "reth-optimism-node/optimism",
-]
-scroll = []
-=======
-]
->>>>>>> 4ada1535
+scroll = []
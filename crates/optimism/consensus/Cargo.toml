[package]
name = "reth-optimism-consensus"
version.workspace = true
edition.workspace = true
rust-version.workspace = true
license.workspace = true
homepage.workspace = true
repository.workspace = true
exclude.workspace = true

[lints]
workspace = true

[dependencies]
# reth
reth-chainspec.workspace = true
reth-consensus-common.workspace = true
reth-consensus.workspace = true
reth-primitives.workspace = true

# op-reth
reth-optimism-forks.workspace = true
reth-optimism-chainspec.workspace = true
# TODO: remove this after feature cleanup
reth-optimism-primitives = { workspace = true, features = ["serde"] }

# ethereum
alloy-eips.workspace = true
alloy-primitives.workspace = true
alloy-consensus.workspace = true
alloy-trie.workspace = true

tracing.workspace = true

[dev-dependencies]
alloy-primitives.workspace = true
op-alloy-consensus.workspace = true
reth-optimism-chainspec.workspace = true

[features]
<<<<<<< HEAD
optimism = ["reth-primitives/optimism", "reth-optimism-primitives/optimism"]
scroll = []
=======
default = ["std"]
std = [
    "reth-chainspec/std",
    "reth-consensus/std",
    "reth-consensus-common/std",
    "reth-primitives/std",
    "reth-optimism-forks/std",
    "reth-optimism-chainspec/std",
    "reth-optimism-primitives/std",
    "alloy-eips/std",
    "alloy-primitives/std",
    "alloy-consensus/std",
    "alloy-trie/std",
    "op-alloy-consensus/std",
]
optimism = ["reth-primitives/optimism", "reth-optimism-primitives/optimism"]
>>>>>>> ac25fd8c
<|MERGE_RESOLUTION|>--- conflicted
+++ resolved
@@ -38,10 +38,6 @@
 reth-optimism-chainspec.workspace = true
 
 [features]
-<<<<<<< HEAD
-optimism = ["reth-primitives/optimism", "reth-optimism-primitives/optimism"]
-scroll = []
-=======
 default = ["std"]
 std = [
     "reth-chainspec/std",
@@ -58,4 +54,4 @@
     "op-alloy-consensus/std",
 ]
 optimism = ["reth-primitives/optimism", "reth-optimism-primitives/optimism"]
->>>>>>> ac25fd8c
+scroll = []
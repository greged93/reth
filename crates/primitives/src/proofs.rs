//! Helper function for calculating Merkle proofs and hashes.
pub use alloy_trie::root::ordered_trie_root_with_encoder;

pub use alloy_consensus::proofs::calculate_receipt_root;

/// Calculate a transaction root.
///
/// `(rlp(index), encoded(tx))` pairs.
#[doc(inline)]
pub use alloy_consensus::proofs::calculate_transaction_root;

/// Calculates the root hash of the withdrawals.
#[doc(inline)]
pub use alloy_consensus::proofs::calculate_withdrawals_root;

/// Calculates the root hash for ommer/uncle headers.
#[doc(inline)]
<<<<<<< HEAD
pub use alloy_consensus::proofs::calculate_ommers_root;

/// Calculates the receipt root for a header for the reference type of [Receipt].
///
/// NOTE: Prefer [`calculate_receipt_root`] if you have log blooms memoized.
pub fn calculate_receipt_root_no_memo(receipts: &[&Receipt]) -> B256 {
    ordered_trie_root_with_encoder(receipts, |r, buf| r.with_bloom_ref().encode_2718(buf))
}

#[cfg(test)]
mod tests {
    use super::*;
    use crate::Block;
    use alloy_consensus::EMPTY_ROOT_HASH;
    use alloy_genesis::GenesisAccount;
    use alloy_primitives::{b256, hex_literal::hex, Address, U256};
    use alloy_rlp::Decodable;
    use reth_chainspec::{HOLESKY, MAINNET, SEPOLIA};
    use reth_trie_common::root::{state_root_ref_unhashed, state_root_unhashed};
    use std::collections::HashMap;

    #[cfg(not(feature = "optimism"))]
    use crate::TxType;
    #[cfg(not(feature = "optimism"))]
    use alloy_primitives::{bloom, Log, LogData};

    #[test]
    fn check_transaction_root() {
        let data = &hex!("f90262f901f9a092230ce5476ae868e98c7979cfc165a93f8b6ad1922acf2df62e340916efd49da01dcc4de8dec75d7aab85b567b6ccd41ad312451b948a7413f0a142fd40d49347942adc25665018aa1fe0e6bc666dac8fc2697ff9baa02307107a867056ca33b5087e77c4174f47625e48fb49f1c70ced34890ddd88f3a08151d548273f6683169524b66ca9fe338b9ce42bc3540046c828fd939ae23bcba0c598f69a5674cae9337261b669970e24abc0b46e6d284372a239ec8ccbf20b0ab901000000000000000000000000000000000000000000000000000000000000000000000000000000000000000000000000000000000000000000000000000000000000000000000000000000000000000000000000000000000000000000000000000000000000000000000000000000000000000000000000000000000000000000000000000000000000000000000000000000000000000000000000000000000000000000000000000000000000000000000000000000000000000000000000000000000000000000000000000000000000000000000000000000000000000000000000000000000000000000000000000000000000000000000000000000000083020000018502540be40082a8618203e800a00000000000000000000000000000000000000000000000000000000000000000880000000000000000f863f861800a8405f5e10094100000000000000000000000000000000000000080801ba07e09e26678ed4fac08a249ebe8ed680bf9051a5e14ad223e4b2b9d26e0208f37a05f6e3f188e3e6eab7d7d3b6568f5eac7d687b08d307d3154ccd8c87b4630509bc0");
        let block_rlp = &mut data.as_slice();
        let block: Block = Block::decode(block_rlp).unwrap();

        let tx_root = calculate_transaction_root(&block.body.transactions);
        assert_eq!(block.transactions_root, tx_root, "Must be the same");
    }

    #[cfg(not(feature = "optimism"))]
    #[test]
    fn check_receipt_root_optimism() {
        use alloy_consensus::ReceiptWithBloom;

        let logs = vec![Log {
            address: Address::ZERO,
            data: LogData::new_unchecked(vec![], Default::default()),
        }];
        let bloom = bloom!("00000000000000000000000000000000000000000000000000000000000000000000000000000000000000000000000000000000000000000000000000000000000000000000000000000000000000000000000000000000000000000000000000000000000000000000000000000000000000000000000000000000000000000000000000000000000000000000000000000000000000000000000000000000000000000000000000000000000000000000000000000000000000000000000000000000000000000000000000000000000000000000000000000000000000000000000000000000000000000000000000000000000000000000000000000001");
        let receipt = ReceiptWithBloom {
            receipt: Receipt {
                tx_type: TxType::Eip2930,
                success: true,
                cumulative_gas_used: 102068,
                logs,
                #[cfg(feature = "scroll")]
                l1_fee: U256::from(0xffffff),
            },
            logs_bloom: bloom,
        };
        let receipt = vec![receipt];
        let root = calculate_receipt_root(&receipt);
        assert_eq!(root, b256!("fe70ae4a136d98944951b2123859698d59ad251a381abc9960fa81cae3d0d4a0"));
    }

    #[test]
    fn check_withdrawals_root() {
        // Single withdrawal, amount 0
        // https://github.com/ethereum/tests/blob/9760400e667eba241265016b02644ef62ab55de2/BlockchainTests/EIPTests/bc4895-withdrawals/amountIs0.json
        let data = &hex!("f90238f90219a0151934ad9b654c50197f37018ee5ee9bb922dec0a1b5e24a6d679cb111cdb107a01dcc4de8dec75d7aab85b567b6ccd41ad312451b948a7413f0a142fd40d49347942adc25665018aa1fe0e6bc666dac8fc2697ff9baa0046119afb1ab36aaa8f66088677ed96cd62762f6d3e65642898e189fbe702d51a056e81f171bcc55a6ff8345e692c0f86e5b48e01b996cadc001622fb5e363b421a056e81f171bcc55a6ff8345e692c0f86e5b48e01b996cadc001622fb5e363b421b90100000000000000000000000000000000000000000000000000000000000000000000000000000000000000000000000000000000000000000000000000000000000000000000000000000000000000000000000000000000000000000000000000000000000000000000000000000000000000000000000000000000000000000000000000000000000000000000000000000000000000000000000000000000000000000000000000000000000000000000000000000000000000000000000000000000000000000000000000000000000000000000000000000000000000000000000000000000000000000000000000000000000000000000000000000000008001887fffffffffffffff8082079e42a056e81f171bcc55a6ff8345e692c0f86e5b48e01b996cadc001622fb5e363b42188000000000000000009a048a703da164234812273ea083e4ec3d09d028300cd325b46a6a75402e5a7ab95c0c0d9d8808094c94f5374fce5edbc8e2a8697c15331677e6ebf0b80");
        let block: Block = Block::decode(&mut data.as_slice()).unwrap();
        assert!(block.body.withdrawals.is_some());
        let withdrawals = block.body.withdrawals.as_ref().unwrap();
        assert_eq!(withdrawals.len(), 1);
        let withdrawals_root = calculate_withdrawals_root(withdrawals);
        assert_eq!(block.withdrawals_root, Some(withdrawals_root));

        // 4 withdrawals, identical indices
        // https://github.com/ethereum/tests/blob/9760400e667eba241265016b02644ef62ab55de2/BlockchainTests/EIPTests/bc4895-withdrawals/twoIdenticalIndex.json
        let data = &hex!("f9028cf90219a0151934ad9b654c50197f37018ee5ee9bb922dec0a1b5e24a6d679cb111cdb107a01dcc4de8dec75d7aab85b567b6ccd41ad312451b948a7413f0a142fd40d49347942adc25665018aa1fe0e6bc666dac8fc2697ff9baa0ccf7b62d616c2ad7af862d67b9dcd2119a90cebbff8c3cd1e5d7fc99f8755774a056e81f171bcc55a6ff8345e692c0f86e5b48e01b996cadc001622fb5e363b421a056e81f171bcc55a6ff8345e692c0f86e5b48e01b996cadc001622fb5e363b421b90100000000000000000000000000000000000000000000000000000000000000000000000000000000000000000000000000000000000000000000000000000000000000000000000000000000000000000000000000000000000000000000000000000000000000000000000000000000000000000000000000000000000000000000000000000000000000000000000000000000000000000000000000000000000000000000000000000000000000000000000000000000000000000000000000000000000000000000000000000000000000000000000000000000000000000000000000000000000000000000000000000000000000000000000000000000008001887fffffffffffffff8082079e42a056e81f171bcc55a6ff8345e692c0f86e5b48e01b996cadc001622fb5e363b42188000000000000000009a0a95b9a7b58a6b3cb4001eb0be67951c5517141cb0183a255b5cae027a7b10b36c0c0f86cda808094c94f5374fce5edbc8e2a8697c15331677e6ebf0b822710da028094c94f5374fce5edbc8e2a8697c15331677e6ebf0b822710da018094c94f5374fce5edbc8e2a8697c15331677e6ebf0b822710da028094c94f5374fce5edbc8e2a8697c15331677e6ebf0b822710");
        let block: Block = Block::decode(&mut data.as_slice()).unwrap();
        assert!(block.body.withdrawals.is_some());
        let withdrawals = block.body.withdrawals.as_ref().unwrap();
        assert_eq!(withdrawals.len(), 4);
        let withdrawals_root = calculate_withdrawals_root(withdrawals);
        assert_eq!(block.withdrawals_root, Some(withdrawals_root));
    }

    #[test]
    fn check_empty_state_root() {
        let genesis_alloc = HashMap::<Address, GenesisAccount>::new();
        let root = state_root_unhashed(genesis_alloc);
        assert_eq!(root, EMPTY_ROOT_HASH);
    }

    #[test]
    fn test_simple_account_state_root() {
        // each fixture specifies an address and expected root hash - the address is initialized
        // with a maximum balance, and is the only account in the state.
        // these test cases are generated by using geth with a custom genesis.json (with a single
        // account that has max balance)
        let fixtures: Vec<(Address, B256)> = vec![
            (
                hex!("9fe4abd71ad081f091bd06dd1c16f7e92927561e").into(),
                hex!("4b35be4231841d212ce2fa43aedbddeadd6eb7d420195664f9f0d55629db8c32").into(),
            ),
            (
                hex!("c2ba9d87f8be0ade00c60d3656c1188e008fbfa2").into(),
                hex!("e1389256c47d63df8856d7729dec9dc2dae074a7f0cbc49acad1cf7b29f7fe94").into(),
            ),
        ];

        for (test_addr, expected_root) in fixtures {
            let mut genesis_alloc = HashMap::new();
            genesis_alloc
                .insert(test_addr, GenesisAccount { balance: U256::MAX, ..Default::default() });

            let root = state_root_unhashed(genesis_alloc);

            assert_eq!(root, expected_root);
        }
    }

    #[test]
    fn test_chain_state_roots() {
        let expected_mainnet_state_root =
            b256!("d7f8974fb5ac78d9ac099b9ad5018bedc2ce0a72dad1827a1709da30580f0544");
        let calculated_mainnet_state_root = state_root_ref_unhashed(&MAINNET.genesis.alloc);
        assert_eq!(
            expected_mainnet_state_root, calculated_mainnet_state_root,
            "mainnet state root mismatch"
        );

        let expected_sepolia_state_root =
            b256!("5eb6e371a698b8d68f665192350ffcecbbbf322916f4b51bd79bb6887da3f494");
        let calculated_sepolia_state_root = state_root_ref_unhashed(&SEPOLIA.genesis.alloc);
        assert_eq!(
            expected_sepolia_state_root, calculated_sepolia_state_root,
            "sepolia state root mismatch"
        );

        let expected_holesky_state_root =
            b256!("69d8c9d72f6fa4ad42d4702b433707212f90db395eb54dc20bc85de253788783");
        let calculated_holesky_state_root = state_root_ref_unhashed(&HOLESKY.genesis.alloc);
        assert_eq!(
            expected_holesky_state_root, calculated_holesky_state_root,
            "holesky state root mismatch"
        );
    }
}
=======
pub use alloy_consensus::proofs::calculate_ommers_root;
>>>>>>> b263b5c6
<|MERGE_RESOLUTION|>--- conflicted
+++ resolved
@@ -15,154 +15,4 @@
 
 /// Calculates the root hash for ommer/uncle headers.
 #[doc(inline)]
-<<<<<<< HEAD
-pub use alloy_consensus::proofs::calculate_ommers_root;
-
-/// Calculates the receipt root for a header for the reference type of [Receipt].
-///
-/// NOTE: Prefer [`calculate_receipt_root`] if you have log blooms memoized.
-pub fn calculate_receipt_root_no_memo(receipts: &[&Receipt]) -> B256 {
-    ordered_trie_root_with_encoder(receipts, |r, buf| r.with_bloom_ref().encode_2718(buf))
-}
-
-#[cfg(test)]
-mod tests {
-    use super::*;
-    use crate::Block;
-    use alloy_consensus::EMPTY_ROOT_HASH;
-    use alloy_genesis::GenesisAccount;
-    use alloy_primitives::{b256, hex_literal::hex, Address, U256};
-    use alloy_rlp::Decodable;
-    use reth_chainspec::{HOLESKY, MAINNET, SEPOLIA};
-    use reth_trie_common::root::{state_root_ref_unhashed, state_root_unhashed};
-    use std::collections::HashMap;
-
-    #[cfg(not(feature = "optimism"))]
-    use crate::TxType;
-    #[cfg(not(feature = "optimism"))]
-    use alloy_primitives::{bloom, Log, LogData};
-
-    #[test]
-    fn check_transaction_root() {
-        let data = &hex!("f90262f901f9a092230ce5476ae868e98c7979cfc165a93f8b6ad1922acf2df62e340916efd49da01dcc4de8dec75d7aab85b567b6ccd41ad312451b948a7413f0a142fd40d49347942adc25665018aa1fe0e6bc666dac8fc2697ff9baa02307107a867056ca33b5087e77c4174f47625e48fb49f1c70ced34890ddd88f3a08151d548273f6683169524b66ca9fe338b9ce42bc3540046c828fd939ae23bcba0c598f69a5674cae9337261b669970e24abc0b46e6d284372a239ec8ccbf20b0ab901000000000000000000000000000000000000000000000000000000000000000000000000000000000000000000000000000000000000000000000000000000000000000000000000000000000000000000000000000000000000000000000000000000000000000000000000000000000000000000000000000000000000000000000000000000000000000000000000000000000000000000000000000000000000000000000000000000000000000000000000000000000000000000000000000000000000000000000000000000000000000000000000000000000000000000000000000000000000000000000000000000000000000000000000000000000083020000018502540be40082a8618203e800a00000000000000000000000000000000000000000000000000000000000000000880000000000000000f863f861800a8405f5e10094100000000000000000000000000000000000000080801ba07e09e26678ed4fac08a249ebe8ed680bf9051a5e14ad223e4b2b9d26e0208f37a05f6e3f188e3e6eab7d7d3b6568f5eac7d687b08d307d3154ccd8c87b4630509bc0");
-        let block_rlp = &mut data.as_slice();
-        let block: Block = Block::decode(block_rlp).unwrap();
-
-        let tx_root = calculate_transaction_root(&block.body.transactions);
-        assert_eq!(block.transactions_root, tx_root, "Must be the same");
-    }
-
-    #[cfg(not(feature = "optimism"))]
-    #[test]
-    fn check_receipt_root_optimism() {
-        use alloy_consensus::ReceiptWithBloom;
-
-        let logs = vec![Log {
-            address: Address::ZERO,
-            data: LogData::new_unchecked(vec![], Default::default()),
-        }];
-        let bloom = bloom!("00000000000000000000000000000000000000000000000000000000000000000000000000000000000000000000000000000000000000000000000000000000000000000000000000000000000000000000000000000000000000000000000000000000000000000000000000000000000000000000000000000000000000000000000000000000000000000000000000000000000000000000000000000000000000000000000000000000000000000000000000000000000000000000000000000000000000000000000000000000000000000000000000000000000000000000000000000000000000000000000000000000000000000000000000000001");
-        let receipt = ReceiptWithBloom {
-            receipt: Receipt {
-                tx_type: TxType::Eip2930,
-                success: true,
-                cumulative_gas_used: 102068,
-                logs,
-                #[cfg(feature = "scroll")]
-                l1_fee: U256::from(0xffffff),
-            },
-            logs_bloom: bloom,
-        };
-        let receipt = vec![receipt];
-        let root = calculate_receipt_root(&receipt);
-        assert_eq!(root, b256!("fe70ae4a136d98944951b2123859698d59ad251a381abc9960fa81cae3d0d4a0"));
-    }
-
-    #[test]
-    fn check_withdrawals_root() {
-        // Single withdrawal, amount 0
-        // https://github.com/ethereum/tests/blob/9760400e667eba241265016b02644ef62ab55de2/BlockchainTests/EIPTests/bc4895-withdrawals/amountIs0.json
-        let data = &hex!("f90238f90219a0151934ad9b654c50197f37018ee5ee9bb922dec0a1b5e24a6d679cb111cdb107a01dcc4de8dec75d7aab85b567b6ccd41ad312451b948a7413f0a142fd40d49347942adc25665018aa1fe0e6bc666dac8fc2697ff9baa0046119afb1ab36aaa8f66088677ed96cd62762f6d3e65642898e189fbe702d51a056e81f171bcc55a6ff8345e692c0f86e5b48e01b996cadc001622fb5e363b421a056e81f171bcc55a6ff8345e692c0f86e5b48e01b996cadc001622fb5e363b421b90100000000000000000000000000000000000000000000000000000000000000000000000000000000000000000000000000000000000000000000000000000000000000000000000000000000000000000000000000000000000000000000000000000000000000000000000000000000000000000000000000000000000000000000000000000000000000000000000000000000000000000000000000000000000000000000000000000000000000000000000000000000000000000000000000000000000000000000000000000000000000000000000000000000000000000000000000000000000000000000000000000000000000000000000000000000008001887fffffffffffffff8082079e42a056e81f171bcc55a6ff8345e692c0f86e5b48e01b996cadc001622fb5e363b42188000000000000000009a048a703da164234812273ea083e4ec3d09d028300cd325b46a6a75402e5a7ab95c0c0d9d8808094c94f5374fce5edbc8e2a8697c15331677e6ebf0b80");
-        let block: Block = Block::decode(&mut data.as_slice()).unwrap();
-        assert!(block.body.withdrawals.is_some());
-        let withdrawals = block.body.withdrawals.as_ref().unwrap();
-        assert_eq!(withdrawals.len(), 1);
-        let withdrawals_root = calculate_withdrawals_root(withdrawals);
-        assert_eq!(block.withdrawals_root, Some(withdrawals_root));
-
-        // 4 withdrawals, identical indices
-        // https://github.com/ethereum/tests/blob/9760400e667eba241265016b02644ef62ab55de2/BlockchainTests/EIPTests/bc4895-withdrawals/twoIdenticalIndex.json
-        let data = &hex!("f9028cf90219a0151934ad9b654c50197f37018ee5ee9bb922dec0a1b5e24a6d679cb111cdb107a01dcc4de8dec75d7aab85b567b6ccd41ad312451b948a7413f0a142fd40d49347942adc25665018aa1fe0e6bc666dac8fc2697ff9baa0ccf7b62d616c2ad7af862d67b9dcd2119a90cebbff8c3cd1e5d7fc99f8755774a056e81f171bcc55a6ff8345e692c0f86e5b48e01b996cadc001622fb5e363b421a056e81f171bcc55a6ff8345e692c0f86e5b48e01b996cadc001622fb5e363b421b90100000000000000000000000000000000000000000000000000000000000000000000000000000000000000000000000000000000000000000000000000000000000000000000000000000000000000000000000000000000000000000000000000000000000000000000000000000000000000000000000000000000000000000000000000000000000000000000000000000000000000000000000000000000000000000000000000000000000000000000000000000000000000000000000000000000000000000000000000000000000000000000000000000000000000000000000000000000000000000000000000000000000000000000000000000000008001887fffffffffffffff8082079e42a056e81f171bcc55a6ff8345e692c0f86e5b48e01b996cadc001622fb5e363b42188000000000000000009a0a95b9a7b58a6b3cb4001eb0be67951c5517141cb0183a255b5cae027a7b10b36c0c0f86cda808094c94f5374fce5edbc8e2a8697c15331677e6ebf0b822710da028094c94f5374fce5edbc8e2a8697c15331677e6ebf0b822710da018094c94f5374fce5edbc8e2a8697c15331677e6ebf0b822710da028094c94f5374fce5edbc8e2a8697c15331677e6ebf0b822710");
-        let block: Block = Block::decode(&mut data.as_slice()).unwrap();
-        assert!(block.body.withdrawals.is_some());
-        let withdrawals = block.body.withdrawals.as_ref().unwrap();
-        assert_eq!(withdrawals.len(), 4);
-        let withdrawals_root = calculate_withdrawals_root(withdrawals);
-        assert_eq!(block.withdrawals_root, Some(withdrawals_root));
-    }
-
-    #[test]
-    fn check_empty_state_root() {
-        let genesis_alloc = HashMap::<Address, GenesisAccount>::new();
-        let root = state_root_unhashed(genesis_alloc);
-        assert_eq!(root, EMPTY_ROOT_HASH);
-    }
-
-    #[test]
-    fn test_simple_account_state_root() {
-        // each fixture specifies an address and expected root hash - the address is initialized
-        // with a maximum balance, and is the only account in the state.
-        // these test cases are generated by using geth with a custom genesis.json (with a single
-        // account that has max balance)
-        let fixtures: Vec<(Address, B256)> = vec![
-            (
-                hex!("9fe4abd71ad081f091bd06dd1c16f7e92927561e").into(),
-                hex!("4b35be4231841d212ce2fa43aedbddeadd6eb7d420195664f9f0d55629db8c32").into(),
-            ),
-            (
-                hex!("c2ba9d87f8be0ade00c60d3656c1188e008fbfa2").into(),
-                hex!("e1389256c47d63df8856d7729dec9dc2dae074a7f0cbc49acad1cf7b29f7fe94").into(),
-            ),
-        ];
-
-        for (test_addr, expected_root) in fixtures {
-            let mut genesis_alloc = HashMap::new();
-            genesis_alloc
-                .insert(test_addr, GenesisAccount { balance: U256::MAX, ..Default::default() });
-
-            let root = state_root_unhashed(genesis_alloc);
-
-            assert_eq!(root, expected_root);
-        }
-    }
-
-    #[test]
-    fn test_chain_state_roots() {
-        let expected_mainnet_state_root =
-            b256!("d7f8974fb5ac78d9ac099b9ad5018bedc2ce0a72dad1827a1709da30580f0544");
-        let calculated_mainnet_state_root = state_root_ref_unhashed(&MAINNET.genesis.alloc);
-        assert_eq!(
-            expected_mainnet_state_root, calculated_mainnet_state_root,
-            "mainnet state root mismatch"
-        );
-
-        let expected_sepolia_state_root =
-            b256!("5eb6e371a698b8d68f665192350ffcecbbbf322916f4b51bd79bb6887da3f494");
-        let calculated_sepolia_state_root = state_root_ref_unhashed(&SEPOLIA.genesis.alloc);
-        assert_eq!(
-            expected_sepolia_state_root, calculated_sepolia_state_root,
-            "sepolia state root mismatch"
-        );
-
-        let expected_holesky_state_root =
-            b256!("69d8c9d72f6fa4ad42d4702b433707212f90db395eb54dc20bc85de253788783");
-        let calculated_holesky_state_root = state_root_ref_unhashed(&HOLESKY.genesis.alloc);
-        assert_eq!(
-            expected_holesky_state_root, calculated_holesky_state_root,
-            "holesky state root mismatch"
-        );
-    }
-}
-=======
-pub use alloy_consensus::proofs::calculate_ommers_root;
->>>>>>> b263b5c6
+pub use alloy_consensus::proofs::calculate_ommers_root;
--- conflicted
+++ resolved
@@ -3,14 +3,7 @@
 use crate::Recovered;
 pub use alloy_consensus::transaction::PooledTransaction;
 use once_cell as _;
-<<<<<<< HEAD
-#[cfg(all(feature = "optimism", not(feature = "scroll")))]
-use op_alloy_consensus::DepositTransaction;
-#[cfg(all(feature = "optimism", not(feature = "scroll")))]
-use op_alloy_consensus::TxDeposit;
-=======
 #[allow(deprecated)]
->>>>>>> b263b5c6
 pub use pooled::PooledTransactionsElementEcRecovered;
 pub use reth_primitives_traits::{
     sync::{LazyLock, OnceLock},
@@ -22,14 +15,6 @@
     },
     FillTxEnv, WithEncoded,
 };
-<<<<<<< HEAD
-use reth_primitives_traits::{InMemorySize, SignedTransaction};
-use revm_primitives::{AuthorizationList, TxEnv};
-#[cfg(all(feature = "scroll", not(feature = "optimism")))]
-use scroll_alloy_consensus::TxL1Message;
-use serde::{Deserialize, Serialize};
-=======
->>>>>>> b263b5c6
 pub use signature::{recover_signer, recover_signer_unchecked};
 pub use tx_type::TxType;
 
@@ -41,2176 +26,9 @@
 mod pooled;
 mod tx_type;
 
-<<<<<<< HEAD
-/// A raw transaction.
-///
-/// Transaction types were introduced in [EIP-2718](https://eips.ethereum.org/EIPS/eip-2718).
-#[derive(Debug, Clone, PartialEq, Eq, Hash, Serialize, Deserialize, derive_more::From)]
-#[cfg_attr(any(test, feature = "reth-codec"), reth_codecs::add_arbitrary_tests(compact))]
-pub enum Transaction {
-    /// Legacy transaction (type `0x0`).
-    ///
-    /// Traditional Ethereum transactions, containing parameters `nonce`, `gasPrice`, `gasLimit`,
-    /// `to`, `value`, `data`, `v`, `r`, and `s`.
-    ///
-    /// These transactions do not utilize access lists nor do they incorporate EIP-1559 fee market
-    /// changes.
-    Legacy(TxLegacy),
-    /// Transaction with an [`AccessList`] ([EIP-2930](https://eips.ethereum.org/EIPS/eip-2930)), type `0x1`.
-    ///
-    /// The `accessList` specifies an array of addresses and storage keys that the transaction
-    /// plans to access, enabling gas savings on cross-contract calls by pre-declaring the accessed
-    /// contract and storage slots.
-    Eip2930(TxEip2930),
-    /// A transaction with a priority fee ([EIP-1559](https://eips.ethereum.org/EIPS/eip-1559)), type `0x2`.
-    ///
-    /// Unlike traditional transactions, EIP-1559 transactions use an in-protocol, dynamically
-    /// changing base fee per gas, adjusted at each block to manage network congestion.
-    ///
-    /// - `maxPriorityFeePerGas`, specifying the maximum fee above the base fee the sender is
-    ///   willing to pay
-    /// - `maxFeePerGas`, setting the maximum total fee the sender is willing to pay.
-    ///
-    /// The base fee is burned, while the priority fee is paid to the miner who includes the
-    /// transaction, incentivizing miners to include transactions with higher priority fees per
-    /// gas.
-    Eip1559(TxEip1559),
-    /// Shard Blob Transactions ([EIP-4844](https://eips.ethereum.org/EIPS/eip-4844)), type `0x3`.
-    ///
-    /// Shard Blob Transactions introduce a new transaction type called a blob-carrying transaction
-    /// to reduce gas costs. These transactions are similar to regular Ethereum transactions but
-    /// include additional data called a blob.
-    ///
-    /// Blobs are larger (~125 kB) and cheaper than the current calldata, providing an immutable
-    /// and read-only memory for storing transaction data.
-    ///
-    /// EIP-4844, also known as proto-danksharding, implements the framework and logic of
-    /// danksharding, introducing new transaction formats and verification rules.
-    Eip4844(TxEip4844),
-    /// EOA Set Code Transactions ([EIP-7702](https://eips.ethereum.org/EIPS/eip-7702)), type `0x4`.
-    ///
-    /// EOA Set Code Transactions give the ability to temporarily set contract code for an
-    /// EOA for a single transaction. This allows for temporarily adding smart contract
-    /// functionality to the EOA.
-    Eip7702(TxEip7702),
-    /// Optimism deposit transaction.
-    #[cfg(all(feature = "optimism", not(feature = "scroll")))]
-    Deposit(TxDeposit),
-    /// Scroll L1 messaging transaction.
-    #[cfg(all(feature = "scroll", not(feature = "optimism")))]
-    L1Message(TxL1Message),
-}
-
-#[cfg(all(feature = "optimism", not(feature = "scroll")))]
-impl DepositTransaction for Transaction {
-    fn source_hash(&self) -> Option<B256> {
-        match self {
-            Self::Deposit(tx) => tx.source_hash(),
-            _ => None,
-        }
-    }
-    fn mint(&self) -> Option<u128> {
-        match self {
-            Self::Deposit(tx) => tx.mint(),
-            _ => None,
-        }
-    }
-    fn is_system_transaction(&self) -> bool {
-        match self {
-            Self::Deposit(tx) => tx.is_system_transaction(),
-            _ => false,
-        }
-    }
-    fn is_deposit(&self) -> bool {
-        matches!(self, Self::Deposit(_))
-    }
-}
-
-#[cfg(any(test, feature = "arbitrary"))]
-impl<'a> arbitrary::Arbitrary<'a> for Transaction {
-    fn arbitrary(u: &mut arbitrary::Unstructured<'a>) -> arbitrary::Result<Self> {
-        let mut tx = match TxType::arbitrary(u)? {
-            TxType::Legacy => {
-                let tx = TxLegacy::arbitrary(u)?;
-                Self::Legacy(tx)
-            }
-            TxType::Eip2930 => {
-                let tx = TxEip2930::arbitrary(u)?;
-                Self::Eip2930(tx)
-            }
-            TxType::Eip1559 => {
-                let tx = TxEip1559::arbitrary(u)?;
-                Self::Eip1559(tx)
-            }
-            TxType::Eip4844 => {
-                let tx = TxEip4844::arbitrary(u)?;
-                Self::Eip4844(tx)
-            }
-
-            TxType::Eip7702 => {
-                let tx = TxEip7702::arbitrary(u)?;
-                Self::Eip7702(tx)
-            }
-            #[cfg(all(feature = "optimism", not(feature = "scroll")))]
-            TxType::Deposit => {
-                let tx = TxDeposit::arbitrary(u)?;
-                Self::Deposit(tx)
-            }
-            #[cfg(all(feature = "scroll", not(feature = "optimism")))]
-            TxType::L1Message => {
-                let tx = TxL1Message::arbitrary(u)?;
-                Self::L1Message(tx)
-            }
-        };
-
-        // Otherwise we might overflow when calculating `v` on `recalculate_hash`
-        if let Some(chain_id) = tx.chain_id() {
-            tx.set_chain_id(chain_id % (u64::MAX / 2 - 36));
-        }
-
-        Ok(tx)
-    }
-}
-
-impl Typed2718 for Transaction {
-    fn ty(&self) -> u8 {
-        match self {
-            Self::Legacy(tx) => tx.ty(),
-            Self::Eip2930(tx) => tx.ty(),
-            Self::Eip1559(tx) => tx.ty(),
-            Self::Eip4844(tx) => tx.ty(),
-            Self::Eip7702(tx) => tx.ty(),
-            #[cfg(all(feature = "optimism", not(feature = "scroll")))]
-            Self::Deposit(tx) => tx.ty(),
-            #[cfg(all(feature = "scroll", not(feature = "optimism")))]
-            Self::L1Message(tx) => tx.ty(),
-        }
-    }
-}
-
-// === impl Transaction ===
-
-impl Transaction {
-    /// Heavy operation that return signature hash over rlp encoded transaction.
-    /// It is only for signature signing or signer recovery.
-    pub fn signature_hash(&self) -> B256 {
-        match self {
-            Self::Legacy(tx) => tx.signature_hash(),
-            Self::Eip2930(tx) => tx.signature_hash(),
-            Self::Eip1559(tx) => tx.signature_hash(),
-            Self::Eip4844(tx) => tx.signature_hash(),
-            Self::Eip7702(tx) => tx.signature_hash(),
-            #[cfg(all(feature = "optimism", not(feature = "scroll")))]
-            Self::Deposit(_) => B256::ZERO,
-            #[cfg(all(feature = "scroll", not(feature = "optimism")))]
-            Self::L1Message(_) => B256::ZERO,
-        }
-    }
-
-    /// Sets the transaction's chain id to the provided value.
-    pub fn set_chain_id(&mut self, chain_id: u64) {
-        match self {
-            Self::Legacy(TxLegacy { chain_id: ref mut c, .. }) => *c = Some(chain_id),
-            Self::Eip2930(TxEip2930 { chain_id: ref mut c, .. }) |
-            Self::Eip1559(TxEip1559 { chain_id: ref mut c, .. }) |
-            Self::Eip4844(TxEip4844 { chain_id: ref mut c, .. }) |
-            Self::Eip7702(TxEip7702 { chain_id: ref mut c, .. }) => *c = chain_id,
-            #[cfg(all(feature = "optimism", not(feature = "scroll")))]
-            Self::Deposit(_) => { /* noop */ }
-            #[cfg(all(feature = "scroll", not(feature = "optimism")))]
-            Self::L1Message(_) => { /* noop */ }
-        }
-    }
-
-    /// Get the transaction's type
-    pub const fn tx_type(&self) -> TxType {
-        match self {
-            Self::Legacy(_) => TxType::Legacy,
-            Self::Eip2930(_) => TxType::Eip2930,
-            Self::Eip1559(_) => TxType::Eip1559,
-            Self::Eip4844(_) => TxType::Eip4844,
-            Self::Eip7702(_) => TxType::Eip7702,
-            #[cfg(all(feature = "optimism", not(feature = "scroll")))]
-            Self::Deposit(_) => TxType::Deposit,
-            #[cfg(all(feature = "scroll", not(feature = "optimism")))]
-            Self::L1Message(_) => TxType::L1Message,
-        }
-    }
-
-    /// Returns the blob gas used for all blobs of the EIP-4844 transaction if it is an EIP-4844
-    /// transaction.
-    ///
-    /// This is the number of blobs times the
-    /// [`DATA_GAS_PER_BLOB`](alloy_eips::eip4844::DATA_GAS_PER_BLOB) a single blob consumes.
-    pub fn blob_gas_used(&self) -> Option<u64> {
-        self.as_eip4844().map(TxEip4844::blob_gas)
-    }
-
-    /// Returns the effective miner gas tip cap (`gasTipCap`) for the given base fee:
-    /// `min(maxFeePerGas - baseFee, maxPriorityFeePerGas)`
-    ///
-    /// If the base fee is `None`, the `max_priority_fee_per_gas`, or gas price for non-EIP1559
-    /// transactions is returned.
-    ///
-    /// Returns `None` if the basefee is higher than the [`Transaction::max_fee_per_gas`].
-    pub fn effective_tip_per_gas(&self, base_fee: Option<u64>) -> Option<u128> {
-        let base_fee = match base_fee {
-            Some(base_fee) => base_fee as u128,
-            None => return Some(self.priority_fee_or_price()),
-        };
-
-        let max_fee_per_gas = self.max_fee_per_gas();
-
-        // Check if max_fee_per_gas is less than base_fee
-        if max_fee_per_gas < base_fee {
-            return None
-        }
-
-        // Calculate the difference between max_fee_per_gas and base_fee
-        let fee = max_fee_per_gas - base_fee;
-
-        // Compare the fee with max_priority_fee_per_gas (or gas price for non-EIP1559 transactions)
-        if let Some(priority_fee) = self.max_priority_fee_per_gas() {
-            Some(fee.min(priority_fee))
-        } else {
-            Some(fee)
-        }
-    }
-
-    /// This encodes the transaction _without_ the signature, and is only suitable for creating a
-    /// hash intended for signing.
-    pub fn encode_for_signing(&self, out: &mut dyn bytes::BufMut) {
-        match self {
-            Self::Legacy(tx) => tx.encode_for_signing(out),
-            Self::Eip2930(tx) => tx.encode_for_signing(out),
-            Self::Eip1559(tx) => tx.encode_for_signing(out),
-            Self::Eip4844(tx) => tx.encode_for_signing(out),
-            Self::Eip7702(tx) => tx.encode_for_signing(out),
-            #[cfg(all(feature = "optimism", not(feature = "scroll")))]
-            Self::Deposit(_) => {}
-            #[cfg(all(feature = "scroll", not(feature = "optimism")))]
-            Self::L1Message(_) => {}
-        }
-    }
-
-    /// Produces EIP-2718 encoding of the transaction
-    pub fn eip2718_encode(&self, signature: &Signature, out: &mut dyn bytes::BufMut) {
-        match self {
-            Self::Legacy(legacy_tx) => {
-                // do nothing w/ with_header
-                legacy_tx.eip2718_encode(signature, out);
-            }
-            Self::Eip2930(access_list_tx) => {
-                access_list_tx.eip2718_encode(signature, out);
-            }
-            Self::Eip1559(dynamic_fee_tx) => {
-                dynamic_fee_tx.eip2718_encode(signature, out);
-            }
-            Self::Eip4844(blob_tx) => blob_tx.eip2718_encode(signature, out),
-            Self::Eip7702(set_code_tx) => {
-                set_code_tx.eip2718_encode(signature, out);
-            }
-            #[cfg(all(feature = "optimism", not(feature = "scroll")))]
-            Self::Deposit(deposit_tx) => deposit_tx.encode_2718(out),
-            #[cfg(all(feature = "scroll", not(feature = "optimism")))]
-            Self::L1Message(l1_message_tx) => l1_message_tx.encode_2718(out),
-        }
-    }
-
-    /// This sets the transaction's gas limit.
-    pub fn set_gas_limit(&mut self, gas_limit: u64) {
-        match self {
-            Self::Legacy(tx) => tx.gas_limit = gas_limit,
-            Self::Eip2930(tx) => tx.gas_limit = gas_limit,
-            Self::Eip1559(tx) => tx.gas_limit = gas_limit,
-            Self::Eip4844(tx) => tx.gas_limit = gas_limit,
-            Self::Eip7702(tx) => tx.gas_limit = gas_limit,
-            #[cfg(all(feature = "optimism", not(feature = "scroll")))]
-            Self::Deposit(tx) => tx.gas_limit = gas_limit,
-            #[cfg(all(feature = "scroll", not(feature = "optimism")))]
-            Self::L1Message(tx) => tx.gas_limit = gas_limit,
-        }
-    }
-
-    /// This sets the transaction's nonce.
-    pub fn set_nonce(&mut self, nonce: u64) {
-        match self {
-            Self::Legacy(tx) => tx.nonce = nonce,
-            Self::Eip2930(tx) => tx.nonce = nonce,
-            Self::Eip1559(tx) => tx.nonce = nonce,
-            Self::Eip4844(tx) => tx.nonce = nonce,
-            Self::Eip7702(tx) => tx.nonce = nonce,
-            #[cfg(all(feature = "optimism", not(feature = "scroll")))]
-            Self::Deposit(_) => { /* noop */ }
-            #[cfg(all(feature = "scroll", not(feature = "optimism")))]
-            Self::L1Message(_) => { /* noop */ }
-        }
-    }
-
-    /// This sets the transaction's value.
-    pub fn set_value(&mut self, value: U256) {
-        match self {
-            Self::Legacy(tx) => tx.value = value,
-            Self::Eip2930(tx) => tx.value = value,
-            Self::Eip1559(tx) => tx.value = value,
-            Self::Eip4844(tx) => tx.value = value,
-            Self::Eip7702(tx) => tx.value = value,
-            #[cfg(all(feature = "optimism", not(feature = "scroll")))]
-            Self::Deposit(tx) => tx.value = value,
-            #[cfg(all(feature = "scroll", not(feature = "optimism")))]
-            Self::L1Message(tx) => tx.value = value,
-        }
-    }
-
-    /// This sets the transaction's input field.
-    pub fn set_input(&mut self, input: Bytes) {
-        match self {
-            Self::Legacy(tx) => tx.input = input,
-            Self::Eip2930(tx) => tx.input = input,
-            Self::Eip1559(tx) => tx.input = input,
-            Self::Eip4844(tx) => tx.input = input,
-            Self::Eip7702(tx) => tx.input = input,
-            #[cfg(all(feature = "optimism", not(feature = "scroll")))]
-            Self::Deposit(tx) => tx.input = input,
-            #[cfg(all(feature = "scroll", not(feature = "optimism")))]
-            Self::L1Message(tx) => tx.input = input,
-        }
-    }
-
-    /// Returns true if the transaction is a legacy transaction.
-    #[inline]
-    pub const fn is_legacy(&self) -> bool {
-        matches!(self, Self::Legacy(_))
-    }
-
-    /// Returns true if the transaction is an EIP-2930 transaction.
-    #[inline]
-    pub const fn is_eip2930(&self) -> bool {
-        matches!(self, Self::Eip2930(_))
-    }
-
-    /// Returns true if the transaction is an EIP-1559 transaction.
-    #[inline]
-    pub const fn is_eip1559(&self) -> bool {
-        matches!(self, Self::Eip1559(_))
-    }
-
-    /// Returns true if the transaction is an EIP-4844 transaction.
-    #[inline]
-    pub const fn is_eip4844(&self) -> bool {
-        matches!(self, Self::Eip4844(_))
-    }
-
-    /// Returns true if the transaction is an EIP-7702 transaction.
-    #[inline]
-    pub const fn is_eip7702(&self) -> bool {
-        matches!(self, Self::Eip7702(_))
-    }
-
-    /// Returns true if the transaction is a Scroll L1 messaging transaction.
-    #[cfg(all(feature = "scroll", not(feature = "optimism")))]
-    #[inline]
-    pub const fn is_l1_message(&self) -> bool {
-        matches!(self, Self::L1Message(_))
-    }
-
-    /// Returns the [`TxLegacy`] variant if the transaction is a legacy transaction.
-    pub const fn as_legacy(&self) -> Option<&TxLegacy> {
-        match self {
-            Self::Legacy(tx) => Some(tx),
-            _ => None,
-        }
-    }
-
-    /// Returns the [`TxEip2930`] variant if the transaction is an EIP-2930 transaction.
-    pub const fn as_eip2930(&self) -> Option<&TxEip2930> {
-        match self {
-            Self::Eip2930(tx) => Some(tx),
-            _ => None,
-        }
-    }
-
-    /// Returns the [`TxEip1559`] variant if the transaction is an EIP-1559 transaction.
-    pub const fn as_eip1559(&self) -> Option<&TxEip1559> {
-        match self {
-            Self::Eip1559(tx) => Some(tx),
-            _ => None,
-        }
-    }
-
-    /// Returns the [`TxEip4844`] variant if the transaction is an EIP-4844 transaction.
-    pub const fn as_eip4844(&self) -> Option<&TxEip4844> {
-        match self {
-            Self::Eip4844(tx) => Some(tx),
-            _ => None,
-        }
-    }
-
-    /// Returns the [`TxEip7702`] variant if the transaction is an EIP-7702 transaction.
-    pub const fn as_eip7702(&self) -> Option<&TxEip7702> {
-        match self {
-            Self::Eip7702(tx) => Some(tx),
-            _ => None,
-        }
-    }
-}
-
-impl InMemorySize for Transaction {
-    /// Calculates a heuristic for the in-memory size of the [Transaction].
-    #[inline]
-    fn size(&self) -> usize {
-        match self {
-            Self::Legacy(tx) => tx.size(),
-            Self::Eip2930(tx) => tx.size(),
-            Self::Eip1559(tx) => tx.size(),
-            Self::Eip4844(tx) => tx.size(),
-            Self::Eip7702(tx) => tx.size(),
-            #[cfg(all(feature = "optimism", not(feature = "scroll")))]
-            Self::Deposit(tx) => tx.size(),
-            #[cfg(all(feature = "scroll", not(feature = "optimism")))]
-            Self::L1Message(tx) => tx.size(),
-        }
-    }
-}
-
-#[cfg(any(test, feature = "reth-codec"))]
-impl reth_codecs::Compact for Transaction {
-    // Serializes the TxType to the buffer if necessary, returning 2 bits of the type as an
-    // identifier instead of the length.
-    fn to_compact<B>(&self, buf: &mut B) -> usize
-    where
-        B: bytes::BufMut + AsMut<[u8]>,
-    {
-        let identifier = self.tx_type().to_compact(buf);
-        match self {
-            Self::Legacy(tx) => {
-                tx.to_compact(buf);
-            }
-            Self::Eip2930(tx) => {
-                tx.to_compact(buf);
-            }
-            Self::Eip1559(tx) => {
-                tx.to_compact(buf);
-            }
-            Self::Eip4844(tx) => {
-                tx.to_compact(buf);
-            }
-            Self::Eip7702(tx) => {
-                tx.to_compact(buf);
-            }
-            #[cfg(all(feature = "optimism", not(feature = "scroll")))]
-            Self::Deposit(tx) => {
-                tx.to_compact(buf);
-            }
-            #[cfg(all(feature = "scroll", not(feature = "optimism")))]
-            Self::L1Message(tx) => {
-                tx.to_compact(buf);
-            }
-        }
-        identifier
-    }
-
-    // For backwards compatibility purposes, only 2 bits of the type are encoded in the identifier
-    // parameter. In the case of a [`COMPACT_EXTENDED_IDENTIFIER_FLAG`], the full transaction type
-    // is read from the buffer as a single byte.
-    //
-    // # Panics
-    //
-    // A panic will be triggered if an identifier larger than 3 is passed from the database. For
-    // optimism a identifier with value [`DEPOSIT_TX_TYPE_ID`] is allowed.
-    fn from_compact(mut buf: &[u8], identifier: usize) -> (Self, &[u8]) {
-        use bytes::Buf;
-
-        match identifier {
-            reth_codecs::txtype::COMPACT_IDENTIFIER_LEGACY => {
-                let (tx, buf) = TxLegacy::from_compact(buf, buf.len());
-                (Self::Legacy(tx), buf)
-            }
-            reth_codecs::txtype::COMPACT_IDENTIFIER_EIP2930 => {
-                let (tx, buf) = TxEip2930::from_compact(buf, buf.len());
-                (Self::Eip2930(tx), buf)
-            }
-            reth_codecs::txtype::COMPACT_IDENTIFIER_EIP1559 => {
-                let (tx, buf) = TxEip1559::from_compact(buf, buf.len());
-                (Self::Eip1559(tx), buf)
-            }
-            reth_codecs::txtype::COMPACT_EXTENDED_IDENTIFIER_FLAG => {
-                // An identifier of 3 indicates that the transaction type did not fit into
-                // the backwards compatible 2 bit identifier, their transaction types are
-                // larger than 2 bits (eg. 4844 and Deposit Transactions). In this case,
-                // we need to read the concrete transaction type from the buffer by
-                // reading the full 8 bits (single byte) and match on this transaction type.
-                let identifier = buf.get_u8();
-                match identifier {
-                    alloy_consensus::constants::EIP4844_TX_TYPE_ID => {
-                        let (tx, buf) = TxEip4844::from_compact(buf, buf.len());
-                        (Self::Eip4844(tx), buf)
-                    }
-                    alloy_consensus::constants::EIP7702_TX_TYPE_ID => {
-                        let (tx, buf) = TxEip7702::from_compact(buf, buf.len());
-                        (Self::Eip7702(tx), buf)
-                    }
-                    #[cfg(all(feature = "optimism", not(feature = "scroll")))]
-                    op_alloy_consensus::DEPOSIT_TX_TYPE_ID => {
-                        let (tx, buf) = TxDeposit::from_compact(buf, buf.len());
-                        (Self::Deposit(tx), buf)
-                    }
-                    #[cfg(all(feature = "scroll", not(feature = "optimism")))]
-                    scroll_alloy_consensus::L1_MESSAGE_TRANSACTION_TYPE => {
-                        let (tx, buf) = TxL1Message::from_compact(buf, buf.len());
-                        (Self::L1Message(tx), buf)
-                    }
-                    _ => unreachable!(
-                        "Junk data in database: unknown Transaction variant: {identifier}"
-                    ),
-                }
-            }
-            _ => unreachable!("Junk data in database: unknown Transaction variant: {identifier}"),
-        }
-    }
-}
-
-impl Default for Transaction {
-    fn default() -> Self {
-        Self::Legacy(TxLegacy::default())
-    }
-}
-
-impl alloy_consensus::Transaction for Transaction {
-    fn chain_id(&self) -> Option<ChainId> {
-        match self {
-            Self::Legacy(tx) => tx.chain_id(),
-            Self::Eip2930(tx) => tx.chain_id(),
-            Self::Eip1559(tx) => tx.chain_id(),
-            Self::Eip4844(tx) => tx.chain_id(),
-            Self::Eip7702(tx) => tx.chain_id(),
-            #[cfg(all(feature = "optimism", not(feature = "scroll")))]
-            Self::Deposit(tx) => tx.chain_id(),
-            #[cfg(all(feature = "scroll", not(feature = "optimism")))]
-            Self::L1Message(tx) => tx.chain_id(),
-        }
-    }
-
-    fn nonce(&self) -> u64 {
-        match self {
-            Self::Legacy(tx) => tx.nonce(),
-            Self::Eip2930(tx) => tx.nonce(),
-            Self::Eip1559(tx) => tx.nonce(),
-            Self::Eip4844(tx) => tx.nonce(),
-            Self::Eip7702(tx) => tx.nonce(),
-            #[cfg(all(feature = "optimism", not(feature = "scroll")))]
-            Self::Deposit(tx) => tx.nonce(),
-            #[cfg(all(feature = "scroll", not(feature = "optimism")))]
-            Self::L1Message(tx) => tx.nonce(),
-        }
-    }
-
-    fn gas_limit(&self) -> u64 {
-        match self {
-            Self::Legacy(tx) => tx.gas_limit(),
-            Self::Eip2930(tx) => tx.gas_limit(),
-            Self::Eip1559(tx) => tx.gas_limit(),
-            Self::Eip4844(tx) => tx.gas_limit(),
-            Self::Eip7702(tx) => tx.gas_limit(),
-            #[cfg(all(feature = "optimism", not(feature = "scroll")))]
-            Self::Deposit(tx) => tx.gas_limit(),
-            #[cfg(all(feature = "scroll", not(feature = "optimism")))]
-            Self::L1Message(tx) => tx.gas_limit(),
-        }
-    }
-
-    fn gas_price(&self) -> Option<u128> {
-        match self {
-            Self::Legacy(tx) => tx.gas_price(),
-            Self::Eip2930(tx) => tx.gas_price(),
-            Self::Eip1559(tx) => tx.gas_price(),
-            Self::Eip4844(tx) => tx.gas_price(),
-            Self::Eip7702(tx) => tx.gas_price(),
-            #[cfg(all(feature = "optimism", not(feature = "scroll")))]
-            Self::Deposit(tx) => tx.gas_price(),
-            #[cfg(all(feature = "scroll", not(feature = "optimism")))]
-            Self::L1Message(tx) => tx.gas_price(),
-        }
-    }
-
-    fn max_fee_per_gas(&self) -> u128 {
-        match self {
-            Self::Legacy(tx) => tx.max_fee_per_gas(),
-            Self::Eip2930(tx) => tx.max_fee_per_gas(),
-            Self::Eip1559(tx) => tx.max_fee_per_gas(),
-            Self::Eip4844(tx) => tx.max_fee_per_gas(),
-            Self::Eip7702(tx) => tx.max_fee_per_gas(),
-            #[cfg(all(feature = "optimism", not(feature = "scroll")))]
-            Self::Deposit(tx) => tx.max_fee_per_gas(),
-            #[cfg(all(feature = "scroll", not(feature = "optimism")))]
-            Self::L1Message(tx) => tx.max_fee_per_gas(),
-        }
-    }
-
-    fn max_priority_fee_per_gas(&self) -> Option<u128> {
-        match self {
-            Self::Legacy(tx) => tx.max_priority_fee_per_gas(),
-            Self::Eip2930(tx) => tx.max_priority_fee_per_gas(),
-            Self::Eip1559(tx) => tx.max_priority_fee_per_gas(),
-            Self::Eip4844(tx) => tx.max_priority_fee_per_gas(),
-            Self::Eip7702(tx) => tx.max_priority_fee_per_gas(),
-            #[cfg(all(feature = "optimism", not(feature = "scroll")))]
-            Self::Deposit(tx) => tx.max_priority_fee_per_gas(),
-            #[cfg(all(feature = "scroll", not(feature = "optimism")))]
-            Self::L1Message(tx) => tx.max_priority_fee_per_gas(),
-        }
-    }
-
-    fn max_fee_per_blob_gas(&self) -> Option<u128> {
-        match self {
-            Self::Legacy(tx) => tx.max_fee_per_blob_gas(),
-            Self::Eip2930(tx) => tx.max_fee_per_blob_gas(),
-            Self::Eip1559(tx) => tx.max_fee_per_blob_gas(),
-            Self::Eip4844(tx) => tx.max_fee_per_blob_gas(),
-            Self::Eip7702(tx) => tx.max_fee_per_blob_gas(),
-            #[cfg(all(feature = "optimism", not(feature = "scroll")))]
-            Self::Deposit(tx) => tx.max_fee_per_blob_gas(),
-            #[cfg(all(feature = "scroll", not(feature = "optimism")))]
-            Self::L1Message(tx) => tx.max_fee_per_blob_gas(),
-        }
-    }
-
-    fn priority_fee_or_price(&self) -> u128 {
-        match self {
-            Self::Legacy(tx) => tx.priority_fee_or_price(),
-            Self::Eip2930(tx) => tx.priority_fee_or_price(),
-            Self::Eip1559(tx) => tx.priority_fee_or_price(),
-            Self::Eip4844(tx) => tx.priority_fee_or_price(),
-            Self::Eip7702(tx) => tx.priority_fee_or_price(),
-            #[cfg(all(feature = "optimism", not(feature = "scroll")))]
-            Self::Deposit(tx) => tx.priority_fee_or_price(),
-            #[cfg(all(feature = "scroll", not(feature = "optimism")))]
-            Self::L1Message(tx) => tx.priority_fee_or_price(),
-        }
-    }
-
-    fn effective_gas_price(&self, base_fee: Option<u64>) -> u128 {
-        match self {
-            Self::Legacy(tx) => tx.effective_gas_price(base_fee),
-            Self::Eip2930(tx) => tx.effective_gas_price(base_fee),
-            Self::Eip1559(tx) => tx.effective_gas_price(base_fee),
-            Self::Eip4844(tx) => tx.effective_gas_price(base_fee),
-            Self::Eip7702(tx) => tx.effective_gas_price(base_fee),
-            #[cfg(all(feature = "optimism", not(feature = "scroll")))]
-            Self::Deposit(tx) => tx.effective_gas_price(base_fee),
-            #[cfg(all(feature = "scroll", not(feature = "optimism")))]
-            Self::L1Message(tx) => tx.effective_gas_price(base_fee),
-        }
-    }
-
-    fn is_dynamic_fee(&self) -> bool {
-        match self {
-            Self::Legacy(_) | Self::Eip2930(_) => false,
-            Self::Eip1559(_) | Self::Eip4844(_) | Self::Eip7702(_) => true,
-            #[cfg(all(feature = "optimism", not(feature = "scroll")))]
-            Self::Deposit(_) => false,
-            #[cfg(all(feature = "scroll", not(feature = "optimism")))]
-            Self::L1Message(tx) => tx.is_dynamic_fee(),
-        }
-    }
-
-    fn kind(&self) -> TxKind {
-        match self {
-            Self::Legacy(tx) => tx.kind(),
-            Self::Eip2930(tx) => tx.kind(),
-            Self::Eip1559(tx) => tx.kind(),
-            Self::Eip4844(tx) => tx.kind(),
-            Self::Eip7702(tx) => tx.kind(),
-            #[cfg(all(feature = "optimism", not(feature = "scroll")))]
-            Self::Deposit(tx) => tx.kind(),
-            #[cfg(all(feature = "scroll", not(feature = "optimism")))]
-            Self::L1Message(tx) => tx.kind(),
-        }
-    }
-
-    fn is_create(&self) -> bool {
-        match self {
-            Self::Legacy(tx) => tx.is_create(),
-            Self::Eip2930(tx) => tx.is_create(),
-            Self::Eip1559(tx) => tx.is_create(),
-            Self::Eip4844(tx) => tx.is_create(),
-            Self::Eip7702(tx) => tx.is_create(),
-            #[cfg(all(feature = "optimism", not(feature = "scroll")))]
-            Self::Deposit(tx) => tx.is_create(),
-            #[cfg(all(feature = "scroll", not(feature = "optimism")))]
-            Self::L1Message(tx) => tx.is_create(),
-        }
-    }
-
-    fn value(&self) -> U256 {
-        match self {
-            Self::Legacy(tx) => tx.value(),
-            Self::Eip2930(tx) => tx.value(),
-            Self::Eip1559(tx) => tx.value(),
-            Self::Eip4844(tx) => tx.value(),
-            Self::Eip7702(tx) => tx.value(),
-            #[cfg(all(feature = "optimism", not(feature = "scroll")))]
-            Self::Deposit(tx) => tx.value(),
-            #[cfg(all(feature = "scroll", not(feature = "optimism")))]
-            Self::L1Message(tx) => tx.value(),
-        }
-    }
-
-    fn input(&self) -> &Bytes {
-        match self {
-            Self::Legacy(tx) => tx.input(),
-            Self::Eip2930(tx) => tx.input(),
-            Self::Eip1559(tx) => tx.input(),
-            Self::Eip4844(tx) => tx.input(),
-            Self::Eip7702(tx) => tx.input(),
-            #[cfg(all(feature = "optimism", not(feature = "scroll")))]
-            Self::Deposit(tx) => tx.input(),
-            #[cfg(all(feature = "scroll", not(feature = "optimism")))]
-            Self::L1Message(tx) => tx.input(),
-        }
-    }
-
-    fn access_list(&self) -> Option<&AccessList> {
-        match self {
-            Self::Legacy(tx) => tx.access_list(),
-            Self::Eip2930(tx) => tx.access_list(),
-            Self::Eip1559(tx) => tx.access_list(),
-            Self::Eip4844(tx) => tx.access_list(),
-            Self::Eip7702(tx) => tx.access_list(),
-            #[cfg(all(feature = "optimism", not(feature = "scroll")))]
-            Self::Deposit(tx) => tx.access_list(),
-            #[cfg(all(feature = "scroll", not(feature = "optimism")))]
-            Self::L1Message(tx) => tx.access_list(),
-        }
-    }
-
-    fn blob_versioned_hashes(&self) -> Option<&[B256]> {
-        match self {
-            Self::Legacy(tx) => tx.blob_versioned_hashes(),
-            Self::Eip2930(tx) => tx.blob_versioned_hashes(),
-            Self::Eip1559(tx) => tx.blob_versioned_hashes(),
-            Self::Eip4844(tx) => tx.blob_versioned_hashes(),
-            Self::Eip7702(tx) => tx.blob_versioned_hashes(),
-            #[cfg(all(feature = "optimism", not(feature = "scroll")))]
-            Self::Deposit(tx) => tx.blob_versioned_hashes(),
-            #[cfg(all(feature = "scroll", not(feature = "optimism")))]
-            Self::L1Message(tx) => tx.blob_versioned_hashes(),
-        }
-    }
-
-    fn authorization_list(&self) -> Option<&[SignedAuthorization]> {
-        match self {
-            Self::Legacy(tx) => tx.authorization_list(),
-            Self::Eip2930(tx) => tx.authorization_list(),
-            Self::Eip1559(tx) => tx.authorization_list(),
-            Self::Eip4844(tx) => tx.authorization_list(),
-            Self::Eip7702(tx) => tx.authorization_list(),
-            #[cfg(all(feature = "optimism", not(feature = "scroll")))]
-            Self::Deposit(tx) => tx.authorization_list(),
-            #[cfg(all(feature = "scroll", not(feature = "optimism")))]
-            Self::L1Message(tx) => tx.authorization_list(),
-        }
-    }
-}
-
-impl From<TxEip4844Variant> for Transaction {
-    fn from(value: TxEip4844Variant) -> Self {
-        match value {
-            TxEip4844Variant::TxEip4844(tx) => tx.into(),
-            TxEip4844Variant::TxEip4844WithSidecar(tx) => tx.tx.into(),
-        }
-    }
-}
-
-impl From<TypedTransaction> for Transaction {
-    fn from(value: TypedTransaction) -> Self {
-        match value {
-            TypedTransaction::Legacy(tx) => tx.into(),
-            TypedTransaction::Eip2930(tx) => tx.into(),
-            TypedTransaction::Eip1559(tx) => tx.into(),
-            TypedTransaction::Eip4844(tx) => tx.into(),
-            TypedTransaction::Eip7702(tx) => tx.into(),
-        }
-    }
-}
-
-/// Signed transaction.
-#[cfg_attr(any(test, feature = "reth-codec"), reth_codecs::add_arbitrary_tests(rlp))]
-#[derive(Debug, Clone, Eq, AsRef, Deref, Serialize, Deserialize)]
-pub struct TransactionSigned {
-    /// Transaction hash
-    #[serde(skip)]
-    pub hash: OnceLock<TxHash>,
-    /// The transaction signature values
-    pub signature: Signature,
-    /// Raw transaction info
-    #[deref]
-    #[as_ref]
-    pub transaction: Transaction,
-}
-
-impl Default for TransactionSigned {
-    fn default() -> Self {
-        Self {
-            hash: Default::default(),
-            signature: Signature::test_signature(),
-            transaction: Default::default(),
-        }
-    }
-}
-
-impl AsRef<Self> for TransactionSigned {
-    fn as_ref(&self) -> &Self {
-        self
-    }
-}
-
-impl Hash for TransactionSigned {
-    fn hash<H: Hasher>(&self, state: &mut H) {
-        self.signature.hash(state);
-        self.transaction.hash(state);
-    }
-}
-
-impl PartialEq for TransactionSigned {
-    fn eq(&self, other: &Self) -> bool {
-        self.signature == other.signature &&
-            self.transaction == other.transaction &&
-            self.tx_hash() == other.tx_hash()
-    }
-}
-
-impl Typed2718 for TransactionSigned {
-    fn ty(&self) -> u8 {
-        self.deref().ty()
-    }
-}
-
-// === impl TransactionSigned ===
-
-impl TransactionSigned {
-    /// Creates a new signed transaction from the given parts.
-    pub fn new(transaction: Transaction, signature: Signature, hash: B256) -> Self {
-        Self { hash: hash.into(), signature, transaction }
-    }
-
-    /// Creates a new signed transaction from the given transaction and signature without the hash.
-    ///
-    /// Note: this only calculates the hash on the first [`TransactionSigned::hash`] call.
-    pub fn new_unhashed(transaction: Transaction, signature: Signature) -> Self {
-        Self { hash: Default::default(), signature, transaction }
-    }
-
-    /// Transaction
-    pub const fn transaction(&self) -> &Transaction {
-        &self.transaction
-    }
-
-    /// Tries to convert a [`TransactionSigned`] into a [`PooledTransaction`].
-    ///
-    /// This function used as a helper to convert from a decoded p2p broadcast message to
-    /// [`PooledTransaction`]. Since EIP4844 variants are disallowed to be broadcasted on
-    /// p2p, return an err if `tx` is [`Transaction::Eip4844`].
-    pub fn try_into_pooled(self) -> Result<PooledTransaction, Self> {
-        let hash = self.hash();
-        match self {
-            Self { transaction: Transaction::Legacy(tx), signature, .. } => {
-                Ok(PooledTransaction::Legacy(Signed::new_unchecked(tx, signature, hash)))
-            }
-            Self { transaction: Transaction::Eip2930(tx), signature, .. } => {
-                Ok(PooledTransaction::Eip2930(Signed::new_unchecked(tx, signature, hash)))
-            }
-            Self { transaction: Transaction::Eip1559(tx), signature, .. } => {
-                Ok(PooledTransaction::Eip1559(Signed::new_unchecked(tx, signature, hash)))
-            }
-            Self { transaction: Transaction::Eip7702(tx), signature, .. } => {
-                Ok(PooledTransaction::Eip7702(Signed::new_unchecked(tx, signature, hash)))
-            }
-            // Not supported because missing blob sidecar
-            tx @ Self { transaction: Transaction::Eip4844(_), .. } => Err(tx),
-            #[cfg(all(feature = "optimism", not(feature = "scroll")))]
-            // Not supported because deposit transactions are never pooled
-            tx @ Self { transaction: Transaction::Deposit(_), .. } => Err(tx),
-            #[cfg(all(feature = "scroll", not(feature = "optimism")))]
-            // Not supported because L1 messages are never pooled
-            tx @ Self { transaction: Transaction::L1Message(_), .. } => Err(tx),
-        }
-    }
-
-    /// Converts from an EIP-4844 transaction to a [`PooledTransaction`] with the given sidecar.
-    ///
-    /// Returns an `Err` containing the original `TransactionSigned` if the transaction is not
-    /// EIP-4844.
-    pub fn try_into_pooled_eip4844(
-        self,
-        sidecar: BlobTransactionSidecar,
-    ) -> Result<PooledTransaction, Self> {
-        let hash = self.hash();
-        Ok(match self {
-            // If the transaction is an EIP-4844 transaction...
-            Self { transaction: Transaction::Eip4844(tx), signature, .. } => {
-                // Construct a pooled eip488 tx with the provided sidecar.
-                PooledTransaction::Eip4844(Signed::new_unchecked(
-                    TxEip4844WithSidecar { tx, sidecar },
-                    signature,
-                    hash,
-                ))
-            }
-            // If the transaction is not EIP-4844, return an error with the original
-            // transaction.
-            _ => return Err(self),
-        })
-    }
-
-    /// Transaction hash. Used to identify transaction.
-    pub fn hash(&self) -> TxHash {
-        *self.tx_hash()
-    }
-
-    /// Returns the [`RecoveredTx`] transaction with the given sender.
-    #[inline]
-    pub const fn with_signer(self, signer: Address) -> RecoveredTx<Self> {
-        RecoveredTx::new_unchecked(self, signer)
-    }
-
-    /// Consumes the type, recover signer and return [`RecoveredTx`]
-    ///
-    /// Returns `None` if the transaction's signature is invalid, see also [`Self::recover_signer`].
-    pub fn into_ecrecovered(self) -> Option<RecoveredTx<Self>> {
-        let signer = self.recover_signer()?;
-        Some(RecoveredTx::new_unchecked(self, signer))
-    }
-
-    /// Consumes the type, recover signer and return [`RecoveredTx`] _without
-    /// ensuring that the signature has a low `s` value_ (EIP-2).
-    ///
-    /// Returns `None` if the transaction's signature is invalid, see also
-    /// [`Self::recover_signer_unchecked`].
-    pub fn into_ecrecovered_unchecked(self) -> Option<RecoveredTx<Self>> {
-        let signer = self.recover_signer_unchecked()?;
-        Some(RecoveredTx::new_unchecked(self, signer))
-    }
-
-    /// Tries to recover signer and return [`RecoveredTx`]. _without ensuring that
-    /// the signature has a low `s` value_ (EIP-2).
-    ///
-    /// Returns `Err(Self)` if the transaction's signature is invalid, see also
-    /// [`Self::recover_signer_unchecked`].
-    pub fn try_into_ecrecovered_unchecked(self) -> Result<RecoveredTx<Self>, Self> {
-        match self.recover_signer_unchecked() {
-            None => Err(self),
-            Some(signer) => Ok(RecoveredTx::new_unchecked(self, signer)),
-        }
-    }
-
-    /// Calculate transaction hash, eip2728 transaction does not contain rlp header and start with
-    /// tx type.
-    pub fn recalculate_hash(&self) -> B256 {
-        keccak256(self.encoded_2718())
-    }
-
-    /// Splits the transaction into parts.
-    pub fn into_parts(self) -> (Transaction, Signature, B256) {
-        let hash = self.hash();
-        (self.transaction, self.signature, hash)
-    }
-}
-
-impl SignedTransaction for TransactionSigned {
-    fn tx_hash(&self) -> &TxHash {
-        self.hash.get_or_init(|| self.recalculate_hash())
-    }
-
-    fn signature(&self) -> &Signature {
-        &self.signature
-    }
-
-    fn recover_signer(&self) -> Option<Address> {
-        // Optimism's Deposit transaction does not have a signature. Directly return the
-        // `from` address.
-        #[cfg(all(feature = "optimism", not(feature = "scroll")))]
-        if let Transaction::Deposit(TxDeposit { from, .. }) = self.transaction {
-            return Some(from)
-        }
-        #[cfg(all(feature = "scroll", not(feature = "optimism")))]
-        if let Transaction::L1Message(TxL1Message { sender, .. }) = self.transaction {
-            return Some(sender)
-        }
-        let signature_hash = self.signature_hash();
-        recover_signer(&self.signature, signature_hash)
-    }
-
-    fn recover_signer_unchecked_with_buf(&self, buf: &mut Vec<u8>) -> Option<Address> {
-        // Optimism's Deposit transaction does not have a signature. Directly return the
-        // `from` address.
-        #[cfg(all(feature = "optimism", not(feature = "scroll")))]
-        if let Transaction::Deposit(TxDeposit { from, .. }) = self.transaction {
-            return Some(from)
-        }
-        #[cfg(all(feature = "scroll", not(feature = "optimism")))]
-        if let Transaction::L1Message(TxL1Message { sender, .. }) = self.transaction {
-            return Some(sender)
-        }
-        self.encode_for_signing(buf);
-        let signature_hash = keccak256(buf);
-        recover_signer_unchecked(&self.signature, signature_hash)
-    }
-}
-
-impl reth_primitives_traits::FillTxEnv for TransactionSigned {
-    fn fill_tx_env(&self, tx_env: &mut TxEnv, sender: Address) {
-        #[cfg(any(
-            all(feature = "optimism", not(feature = "scroll")),
-            all(feature = "scroll", not(feature = "optimism"))
-        ))]
-        let envelope = alloy_eips::eip2718::Encodable2718::encoded_2718(self);
-
-        tx_env.caller = sender;
-        match self.as_ref() {
-            Transaction::Legacy(tx) => {
-                tx_env.gas_limit = tx.gas_limit;
-                tx_env.gas_price = U256::from(tx.gas_price);
-                tx_env.gas_priority_fee = None;
-                tx_env.transact_to = tx.to;
-                tx_env.value = tx.value;
-                tx_env.data = tx.input.clone();
-                tx_env.chain_id = tx.chain_id;
-                tx_env.nonce = Some(tx.nonce);
-                tx_env.access_list.clear();
-                tx_env.blob_hashes.clear();
-                tx_env.max_fee_per_blob_gas.take();
-                tx_env.authorization_list = None;
-            }
-            Transaction::Eip2930(tx) => {
-                tx_env.gas_limit = tx.gas_limit;
-                tx_env.gas_price = U256::from(tx.gas_price);
-                tx_env.gas_priority_fee = None;
-                tx_env.transact_to = tx.to;
-                tx_env.value = tx.value;
-                tx_env.data = tx.input.clone();
-                tx_env.chain_id = Some(tx.chain_id);
-                tx_env.nonce = Some(tx.nonce);
-                tx_env.access_list.clone_from(&tx.access_list.0);
-                tx_env.blob_hashes.clear();
-                tx_env.max_fee_per_blob_gas.take();
-                tx_env.authorization_list = None;
-            }
-            Transaction::Eip1559(tx) => {
-                tx_env.gas_limit = tx.gas_limit;
-                tx_env.gas_price = U256::from(tx.max_fee_per_gas);
-                tx_env.gas_priority_fee = Some(U256::from(tx.max_priority_fee_per_gas));
-                tx_env.transact_to = tx.to;
-                tx_env.value = tx.value;
-                tx_env.data = tx.input.clone();
-                tx_env.chain_id = Some(tx.chain_id);
-                tx_env.nonce = Some(tx.nonce);
-                tx_env.access_list.clone_from(&tx.access_list.0);
-                tx_env.blob_hashes.clear();
-                tx_env.max_fee_per_blob_gas.take();
-                tx_env.authorization_list = None;
-            }
-            Transaction::Eip4844(tx) => {
-                tx_env.gas_limit = tx.gas_limit;
-                tx_env.gas_price = U256::from(tx.max_fee_per_gas);
-                tx_env.gas_priority_fee = Some(U256::from(tx.max_priority_fee_per_gas));
-                tx_env.transact_to = TxKind::Call(tx.to);
-                tx_env.value = tx.value;
-                tx_env.data = tx.input.clone();
-                tx_env.chain_id = Some(tx.chain_id);
-                tx_env.nonce = Some(tx.nonce);
-                tx_env.access_list.clone_from(&tx.access_list.0);
-                tx_env.blob_hashes.clone_from(&tx.blob_versioned_hashes);
-                tx_env.max_fee_per_blob_gas = Some(U256::from(tx.max_fee_per_blob_gas));
-                tx_env.authorization_list = None;
-            }
-            Transaction::Eip7702(tx) => {
-                tx_env.gas_limit = tx.gas_limit;
-                tx_env.gas_price = U256::from(tx.max_fee_per_gas);
-                tx_env.gas_priority_fee = Some(U256::from(tx.max_priority_fee_per_gas));
-                tx_env.transact_to = tx.to.into();
-                tx_env.value = tx.value;
-                tx_env.data = tx.input.clone();
-                tx_env.chain_id = Some(tx.chain_id);
-                tx_env.nonce = Some(tx.nonce);
-                tx_env.access_list.clone_from(&tx.access_list.0);
-                tx_env.blob_hashes.clear();
-                tx_env.max_fee_per_blob_gas.take();
-                tx_env.authorization_list =
-                    Some(AuthorizationList::Signed(tx.authorization_list.clone()));
-            }
-            #[cfg(all(feature = "optimism", not(feature = "scroll")))]
-            Transaction::Deposit(tx) => {
-                tx_env.access_list.clear();
-                tx_env.gas_limit = tx.gas_limit;
-                tx_env.gas_price = U256::ZERO;
-                tx_env.gas_priority_fee = None;
-                tx_env.transact_to = tx.to;
-                tx_env.value = tx.value;
-                tx_env.data = tx.input.clone();
-                tx_env.chain_id = None;
-                tx_env.nonce = None;
-                tx_env.authorization_list = None;
-
-                tx_env.optimism = revm_primitives::OptimismFields {
-                    source_hash: Some(tx.source_hash),
-                    mint: tx.mint,
-                    is_system_transaction: Some(tx.is_system_transaction),
-                    enveloped_tx: Some(envelope.into()),
-                };
-                return;
-            }
-            #[cfg(all(feature = "scroll", not(feature = "optimism")))]
-            Transaction::L1Message(tx) => {
-                tx_env.access_list.clear();
-                tx_env.gas_limit = tx.gas_limit;
-                tx_env.gas_price = U256::ZERO;
-                tx_env.gas_priority_fee = None;
-                tx_env.transact_to = TxKind::Call(tx.to);
-                tx_env.value = tx.value;
-                tx_env.data = tx.input.clone();
-                tx_env.chain_id = None;
-                tx_env.nonce = None;
-                tx_env.authorization_list = None;
-
-                tx_env.scroll.is_l1_msg = true;
-                tx_env.scroll.rlp_bytes = None;
-            }
-        }
-
-        #[cfg(all(feature = "optimism", not(feature = "scroll")))]
-        if !self.is_deposit() {
-            tx_env.optimism = revm_primitives::OptimismFields {
-                source_hash: None,
-                mint: None,
-                is_system_transaction: Some(false),
-                enveloped_tx: Some(envelope.into()),
-            }
-        }
-
-        #[cfg(all(feature = "scroll", not(feature = "optimism")))]
-        if !self.is_l1_message() {
-            tx_env.scroll.is_l1_msg = false;
-            tx_env.scroll.rlp_bytes = Some(envelope.into());
-        }
-    }
-}
-
-impl InMemorySize for TransactionSigned {
-    /// Calculate a heuristic for the in-memory size of the [`TransactionSigned`].
-    #[inline]
-    fn size(&self) -> usize {
-        self.hash().size() + self.transaction.size() + self.signature().size()
-    }
-}
-
-impl alloy_consensus::Transaction for TransactionSigned {
-    fn chain_id(&self) -> Option<ChainId> {
-        self.deref().chain_id()
-    }
-
-    fn nonce(&self) -> u64 {
-        self.deref().nonce()
-    }
-
-    fn gas_limit(&self) -> u64 {
-        self.deref().gas_limit()
-    }
-
-    fn gas_price(&self) -> Option<u128> {
-        self.deref().gas_price()
-    }
-
-    fn max_fee_per_gas(&self) -> u128 {
-        self.deref().max_fee_per_gas()
-    }
-
-    fn max_priority_fee_per_gas(&self) -> Option<u128> {
-        self.deref().max_priority_fee_per_gas()
-    }
-
-    fn max_fee_per_blob_gas(&self) -> Option<u128> {
-        self.deref().max_fee_per_blob_gas()
-    }
-
-    fn priority_fee_or_price(&self) -> u128 {
-        self.deref().priority_fee_or_price()
-    }
-
-    fn effective_gas_price(&self, base_fee: Option<u64>) -> u128 {
-        self.deref().effective_gas_price(base_fee)
-    }
-
-    fn is_dynamic_fee(&self) -> bool {
-        self.deref().is_dynamic_fee()
-    }
-
-    fn kind(&self) -> TxKind {
-        self.deref().kind()
-    }
-
-    fn is_create(&self) -> bool {
-        self.deref().is_create()
-    }
-
-    fn value(&self) -> U256 {
-        self.deref().value()
-    }
-
-    fn input(&self) -> &Bytes {
-        self.deref().input()
-    }
-
-    fn access_list(&self) -> Option<&AccessList> {
-        self.deref().access_list()
-    }
-
-    fn blob_versioned_hashes(&self) -> Option<&[B256]> {
-        alloy_consensus::Transaction::blob_versioned_hashes(self.deref())
-    }
-
-    fn authorization_list(&self) -> Option<&[SignedAuthorization]> {
-        self.deref().authorization_list()
-    }
-}
-
-impl From<RecoveredTx<Self>> for TransactionSigned {
-    fn from(recovered: RecoveredTx<Self>) -> Self {
-        recovered.into_tx()
-    }
-}
-
-impl From<RecoveredTx<PooledTransaction>> for TransactionSigned {
-    fn from(recovered: RecoveredTx<PooledTransaction>) -> Self {
-        recovered.into_tx().into()
-    }
-}
-
-impl TryFrom<TransactionSigned> for PooledTransaction {
-    type Error = TransactionConversionError;
-
-    fn try_from(tx: TransactionSigned) -> Result<Self, Self::Error> {
-        tx.try_into_pooled().map_err(|_| TransactionConversionError::UnsupportedForP2P)
-    }
-}
-
-impl From<PooledTransaction> for TransactionSigned {
-    fn from(tx: PooledTransaction) -> Self {
-        match tx {
-            PooledTransaction::Legacy(signed) => signed.into(),
-            PooledTransaction::Eip2930(signed) => signed.into(),
-            PooledTransaction::Eip1559(signed) => signed.into(),
-            PooledTransaction::Eip4844(signed) => signed.into(),
-            PooledTransaction::Eip7702(signed) => signed.into(),
-        }
-    }
-}
-
-impl Encodable for TransactionSigned {
-    /// This encodes the transaction _with_ the signature, and an rlp header.
-    ///
-    /// For legacy transactions, it encodes the transaction data:
-    /// `rlp(tx-data)`
-    ///
-    /// For EIP-2718 typed transactions, it encodes the transaction type followed by the rlp of the
-    /// transaction:
-    /// `rlp(tx-type || rlp(tx-data))`
-    fn encode(&self, out: &mut dyn bytes::BufMut) {
-        self.network_encode(out);
-    }
-
-    fn length(&self) -> usize {
-        let mut payload_length = self.encode_2718_len();
-        if !Encodable2718::is_legacy(self) {
-            payload_length += Header { list: false, payload_length }.length();
-        }
-
-        payload_length
-    }
-}
-
-impl Decodable for TransactionSigned {
-    /// This `Decodable` implementation only supports decoding rlp encoded transactions as it's used
-    /// by p2p.
-    ///
-    /// The p2p encoding format always includes an RLP header, although the type RLP header depends
-    /// on whether or not the transaction is a legacy transaction.
-    ///
-    /// If the transaction is a legacy transaction, it is just encoded as a RLP list:
-    /// `rlp(tx-data)`.
-    ///
-    /// If the transaction is a typed transaction, it is encoded as a RLP string:
-    /// `rlp(tx-type || rlp(tx-data))`
-    ///
-    /// This can be used for decoding all signed transactions in p2p `BlockBodies` responses.
-    ///
-    /// This cannot be used for decoding EIP-4844 transactions in p2p `PooledTransactions`, since
-    /// the EIP-4844 variant of [`TransactionSigned`] does not include the blob sidecar.
-    ///
-    /// For a method suitable for decoding pooled transactions, see [`PooledTransaction`].
-    ///
-    /// CAUTION: Due to a quirk in [`Header::decode`], this method will succeed even if a typed
-    /// transaction is encoded in this format, and does not start with a RLP header:
-    /// `tx-type || rlp(tx-data)`.
-    ///
-    /// This is because [`Header::decode`] does not advance the buffer, and returns a length-1
-    /// string header if the first byte is less than `0xf7`.
-    fn decode(buf: &mut &[u8]) -> alloy_rlp::Result<Self> {
-        Self::network_decode(buf).map_err(Into::into)
-    }
-}
-
-impl Encodable2718 for TransactionSigned {
-    fn type_flag(&self) -> Option<u8> {
-        match self.transaction.tx_type() {
-            TxType::Legacy => None,
-            tx_type => Some(tx_type as u8),
-        }
-    }
-
-    fn encode_2718_len(&self) -> usize {
-        match &self.transaction {
-            Transaction::Legacy(legacy_tx) => legacy_tx.eip2718_encoded_length(&self.signature),
-            Transaction::Eip2930(access_list_tx) => {
-                access_list_tx.eip2718_encoded_length(&self.signature)
-            }
-            Transaction::Eip1559(dynamic_fee_tx) => {
-                dynamic_fee_tx.eip2718_encoded_length(&self.signature)
-            }
-            Transaction::Eip4844(blob_tx) => blob_tx.eip2718_encoded_length(&self.signature),
-            Transaction::Eip7702(set_code_tx) => {
-                set_code_tx.eip2718_encoded_length(&self.signature)
-            }
-            #[cfg(all(feature = "optimism", not(feature = "scroll")))]
-            Transaction::Deposit(deposit_tx) => deposit_tx.eip2718_encoded_length(),
-            #[cfg(all(feature = "scroll", not(feature = "optimism")))]
-            Transaction::L1Message(l1_message_tx) => l1_message_tx.eip2718_encoded_length(),
-        }
-    }
-
-    fn encode_2718(&self, out: &mut dyn alloy_rlp::BufMut) {
-        self.transaction.eip2718_encode(&self.signature, out)
-    }
-
-    fn trie_hash(&self) -> B256 {
-        self.hash()
-    }
-}
-
-impl Decodable2718 for TransactionSigned {
-    fn typed_decode(ty: u8, buf: &mut &[u8]) -> Eip2718Result<Self> {
-        match ty.try_into().map_err(|_| Eip2718Error::UnexpectedType(ty))? {
-            TxType::Legacy => Err(Eip2718Error::UnexpectedType(0)),
-            TxType::Eip2930 => {
-                let (tx, signature) = TxEip2930::rlp_decode_with_signature(buf)?;
-                Ok(Self {
-                    transaction: Transaction::Eip2930(tx),
-                    signature,
-                    hash: Default::default(),
-                })
-            }
-            TxType::Eip1559 => {
-                let (tx, signature) = TxEip1559::rlp_decode_with_signature(buf)?;
-                Ok(Self {
-                    transaction: Transaction::Eip1559(tx),
-                    signature,
-                    hash: Default::default(),
-                })
-            }
-            TxType::Eip7702 => {
-                let (tx, signature) = TxEip7702::rlp_decode_with_signature(buf)?;
-                Ok(Self {
-                    transaction: Transaction::Eip7702(tx),
-                    signature,
-                    hash: Default::default(),
-                })
-            }
-            TxType::Eip4844 => {
-                let (tx, signature) = TxEip4844::rlp_decode_with_signature(buf)?;
-                Ok(Self {
-                    transaction: Transaction::Eip4844(tx),
-                    signature,
-                    hash: Default::default(),
-                })
-            }
-            #[cfg(all(feature = "optimism", not(feature = "scroll")))]
-            TxType::Deposit => Ok(Self::new_unhashed(
-                Transaction::Deposit(TxDeposit::rlp_decode(buf)?),
-                TxDeposit::signature(),
-            )),
-            #[cfg(all(feature = "scroll", not(feature = "optimism")))]
-            TxType::L1Message => Ok(Self::new_unhashed(
-                Transaction::L1Message(TxL1Message::rlp_decode(buf)?),
-                TxL1Message::signature(),
-            )),
-        }
-    }
-
-    fn fallback_decode(buf: &mut &[u8]) -> Eip2718Result<Self> {
-        let (tx, signature) = TxLegacy::rlp_decode_with_signature(buf)?;
-        Ok(Self { transaction: Transaction::Legacy(tx), signature, hash: Default::default() })
-    }
-}
-
-#[cfg(any(test, feature = "reth-codec"))]
-impl reth_codecs::Compact for TransactionSigned {
-    fn to_compact<B>(&self, buf: &mut B) -> usize
-    where
-        B: bytes::BufMut + AsMut<[u8]>,
-    {
-        let start = buf.as_mut().len();
-
-        // Placeholder for bitflags.
-        // The first byte uses 4 bits as flags: IsCompressed[1bit], TxType[2bits], Signature[1bit]
-        buf.put_u8(0);
-
-        let sig_bit = self.signature.to_compact(buf) as u8;
-        let zstd_bit = self.transaction.input().len() >= 32;
-
-        let tx_bits = if zstd_bit {
-            let mut tmp = Vec::with_capacity(256);
-            if cfg!(feature = "std") {
-                reth_zstd_compressors::TRANSACTION_COMPRESSOR.with(|compressor| {
-                    let mut compressor = compressor.borrow_mut();
-                    let tx_bits = self.transaction.to_compact(&mut tmp);
-                    buf.put_slice(&compressor.compress(&tmp).expect("Failed to compress"));
-                    tx_bits as u8
-                })
-            } else {
-                let mut compressor = reth_zstd_compressors::create_tx_compressor();
-                let tx_bits = self.transaction.to_compact(&mut tmp);
-                buf.put_slice(&compressor.compress(&tmp).expect("Failed to compress"));
-                tx_bits as u8
-            }
-        } else {
-            self.transaction.to_compact(buf) as u8
-        };
-
-        // Replace bitflags with the actual values
-        buf.as_mut()[start] = sig_bit | (tx_bits << 1) | ((zstd_bit as u8) << 3);
-
-        buf.as_mut().len() - start
-    }
-
-    fn from_compact(mut buf: &[u8], _len: usize) -> (Self, &[u8]) {
-        use bytes::Buf;
-
-        // The first byte uses 4 bits as flags: IsCompressed[1], TxType[2], Signature[1]
-        let bitflags = buf.get_u8() as usize;
-
-        let sig_bit = bitflags & 1;
-        let (signature, buf) = Signature::from_compact(buf, sig_bit);
-
-        let zstd_bit = bitflags >> 3;
-        let (transaction, buf) = if zstd_bit != 0 {
-            if cfg!(feature = "std") {
-                reth_zstd_compressors::TRANSACTION_DECOMPRESSOR.with(|decompressor| {
-                    let mut decompressor = decompressor.borrow_mut();
-
-                    // TODO: enforce that zstd is only present at a "top" level type
-
-                    let transaction_type = (bitflags & 0b110) >> 1;
-                    let (transaction, _) =
-                        Transaction::from_compact(decompressor.decompress(buf), transaction_type);
-
-                    (transaction, buf)
-                })
-            } else {
-                let mut decompressor = reth_zstd_compressors::create_tx_decompressor();
-                let transaction_type = (bitflags & 0b110) >> 1;
-                let (transaction, _) =
-                    Transaction::from_compact(decompressor.decompress(buf), transaction_type);
-
-                (transaction, buf)
-            }
-        } else {
-            let transaction_type = bitflags >> 1;
-            Transaction::from_compact(buf, transaction_type)
-        };
-
-        (Self { signature, transaction, hash: Default::default() }, buf)
-    }
-}
-
-macro_rules! impl_from_signed {
-    ($($tx:ident),*) => {
-        $(
-            impl From<Signed<$tx>> for TransactionSigned {
-                fn from(value: Signed<$tx>) -> Self {
-                    let(tx,sig,hash) = value.into_parts();
-                    Self::new(tx.into(), sig, hash)
-                }
-            }
-        )*
-    };
-}
-
-impl_from_signed!(TxLegacy, TxEip2930, TxEip1559, TxEip7702, TxEip4844, TypedTransaction);
-
-impl From<Signed<Transaction>> for TransactionSigned {
-    fn from(value: Signed<Transaction>) -> Self {
-        let (tx, sig, hash) = value.into_parts();
-        Self::new(tx, sig, hash)
-    }
-}
-
-impl From<Signed<TxEip4844WithSidecar>> for TransactionSigned {
-    fn from(value: Signed<TxEip4844WithSidecar>) -> Self {
-        let (tx, sig, hash) = value.into_parts();
-        Self::new(tx.tx.into(), sig, hash)
-    }
-}
-
-impl From<Signed<TxEip4844Variant>> for TransactionSigned {
-    fn from(value: Signed<TxEip4844Variant>) -> Self {
-        let (tx, sig, hash) = value.into_parts();
-        Self::new(tx.into(), sig, hash)
-    }
-}
-
-impl From<TxEnvelope> for TransactionSigned {
-    fn from(value: TxEnvelope) -> Self {
-        match value {
-            TxEnvelope::Legacy(tx) => tx.into(),
-            TxEnvelope::Eip2930(tx) => tx.into(),
-            TxEnvelope::Eip1559(tx) => tx.into(),
-            TxEnvelope::Eip4844(tx) => tx.into(),
-            TxEnvelope::Eip7702(tx) => tx.into(),
-        }
-    }
-}
-
-impl From<TransactionSigned> for Signed<Transaction> {
-    fn from(value: TransactionSigned) -> Self {
-        let (tx, sig, hash) = value.into_parts();
-        Self::new_unchecked(tx, sig, hash)
-    }
-}
-
-#[cfg(any(test, feature = "arbitrary"))]
-impl<'a> arbitrary::Arbitrary<'a> for TransactionSigned {
-    fn arbitrary(u: &mut arbitrary::Unstructured<'a>) -> arbitrary::Result<Self> {
-        #[allow(unused_mut)]
-        let mut transaction = Transaction::arbitrary(u)?;
-
-        let secp = secp256k1::Secp256k1::new();
-        let key_pair = secp256k1::Keypair::new(&secp, &mut rand::thread_rng());
-        let signature = reth_primitives_traits::crypto::secp256k1::sign_message(
-            B256::from_slice(&key_pair.secret_bytes()[..]),
-            transaction.signature_hash(),
-        )
-        .unwrap();
-
-        // Both `Some(0)` and `None` values are encoded as empty string byte. This introduces
-        // ambiguity in roundtrip tests. Patch the mint value of deposit transaction here, so that
-        // it's `None` if zero.
-        #[cfg(all(feature = "optimism", not(feature = "scroll")))]
-        if let Transaction::Deposit(ref mut tx_deposit) = transaction {
-            if tx_deposit.mint == Some(0) {
-                tx_deposit.mint = None;
-            }
-        }
-
-        #[cfg(all(feature = "optimism", not(feature = "scroll")))]
-        let signature = if transaction.is_deposit() { TxDeposit::signature() } else { signature };
-        #[cfg(all(feature = "scroll", not(feature = "optimism")))]
-        let signature =
-            if transaction.is_l1_message() { TxL1Message::signature() } else { signature };
-
-        Ok(Self::new_unhashed(transaction, signature))
-    }
-}
-
-/// Type alias kept for backward compatibility.
-pub type TransactionSignedEcRecovered<T = TransactionSigned> = RecoveredTx<T>;
-
-/// Bincode-compatible transaction type serde implementations.
-#[cfg(feature = "serde-bincode-compat")]
-pub mod serde_bincode_compat {
-    use alloc::borrow::Cow;
-    use alloy_consensus::{
-        transaction::serde_bincode_compat::{TxEip1559, TxEip2930, TxEip7702, TxLegacy},
-        TxEip4844,
-    };
-    use alloy_primitives::{PrimitiveSignature as Signature, TxHash};
-    use reth_primitives_traits::serde_bincode_compat::SerdeBincodeCompat;
-    use serde::{Deserialize, Deserializer, Serialize, Serializer};
-    use serde_with::{DeserializeAs, SerializeAs};
-
-    /// Bincode-compatible [`super::Transaction`] serde implementation.
-    ///
-    /// Intended to use with the [`serde_with::serde_as`] macro in the following way:
-    /// ```rust
-    /// use reth_primitives::{serde_bincode_compat, Transaction};
-    /// use serde::{Deserialize, Serialize};
-    /// use serde_with::serde_as;
-    ///
-    /// #[serde_as]
-    /// #[derive(Serialize, Deserialize)]
-    /// struct Data {
-    ///     #[serde_as(as = "serde_bincode_compat::transaction::Transaction")]
-    ///     transaction: Transaction,
-    /// }
-    /// ```
-    #[derive(Debug, Serialize, Deserialize)]
-    #[allow(missing_docs)]
-    pub enum Transaction<'a> {
-        Legacy(TxLegacy<'a>),
-        Eip2930(TxEip2930<'a>),
-        Eip1559(TxEip1559<'a>),
-        Eip4844(Cow<'a, TxEip4844>),
-        Eip7702(TxEip7702<'a>),
-        #[cfg(all(feature = "optimism", not(feature = "scroll")))]
-        Deposit(op_alloy_consensus::serde_bincode_compat::TxDeposit<'a>),
-        #[cfg(all(feature = "scroll", not(feature = "optimism")))]
-        L1Message(Cow<'a, scroll_alloy_consensus::TxL1Message>),
-    }
-
-    impl<'a> From<&'a super::Transaction> for Transaction<'a> {
-        fn from(value: &'a super::Transaction) -> Self {
-            match value {
-                super::Transaction::Legacy(tx) => Self::Legacy(TxLegacy::from(tx)),
-                super::Transaction::Eip2930(tx) => Self::Eip2930(TxEip2930::from(tx)),
-                super::Transaction::Eip1559(tx) => Self::Eip1559(TxEip1559::from(tx)),
-                super::Transaction::Eip4844(tx) => Self::Eip4844(Cow::Borrowed(tx)),
-                super::Transaction::Eip7702(tx) => Self::Eip7702(TxEip7702::from(tx)),
-                #[cfg(all(feature = "optimism", not(feature = "scroll")))]
-                super::Transaction::Deposit(tx) => {
-                    Self::Deposit(op_alloy_consensus::serde_bincode_compat::TxDeposit::from(tx))
-                }
-                #[cfg(all(feature = "scroll", not(feature = "optimism")))]
-                super::Transaction::L1Message(tx) => Self::L1Message(Cow::Borrowed(tx)),
-            }
-        }
-    }
-
-    impl<'a> From<Transaction<'a>> for super::Transaction {
-        fn from(value: Transaction<'a>) -> Self {
-            match value {
-                Transaction::Legacy(tx) => Self::Legacy(tx.into()),
-                Transaction::Eip2930(tx) => Self::Eip2930(tx.into()),
-                Transaction::Eip1559(tx) => Self::Eip1559(tx.into()),
-                Transaction::Eip4844(tx) => Self::Eip4844(tx.into_owned()),
-                Transaction::Eip7702(tx) => Self::Eip7702(tx.into()),
-                #[cfg(all(feature = "optimism", not(feature = "scroll")))]
-                Transaction::Deposit(tx) => Self::Deposit(tx.into()),
-                #[cfg(all(feature = "scroll", not(feature = "optimism")))]
-                Transaction::L1Message(tx) => Self::L1Message(tx.into_owned()),
-            }
-        }
-    }
-
-    impl SerializeAs<super::Transaction> for Transaction<'_> {
-        fn serialize_as<S>(source: &super::Transaction, serializer: S) -> Result<S::Ok, S::Error>
-        where
-            S: Serializer,
-        {
-            Transaction::from(source).serialize(serializer)
-        }
-    }
-
-    impl<'de> DeserializeAs<'de, super::Transaction> for Transaction<'de> {
-        fn deserialize_as<D>(deserializer: D) -> Result<super::Transaction, D::Error>
-        where
-            D: Deserializer<'de>,
-        {
-            Transaction::deserialize(deserializer).map(Into::into)
-        }
-    }
-
-    /// Bincode-compatible [`super::TransactionSigned`] serde implementation.
-    ///
-    /// Intended to use with the [`serde_with::serde_as`] macro in the following way:
-    /// ```rust
-    /// use reth_primitives::{serde_bincode_compat, TransactionSigned};
-    /// use serde::{Deserialize, Serialize};
-    /// use serde_with::serde_as;
-    ///
-    /// #[serde_as]
-    /// #[derive(Serialize, Deserialize)]
-    /// struct Data {
-    ///     #[serde_as(as = "serde_bincode_compat::transaction::TransactionSigned")]
-    ///     transaction: TransactionSigned,
-    /// }
-    /// ```
-    #[derive(Debug, Serialize, Deserialize)]
-    pub struct TransactionSigned<'a> {
-        hash: TxHash,
-        signature: Signature,
-        transaction: Transaction<'a>,
-    }
-
-    impl<'a> From<&'a super::TransactionSigned> for TransactionSigned<'a> {
-        fn from(value: &'a super::TransactionSigned) -> Self {
-            Self {
-                hash: value.hash(),
-                signature: value.signature,
-                transaction: Transaction::from(&value.transaction),
-            }
-        }
-    }
-
-    impl<'a> From<TransactionSigned<'a>> for super::TransactionSigned {
-        fn from(value: TransactionSigned<'a>) -> Self {
-            Self {
-                hash: value.hash.into(),
-                signature: value.signature,
-                transaction: value.transaction.into(),
-            }
-        }
-    }
-
-    impl SerializeAs<super::TransactionSigned> for TransactionSigned<'_> {
-        fn serialize_as<S>(
-            source: &super::TransactionSigned,
-            serializer: S,
-        ) -> Result<S::Ok, S::Error>
-        where
-            S: Serializer,
-        {
-            TransactionSigned::from(source).serialize(serializer)
-        }
-    }
-
-    impl<'de> DeserializeAs<'de, super::TransactionSigned> for TransactionSigned<'de> {
-        fn deserialize_as<D>(deserializer: D) -> Result<super::TransactionSigned, D::Error>
-        where
-            D: Deserializer<'de>,
-        {
-            TransactionSigned::deserialize(deserializer).map(Into::into)
-        }
-    }
-
-    impl SerdeBincodeCompat for super::TransactionSigned {
-        type BincodeRepr<'a> = TransactionSigned<'a>;
-    }
-
-    #[cfg(test)]
-    mod tests {
-        use super::super::{serde_bincode_compat, Transaction, TransactionSigned};
-        use arbitrary::Arbitrary;
-        use rand::Rng;
-        use reth_testing_utils::generators;
-        use serde::{Deserialize, Serialize};
-        use serde_with::serde_as;
-
-        #[test]
-        fn test_transaction_bincode_roundtrip() {
-            #[serde_as]
-            #[derive(Debug, PartialEq, Eq, Serialize, Deserialize)]
-            struct Data {
-                #[serde_as(as = "serde_bincode_compat::Transaction")]
-                transaction: Transaction,
-            }
-
-            let mut bytes = [0u8; 1024];
-            generators::rng().fill(bytes.as_mut_slice());
-            let data = Data {
-                transaction: Transaction::arbitrary(&mut arbitrary::Unstructured::new(&bytes))
-                    .unwrap(),
-            };
-
-            let encoded = bincode::serialize(&data).unwrap();
-            let decoded: Data = bincode::deserialize(&encoded).unwrap();
-            assert_eq!(decoded, data);
-        }
-
-        #[test]
-        fn test_transaction_signed_bincode_roundtrip() {
-            #[serde_as]
-            #[derive(Debug, PartialEq, Eq, Serialize, Deserialize)]
-            struct Data {
-                #[serde_as(as = "serde_bincode_compat::TransactionSigned")]
-                transaction: TransactionSigned,
-            }
-
-            let mut bytes = [0u8; 1024];
-            generators::rng().fill(bytes.as_mut_slice());
-            let data = Data {
-                transaction: TransactionSigned::arbitrary(&mut arbitrary::Unstructured::new(
-                    &bytes,
-                ))
-                .unwrap(),
-            };
-
-            let encoded = bincode::serialize(&data).unwrap();
-            let decoded: Data = bincode::deserialize(&encoded).unwrap();
-            assert_eq!(decoded, data);
-        }
-    }
-}
-
-#[cfg(test)]
-mod tests {
-    use crate::{
-        transaction::{TxEip1559, TxKind, TxLegacy},
-        Transaction, TransactionSigned,
-    };
-    use alloy_consensus::Transaction as _;
-    use alloy_eips::eip2718::{Decodable2718, Encodable2718};
-    use alloy_primitives::{
-        address, b256, bytes, hex, Address, Bytes, PrimitiveSignature as Signature, B256, U256,
-    };
-    use alloy_rlp::{Decodable, Encodable, Error as RlpError};
-    use reth_chainspec::MIN_TRANSACTION_GAS;
-    use reth_codecs::Compact;
-    use reth_primitives_traits::SignedTransaction;
-    use std::str::FromStr;
-
-    #[test]
-    fn test_decode_empty_typed_tx() {
-        let input = [0x80u8];
-        let res = TransactionSigned::decode(&mut &input[..]).unwrap_err();
-        assert_eq!(RlpError::InputTooShort, res);
-    }
-
-    #[test]
-    fn raw_kind_encoding_sanity() {
-        // check the 0x80 encoding for Create
-        let mut buf = Vec::new();
-        TxKind::Create.encode(&mut buf);
-        assert_eq!(buf, vec![0x80]);
-
-        // check decoding
-        let buf = [0x80];
-        let decoded = TxKind::decode(&mut &buf[..]).unwrap();
-        assert_eq!(decoded, TxKind::Create);
-    }
-
-    #[test]
-    fn test_decode_create_goerli() {
-        // test that an example create tx from goerli decodes properly
-        let tx_bytes = hex!("b901f202f901ee05228459682f008459682f11830209bf8080b90195608060405234801561001057600080fd5b50610175806100206000396000f3fe608060405234801561001057600080fd5b506004361061002b5760003560e01c80630c49c36c14610030575b600080fd5b61003861004e565b604051610045919061011d565b60405180910390f35b60606020600052600f6020527f68656c6c6f2073746174656d696e64000000000000000000000000000000000060405260406000f35b600081519050919050565b600082825260208201905092915050565b60005b838110156100be5780820151818401526020810190506100a3565b838111156100cd576000848401525b50505050565b6000601f19601f8301169050919050565b60006100ef82610084565b6100f9818561008f565b93506101098185602086016100a0565b610112816100d3565b840191505092915050565b6000602082019050818103600083015261013781846100e4565b90509291505056fea264697066735822122051449585839a4ea5ac23cae4552ef8a96b64ff59d0668f76bfac3796b2bdbb3664736f6c63430008090033c080a0136ebffaa8fc8b9fda9124de9ccb0b1f64e90fbd44251b4c4ac2501e60b104f9a07eb2999eec6d185ef57e91ed099afb0a926c5b536f0155dd67e537c7476e1471");
-
-        let decoded = TransactionSigned::decode(&mut &tx_bytes[..]).unwrap();
-        assert_eq!(tx_bytes.len(), decoded.length());
-        assert_eq!(tx_bytes, &alloy_rlp::encode(decoded)[..]);
-    }
-
-    #[test]
-    fn test_decode_recover_mainnet_tx() {
-        // random mainnet tx <https://etherscan.io/tx/0x86718885c4b4218c6af87d3d0b0d83e3cc465df2a05c048aa4db9f1a6f9de91f>
-        let tx_bytes = hex!("02f872018307910d808507204d2cb1827d0094388c818ca8b9251b393131c08a736a67ccb19297880320d04823e2701c80c001a0cf024f4815304df2867a1a74e9d2707b6abda0337d2d54a4438d453f4160f190a07ac0e6b3bc9395b5b9c8b9e6d77204a236577a5b18467b9175c01de4faa208d9");
-
-        let decoded = TransactionSigned::decode_2718(&mut &tx_bytes[..]).unwrap();
-        assert_eq!(
-            decoded.recover_signer(),
-            Some(Address::from_str("0x95222290DD7278Aa3Ddd389Cc1E1d165CC4BAfe5").unwrap())
-        );
-    }
-
-    #[test]
-    // Test vector from https://sepolia.etherscan.io/tx/0x9a22ccb0029bc8b0ddd073be1a1d923b7ae2b2ea52100bae0db4424f9107e9c0
-    // Blobscan: https://sepolia.blobscan.com/tx/0x9a22ccb0029bc8b0ddd073be1a1d923b7ae2b2ea52100bae0db4424f9107e9c0
-    fn test_decode_recover_sepolia_4844_tx() {
-        use alloy_primitives::{address, b256};
-
-        // https://sepolia.etherscan.io/getRawTx?tx=0x9a22ccb0029bc8b0ddd073be1a1d923b7ae2b2ea52100bae0db4424f9107e9c0
-        let raw_tx = alloy_primitives::hex::decode("0x03f9011d83aa36a7820fa28477359400852e90edd0008252089411e9ca82a3a762b4b5bd264d4173a242e7a770648080c08504a817c800f8a5a0012ec3d6f66766bedb002a190126b3549fce0047de0d4c25cffce0dc1c57921aa00152d8e24762ff22b1cfd9f8c0683786a7ca63ba49973818b3d1e9512cd2cec4a0013b98c6c83e066d5b14af2b85199e3d4fc7d1e778dd53130d180f5077e2d1c7a001148b495d6e859114e670ca54fb6e2657f0cbae5b08063605093a4b3dc9f8f1a0011ac212f13c5dff2b2c6b600a79635103d6f580a4221079951181b25c7e654901a0c8de4cced43169f9aa3d36506363b2d2c44f6c49fc1fd91ea114c86f3757077ea01e11fdd0d1934eda0492606ee0bb80a7bf8f35cc5f86ec60fe5031ba48bfd544").unwrap();
-        let decoded = TransactionSigned::decode_2718(&mut raw_tx.as_slice()).unwrap();
-        assert!(decoded.is_eip4844());
-
-        let from = decoded.recover_signer();
-        assert_eq!(from, Some(address!("A83C816D4f9b2783761a22BA6FADB0eB0606D7B2")));
-
-        let tx = decoded.transaction;
-
-        assert_eq!(tx.to(), Some(address!("11E9CA82A3a762b4B5bd264d4173a242e7a77064")));
-
-        assert_eq!(
-            tx.blob_versioned_hashes(),
-            Some(
-                &[
-                    b256!("012ec3d6f66766bedb002a190126b3549fce0047de0d4c25cffce0dc1c57921a"),
-                    b256!("0152d8e24762ff22b1cfd9f8c0683786a7ca63ba49973818b3d1e9512cd2cec4"),
-                    b256!("013b98c6c83e066d5b14af2b85199e3d4fc7d1e778dd53130d180f5077e2d1c7"),
-                    b256!("01148b495d6e859114e670ca54fb6e2657f0cbae5b08063605093a4b3dc9f8f1"),
-                    b256!("011ac212f13c5dff2b2c6b600a79635103d6f580a4221079951181b25c7e6549"),
-                ][..]
-            )
-        );
-    }
-
-    #[test]
-    fn decode_transaction_consumes_buffer() {
-        let bytes = &mut &hex!("b87502f872041a8459682f008459682f0d8252089461815774383099e24810ab832a5b2a5425c154d58829a2241af62c000080c001a059e6b67f48fb32e7e570dfb11e042b5ad2e55e3ce3ce9cd989c7e06e07feeafda0016b83f4f980694ed2eee4d10667242b1f40dc406901b34125b008d334d47469")[..];
-        let _transaction_res = TransactionSigned::decode(bytes).unwrap();
-        assert_eq!(
-            bytes.len(),
-            0,
-            "did not consume all bytes in the buffer, {:?} remaining",
-            bytes.len()
-        );
-    }
-
-    #[test]
-    fn decode_multiple_network_txs() {
-        let bytes = hex!("f86b02843b9aca00830186a094d3e8763675e4c425df46cc3b5c0f6cbdac39604687038d7ea4c68000802ba00eb96ca19e8a77102767a41fc85a36afd5c61ccb09911cec5d3e86e193d9c5aea03a456401896b1b6055311536bf00a718568c744d8c1f9df59879e8350220ca18");
-        let transaction = Transaction::Legacy(TxLegacy {
-            chain_id: Some(4u64),
-            nonce: 2,
-            gas_price: 1000000000,
-            gas_limit: 100000,
-            to: Address::from_str("d3e8763675e4c425df46cc3b5c0f6cbdac396046").unwrap().into(),
-            value: U256::from(1000000000000000u64),
-            input: Bytes::default(),
-        });
-        let signature = Signature::new(
-            U256::from_str("0xeb96ca19e8a77102767a41fc85a36afd5c61ccb09911cec5d3e86e193d9c5ae")
-                .unwrap(),
-            U256::from_str("0x3a456401896b1b6055311536bf00a718568c744d8c1f9df59879e8350220ca18")
-                .unwrap(),
-            false,
-        );
-        let hash = b256!("a517b206d2223278f860ea017d3626cacad4f52ff51030dc9a96b432f17f8d34");
-        test_decode_and_encode(&bytes, transaction, signature, Some(hash));
-
-        let bytes = hex!("f86b01843b9aca00830186a094d3e8763675e4c425df46cc3b5c0f6cbdac3960468702769bb01b2a00802ba0e24d8bd32ad906d6f8b8d7741e08d1959df021698b19ee232feba15361587d0aa05406ad177223213df262cb66ccbb2f46bfdccfdfbbb5ffdda9e2c02d977631da");
-        let transaction = Transaction::Legacy(TxLegacy {
-            chain_id: Some(4),
-            nonce: 1u64,
-            gas_price: 1000000000,
-            gas_limit: 100000,
-            to: Address::from_slice(&hex!("d3e8763675e4c425df46cc3b5c0f6cbdac396046")[..]).into(),
-            value: U256::from(693361000000000u64),
-            input: Default::default(),
-        });
-        let signature = Signature::new(
-            U256::from_str("0xe24d8bd32ad906d6f8b8d7741e08d1959df021698b19ee232feba15361587d0a")
-                .unwrap(),
-            U256::from_str("0x5406ad177223213df262cb66ccbb2f46bfdccfdfbbb5ffdda9e2c02d977631da")
-                .unwrap(),
-            false,
-        );
-        test_decode_and_encode(&bytes, transaction, signature, None);
-
-        let bytes = hex!("f86b0384773594008398968094d3e8763675e4c425df46cc3b5c0f6cbdac39604687038d7ea4c68000802ba0ce6834447c0a4193c40382e6c57ae33b241379c5418caac9cdc18d786fd12071a03ca3ae86580e94550d7c071e3a02eadb5a77830947c9225165cf9100901bee88");
-        let transaction = Transaction::Legacy(TxLegacy {
-            chain_id: Some(4),
-            nonce: 3,
-            gas_price: 2000000000,
-            gas_limit: 10000000,
-            to: Address::from_slice(&hex!("d3e8763675e4c425df46cc3b5c0f6cbdac396046")[..]).into(),
-            value: U256::from(1000000000000000u64),
-            input: Bytes::default(),
-        });
-        let signature = Signature::new(
-            U256::from_str("0xce6834447c0a4193c40382e6c57ae33b241379c5418caac9cdc18d786fd12071")
-                .unwrap(),
-            U256::from_str("0x3ca3ae86580e94550d7c071e3a02eadb5a77830947c9225165cf9100901bee88")
-                .unwrap(),
-            false,
-        );
-        test_decode_and_encode(&bytes, transaction, signature, None);
-
-        let bytes = hex!("b87502f872041a8459682f008459682f0d8252089461815774383099e24810ab832a5b2a5425c154d58829a2241af62c000080c001a059e6b67f48fb32e7e570dfb11e042b5ad2e55e3ce3ce9cd989c7e06e07feeafda0016b83f4f980694ed2eee4d10667242b1f40dc406901b34125b008d334d47469");
-        let transaction = Transaction::Eip1559(TxEip1559 {
-            chain_id: 4,
-            nonce: 26,
-            max_priority_fee_per_gas: 1500000000,
-            max_fee_per_gas: 1500000013,
-            gas_limit: MIN_TRANSACTION_GAS,
-            to: Address::from_slice(&hex!("61815774383099e24810ab832a5b2a5425c154d5")[..]).into(),
-            value: U256::from(3000000000000000000u64),
-            input: Default::default(),
-            access_list: Default::default(),
-        });
-        let signature = Signature::new(
-            U256::from_str("0x59e6b67f48fb32e7e570dfb11e042b5ad2e55e3ce3ce9cd989c7e06e07feeafd")
-                .unwrap(),
-            U256::from_str("0x016b83f4f980694ed2eee4d10667242b1f40dc406901b34125b008d334d47469")
-                .unwrap(),
-            true,
-        );
-        test_decode_and_encode(&bytes, transaction, signature, None);
-
-        let bytes = hex!("f8650f84832156008287fb94cf7f9e66af820a19257a2108375b180b0ec491678204d2802ca035b7bfeb9ad9ece2cbafaaf8e202e706b4cfaeb233f46198f00b44d4a566a981a0612638fb29427ca33b9a3be2a0a561beecfe0269655be160d35e72d366a6a860");
-        let transaction = Transaction::Legacy(TxLegacy {
-            chain_id: Some(4),
-            nonce: 15,
-            gas_price: 2200000000,
-            gas_limit: 34811,
-            to: Address::from_slice(&hex!("cf7f9e66af820a19257a2108375b180b0ec49167")[..]).into(),
-            value: U256::from(1234),
-            input: Bytes::default(),
-        });
-        let signature = Signature::new(
-            U256::from_str("0x35b7bfeb9ad9ece2cbafaaf8e202e706b4cfaeb233f46198f00b44d4a566a981")
-                .unwrap(),
-            U256::from_str("0x612638fb29427ca33b9a3be2a0a561beecfe0269655be160d35e72d366a6a860")
-                .unwrap(),
-            true,
-        );
-        test_decode_and_encode(&bytes, transaction, signature, None);
-    }
-
-    fn test_decode_and_encode(
-        bytes: &[u8],
-        transaction: Transaction,
-        signature: Signature,
-        hash: Option<B256>,
-    ) {
-        let expected = TransactionSigned::new_unhashed(transaction, signature);
-        if let Some(hash) = hash {
-            assert_eq!(hash, expected.hash());
-        }
-        assert_eq!(bytes.len(), expected.length());
-
-        let decoded = TransactionSigned::decode(&mut &bytes[..]).unwrap();
-        assert_eq!(expected, decoded);
-        assert_eq!(bytes, &alloy_rlp::encode(expected));
-    }
-
-    #[test]
-    fn decode_raw_tx_and_recover_signer() {
-        use alloy_primitives::hex_literal::hex;
-        // transaction is from ropsten
-
-        let hash: B256 =
-            hex!("559fb34c4a7f115db26cbf8505389475caaab3df45f5c7a0faa4abfa3835306c").into();
-        let signer: Address = hex!("641c5d790f862a58ec7abcfd644c0442e9c201b3").into();
-        let raw = hex!("f88b8212b085028fa6ae00830f424094aad593da0c8116ef7d2d594dd6a63241bccfc26c80a48318b64b000000000000000000000000641c5d790f862a58ec7abcfd644c0442e9c201b32aa0a6ef9e170bca5ffb7ac05433b13b7043de667fbb0b4a5e45d3b54fb2d6efcc63a0037ec2c05c3d60c5f5f78244ce0a3859e3a18a36c61efb061b383507d3ce19d2");
-
-        let mut pointer = raw.as_ref();
-        let tx = TransactionSigned::decode(&mut pointer).unwrap();
-        assert_eq!(tx.hash(), hash, "Expected same hash");
-        assert_eq!(tx.recover_signer(), Some(signer), "Recovering signer should pass.");
-    }
-
-    #[test]
-    fn test_envelop_encode() {
-        // random tx: <https://etherscan.io/getRawTx?tx=0x9448608d36e721ef403c53b00546068a6474d6cbab6816c3926de449898e7bce>
-        let input = hex!("02f871018302a90f808504890aef60826b6c94ddf4c5025d1a5742cf12f74eec246d4432c295e487e09c3bbcc12b2b80c080a0f21a4eacd0bf8fea9c5105c543be5a1d8c796516875710fafafdf16d16d8ee23a001280915021bb446d1973501a67f93d2b38894a514b976e7b46dc2fe54598d76");
-        let decoded = TransactionSigned::decode(&mut &input[..]).unwrap();
-
-        let encoded = decoded.encoded_2718();
-        assert_eq!(encoded[..], input);
-    }
-
-    #[test]
-    fn test_envelop_decode() {
-        // random tx: <https://etherscan.io/getRawTx?tx=0x9448608d36e721ef403c53b00546068a6474d6cbab6816c3926de449898e7bce>
-        let input = bytes!("02f871018302a90f808504890aef60826b6c94ddf4c5025d1a5742cf12f74eec246d4432c295e487e09c3bbcc12b2b80c080a0f21a4eacd0bf8fea9c5105c543be5a1d8c796516875710fafafdf16d16d8ee23a001280915021bb446d1973501a67f93d2b38894a514b976e7b46dc2fe54598d76");
-        let decoded = TransactionSigned::decode_2718(&mut input.as_ref()).unwrap();
-
-        let encoded = decoded.encoded_2718();
-        assert_eq!(encoded, input);
-    }
-
-    #[test]
-    fn test_decode_tx() {
-        // some random transactions pulled from hive tests
-        let data = hex!("b86f02f86c0705843b9aca008506fc23ac00830124f89400000000000000000000000000000000000003160180c001a00293c713e2f1eab91c366621ff2f867e05ad7e99d4aa5d069aafeb9e1e8c9b6aa05ec6c0605ff20b57c90a6484ec3b0509e5923733d06f9b69bee9a2dabe4f1352");
-        let tx = TransactionSigned::decode(&mut data.as_slice()).unwrap();
-        let mut b = Vec::with_capacity(data.len());
-        tx.encode(&mut b);
-        assert_eq!(data.as_slice(), b.as_slice());
-
-        let data = hex!("f865048506fc23ac00830124f8940000000000000000000000000000000000000316018032a06b8fdfdcb84790816b7af85b19305f493665fe8b4e7c51ffdd7cc144cd776a60a028a09ab55def7b8d6602ba1c97a0ebbafe64ffc9c8e89520cec97a8edfb2ebe9");
-        let tx = TransactionSigned::decode(&mut data.as_slice()).unwrap();
-        let mut b = Vec::with_capacity(data.len());
-        tx.encode(&mut b);
-        assert_eq!(data.as_slice(), b.as_slice());
-    }
-
-    // <https://etherscan.io/tx/0x280cde7cdefe4b188750e76c888f13bd05ce9a4d7767730feefe8a0e50ca6fc4>
-    #[test]
-    fn recover_legacy_singer() {
-        let data = hex!("f9015482078b8505d21dba0083022ef1947a250d5630b4cf539739df2c5dacb4c659f2488d880c46549a521b13d8b8e47ff36ab50000000000000000000000000000000000000000000066ab5a608bd00a23f2fe000000000000000000000000000000000000000000000000000000000000008000000000000000000000000048c04ed5691981c42154c6167398f95e8f38a7ff00000000000000000000000000000000000000000000000000000000632ceac70000000000000000000000000000000000000000000000000000000000000002000000000000000000000000c02aaa39b223fe8d0a0e5c4f27ead9083c756cc20000000000000000000000006c6ee5e31d828de241282b9606c8e98ea48526e225a0c9077369501641a92ef7399ff81c21639ed4fd8fc69cb793cfa1dbfab342e10aa0615facb2f1bcf3274a354cfe384a38d0cc008a11c2dd23a69111bc6930ba27a8");
-        let tx = TransactionSigned::fallback_decode(&mut data.as_slice()).unwrap();
-        assert!(tx.is_legacy());
-        let sender = tx.recover_signer().unwrap();
-        assert_eq!(sender, address!("a12e1462d0ceD572f396F58B6E2D03894cD7C8a4"));
-    }
-
-    // <https://github.com/alloy-rs/alloy/issues/141>
-    // <https://etherscan.io/tx/0xce4dc6d7a7549a98ee3b071b67e970879ff51b5b95d1c340bacd80fa1e1aab31>
-    #[test]
-    fn recover_enveloped() {
-        let data = hex!("02f86f0102843b9aca0085029e7822d68298f094d9e1459a7a482635700cbc20bbaf52d495ab9c9680841b55ba3ac080a0c199674fcb29f353693dd779c017823b954b3c69dffa3cd6b2a6ff7888798039a028ca912de909e7e6cdef9cdcaf24c54dd8c1032946dfa1d85c206b32a9064fe8");
-        let tx = TransactionSigned::decode_2718(&mut data.as_slice()).unwrap();
-        let sender = tx.recover_signer().unwrap();
-        assert_eq!(sender, address!("001e2b7dE757bA469a57bF6b23d982458a07eFcE"));
-        assert_eq!(tx.to(), Some(address!("D9e1459A7A482635700cBc20BBAF52D495Ab9C96")));
-        assert_eq!(tx.input().as_ref(), hex!("1b55ba3a"));
-        let encoded = tx.encoded_2718();
-        assert_eq!(encoded.as_ref(), data.to_vec());
-    }
-
-    // <https://github.com/paradigmxyz/reth/issues/7750>
-    // <https://etherscan.io/tx/0x2084b8144eea4031c2fa7dfe343498c5e665ca85ed17825f2925f0b5b01c36ac>
-    #[test]
-    fn recover_pre_eip2() {
-        let data = hex!("f8ea0c850ba43b7400832dc6c0942935aa0a2d2fbb791622c29eb1c117b65b7a908580b884590528a9000000000000000000000001878ace42092b7f1ae1f28d16c1272b1aa80ca4670000000000000000000000000000000000000000000000000000000000000002000000000000000000000000000000000000000000000000d02ab486cedc0000000000000000000000000000000000000000000000000000557fe293cabc08cf1ca05bfaf3fda0a56b49cc78b22125feb5ae6a99d2b4781f00507d8b02c173771c85a0b5da0dbe6c5bc53740d0071fc83eb17ba0f709e49e9ae7df60dee625ef51afc5");
-        let tx = TransactionSigned::decode_2718(&mut data.as_slice()).unwrap();
-        let sender = tx.recover_signer();
-        assert!(sender.is_none());
-        let sender = tx.recover_signer_unchecked().unwrap();
-
-        assert_eq!(sender, address!("7e9e359edf0dbacf96a9952fa63092d919b0842b"));
-    }
-
-    #[test]
-    fn transaction_signed_no_hash_zstd_codec() {
-        // will use same signature everywhere.
-        // We don't need signature to match tx, just decoded to the same signature
-        let signature = Signature::new(
-            U256::from_str("0xeb96ca19e8a77102767a41fc85a36afd5c61ccb09911cec5d3e86e193d9c5ae")
-                .unwrap(),
-            U256::from_str("0x3a456401896b1b6055311536bf00a718568c744d8c1f9df59879e8350220ca18")
-                .unwrap(),
-            false,
-        );
-
-        let inputs: Vec<Vec<u8>> = vec![
-            vec![],
-            vec![0],
-            vec![255],
-            vec![1u8; 31],
-            vec![255u8; 31],
-            vec![1u8; 32],
-            vec![255u8; 32],
-            vec![1u8; 64],
-            vec![255u8; 64],
-        ];
-
-        for input in inputs {
-            let transaction = Transaction::Legacy(TxLegacy {
-                chain_id: Some(4u64),
-                nonce: 2,
-                gas_price: 1000000000,
-                gas_limit: 100000,
-                to: Address::from_str("d3e8763675e4c425df46cc3b5c0f6cbdac396046").unwrap().into(),
-                value: U256::from(1000000000000000u64),
-                input: Bytes::from(input),
-            });
-
-            let tx = TransactionSigned::new_unhashed(transaction, signature);
-            test_transaction_signed_to_from_compact(tx);
-        }
-    }
-
-    fn test_transaction_signed_to_from_compact(tx: TransactionSigned) {
-        // zstd aware `to_compact`
-        let mut buff: Vec<u8> = Vec::new();
-        let written_bytes = tx.to_compact(&mut buff);
-        let (decoded, _) = TransactionSigned::from_compact(&buff, written_bytes);
-        assert_eq!(tx, decoded);
-    }
-
-    #[test]
-    fn create_txs_disallowed_for_eip4844() {
-        let data =
-            [3, 208, 128, 128, 123, 128, 120, 128, 129, 129, 128, 192, 129, 129, 192, 128, 128, 9];
-        let res = TransactionSigned::decode_2718(&mut &data[..]);
-
-        assert!(res.is_err());
-    }
-}
-=======
 /// Signed transaction.
 pub use reth_ethereum_primitives::{Transaction, TransactionSigned};
 
 /// Type alias kept for backward compatibility.
 #[deprecated(note = "Use `Recovered` instead")]
-pub type TransactionSignedEcRecovered<T = TransactionSigned> = Recovered<T>;
->>>>>>> b263b5c6
+pub type TransactionSignedEcRecovered<T = TransactionSigned> = Recovered<T>;
//! Transaction types.

use alloc::vec::Vec;
pub use alloy_consensus::transaction::PooledTransaction;
use alloy_consensus::{
    transaction::RlpEcdsaTx, SignableTransaction, Signed, Transaction as _, TxEip1559, TxEip2930,
    TxEip4844, TxEip4844Variant, TxEip4844WithSidecar, TxEip7702, TxEnvelope, TxLegacy, Typed2718,
    TypedTransaction,
};
use alloy_eips::{
    eip2718::{Decodable2718, Eip2718Error, Eip2718Result, Encodable2718},
    eip2930::AccessList,
    eip4844::BlobTransactionSidecar,
    eip7702::SignedAuthorization,
};
use alloy_primitives::{
    keccak256, Address, Bytes, ChainId, PrimitiveSignature as Signature, TxHash, TxKind, B256, U256,
};
use alloy_rlp::{Decodable, Encodable, Error as RlpError, Header};
use core::hash::{Hash, Hasher};
use derive_more::{AsRef, Deref};
pub use meta::TransactionMeta;
use once_cell as _;
#[cfg(not(feature = "std"))]
use once_cell::sync::{Lazy as LazyLock, OnceCell as OnceLock};
#[cfg(all(feature = "optimism", not(feature = "scroll")))]
use op_alloy_consensus::DepositTransaction;
#[cfg(all(feature = "optimism", not(feature = "scroll")))]
use op_alloy_consensus::TxDeposit;
pub use pooled::PooledTransactionsElementEcRecovered;
use rayon::prelude::{IntoParallelIterator, ParallelIterator};
pub use reth_primitives_traits::{
    transaction::error::{
        InvalidTransactionError, TransactionConversionError, TryFromRecoveredTransactionError,
    },
    FillTxEnv, WithEncoded,
};
use reth_primitives_traits::{InMemorySize, SignedTransaction};
#[cfg(all(feature = "scroll", not(feature = "optimism")))]
use reth_scroll_primitives::l1_transaction::TxL1Message;
use revm_primitives::{AuthorizationList, TxEnv};
use serde::{Deserialize, Serialize};
pub use signature::{recover_signer, recover_signer_unchecked};
#[cfg(feature = "std")]
use std::sync::{LazyLock, OnceLock};
pub use tx_type::TxType;

/// Handling transaction signature operations, including signature recovery,
/// applying chain IDs, and EIP-2 validation.
pub mod signature;
pub mod util;

pub(crate) mod access_list;
mod meta;
mod pooled;
mod tx_type;

#[cfg(any(test, feature = "reth-codec"))]
pub use tx_type::{
    COMPACT_EXTENDED_IDENTIFIER_FLAG, COMPACT_IDENTIFIER_EIP1559, COMPACT_IDENTIFIER_EIP2930,
    COMPACT_IDENTIFIER_LEGACY,
};

/// Expected number of transactions where we can expect a speed-up by recovering the senders in
/// parallel.
pub static PARALLEL_SENDER_RECOVERY_THRESHOLD: LazyLock<usize> =
    LazyLock::new(|| match rayon::current_num_threads() {
        0..=1 => usize::MAX,
        2..=8 => 10,
        _ => 5,
    });

/// A raw transaction.
///
/// Transaction types were introduced in [EIP-2718](https://eips.ethereum.org/EIPS/eip-2718).
#[derive(Debug, Clone, PartialEq, Eq, Hash, Serialize, Deserialize, derive_more::From)]
#[cfg_attr(any(test, feature = "reth-codec"), reth_codecs::add_arbitrary_tests(compact))]
pub enum Transaction {
    /// Legacy transaction (type `0x0`).
    ///
    /// Traditional Ethereum transactions, containing parameters `nonce`, `gasPrice`, `gasLimit`,
    /// `to`, `value`, `data`, `v`, `r`, and `s`.
    ///
    /// These transactions do not utilize access lists nor do they incorporate EIP-1559 fee market
    /// changes.
    Legacy(TxLegacy),
    /// Transaction with an [`AccessList`] ([EIP-2930](https://eips.ethereum.org/EIPS/eip-2930)), type `0x1`.
    ///
    /// The `accessList` specifies an array of addresses and storage keys that the transaction
    /// plans to access, enabling gas savings on cross-contract calls by pre-declaring the accessed
    /// contract and storage slots.
    Eip2930(TxEip2930),
    /// A transaction with a priority fee ([EIP-1559](https://eips.ethereum.org/EIPS/eip-1559)), type `0x2`.
    ///
    /// Unlike traditional transactions, EIP-1559 transactions use an in-protocol, dynamically
    /// changing base fee per gas, adjusted at each block to manage network congestion.
    ///
    /// - `maxPriorityFeePerGas`, specifying the maximum fee above the base fee the sender is
    ///   willing to pay
    /// - `maxFeePerGas`, setting the maximum total fee the sender is willing to pay.
    ///
    /// The base fee is burned, while the priority fee is paid to the miner who includes the
    /// transaction, incentivizing miners to include transactions with higher priority fees per
    /// gas.
    Eip1559(TxEip1559),
    /// Shard Blob Transactions ([EIP-4844](https://eips.ethereum.org/EIPS/eip-4844)), type `0x3`.
    ///
    /// Shard Blob Transactions introduce a new transaction type called a blob-carrying transaction
    /// to reduce gas costs. These transactions are similar to regular Ethereum transactions but
    /// include additional data called a blob.
    ///
    /// Blobs are larger (~125 kB) and cheaper than the current calldata, providing an immutable
    /// and read-only memory for storing transaction data.
    ///
    /// EIP-4844, also known as proto-danksharding, implements the framework and logic of
    /// danksharding, introducing new transaction formats and verification rules.
    Eip4844(TxEip4844),
    /// EOA Set Code Transactions ([EIP-7702](https://eips.ethereum.org/EIPS/eip-7702)), type `0x4`.
    ///
    /// EOA Set Code Transactions give the ability to temporarily set contract code for an
    /// EOA for a single transaction. This allows for temporarily adding smart contract
    /// functionality to the EOA.
    Eip7702(TxEip7702),
    /// Optimism deposit transaction.
    #[cfg(all(feature = "optimism", not(feature = "scroll")))]
    Deposit(TxDeposit),
    /// Scroll L1 messaging transaction.
    #[cfg(all(feature = "scroll", not(feature = "optimism")))]
    L1Message(TxL1Message),
}

#[cfg(all(feature = "optimism", not(feature = "scroll")))]
impl DepositTransaction for Transaction {
    fn source_hash(&self) -> Option<B256> {
        match self {
            Self::Deposit(tx) => tx.source_hash(),
            _ => None,
        }
    }
    fn mint(&self) -> Option<u128> {
        match self {
            Self::Deposit(tx) => tx.mint(),
            _ => None,
        }
    }
    fn is_system_transaction(&self) -> bool {
        match self {
            Self::Deposit(tx) => tx.is_system_transaction(),
            _ => false,
        }
    }
    fn is_deposit(&self) -> bool {
        matches!(self, Self::Deposit(_))
    }
}

#[cfg(any(test, feature = "arbitrary"))]
impl<'a> arbitrary::Arbitrary<'a> for Transaction {
    fn arbitrary(u: &mut arbitrary::Unstructured<'a>) -> arbitrary::Result<Self> {
        let mut tx = match TxType::arbitrary(u)? {
            TxType::Legacy => {
                let tx = TxLegacy::arbitrary(u)?;
                Self::Legacy(tx)
            }
            TxType::Eip2930 => {
                let tx = TxEip2930::arbitrary(u)?;
                Self::Eip2930(tx)
            }
            TxType::Eip1559 => {
                let tx = TxEip1559::arbitrary(u)?;
                Self::Eip1559(tx)
            }
            TxType::Eip4844 => {
                let tx = TxEip4844::arbitrary(u)?;
                Self::Eip4844(tx)
            }

            TxType::Eip7702 => {
                let tx = TxEip7702::arbitrary(u)?;
                Self::Eip7702(tx)
            }
            #[cfg(all(feature = "optimism", not(feature = "scroll")))]
            TxType::Deposit => {
                let tx = TxDeposit::arbitrary(u)?;
                Self::Deposit(tx)
            }
            #[cfg(all(feature = "scroll", not(feature = "optimism")))]
            TxType::L1Message => {
                let tx = TxL1Message::arbitrary(u)?;
                Self::L1Message(tx)
            }
        };

        // Otherwise we might overflow when calculating `v` on `recalculate_hash`
        if let Some(chain_id) = tx.chain_id() {
            tx.set_chain_id(chain_id % (u64::MAX / 2 - 36));
        }

        Ok(tx)
    }
}

impl Typed2718 for Transaction {
    fn ty(&self) -> u8 {
        match self {
            Self::Legacy(tx) => tx.ty(),
            Self::Eip2930(tx) => tx.ty(),
            Self::Eip1559(tx) => tx.ty(),
            Self::Eip4844(tx) => tx.ty(),
            Self::Eip7702(tx) => tx.ty(),
            #[cfg(all(feature = "optimism", not(feature = "scroll")))]
            Self::Deposit(tx) => tx.ty(),
            #[cfg(all(feature = "scroll", not(feature = "optimism")))]
            Self::L1Message(tx) => tx.ty(),
        }
    }
}

// === impl Transaction ===

impl Transaction {
    /// Heavy operation that return signature hash over rlp encoded transaction.
    /// It is only for signature signing or signer recovery.
    pub fn signature_hash(&self) -> B256 {
        match self {
            Self::Legacy(tx) => tx.signature_hash(),
            Self::Eip2930(tx) => tx.signature_hash(),
            Self::Eip1559(tx) => tx.signature_hash(),
            Self::Eip4844(tx) => tx.signature_hash(),
            Self::Eip7702(tx) => tx.signature_hash(),
            #[cfg(all(feature = "optimism", not(feature = "scroll")))]
            Self::Deposit(_) => B256::ZERO,
            #[cfg(all(feature = "scroll", not(feature = "optimism")))]
            Self::L1Message(_) => B256::ZERO,
        }
    }

    /// Sets the transaction's chain id to the provided value.
    pub fn set_chain_id(&mut self, chain_id: u64) {
        match self {
            Self::Legacy(TxLegacy { chain_id: ref mut c, .. }) => *c = Some(chain_id),
            Self::Eip2930(TxEip2930 { chain_id: ref mut c, .. }) |
            Self::Eip1559(TxEip1559 { chain_id: ref mut c, .. }) |
            Self::Eip4844(TxEip4844 { chain_id: ref mut c, .. }) |
            Self::Eip7702(TxEip7702 { chain_id: ref mut c, .. }) => *c = chain_id,
            #[cfg(all(feature = "optimism", not(feature = "scroll")))]
            Self::Deposit(_) => { /* noop */ }
            #[cfg(all(feature = "scroll", not(feature = "optimism")))]
            Self::L1Message(_) => { /* noop */ }
        }
    }

    /// Get the transaction's type
    pub const fn tx_type(&self) -> TxType {
        match self {
            Self::Legacy(_) => TxType::Legacy,
            Self::Eip2930(_) => TxType::Eip2930,
            Self::Eip1559(_) => TxType::Eip1559,
            Self::Eip4844(_) => TxType::Eip4844,
            Self::Eip7702(_) => TxType::Eip7702,
            #[cfg(all(feature = "optimism", not(feature = "scroll")))]
            Self::Deposit(_) => TxType::Deposit,
            #[cfg(all(feature = "scroll", not(feature = "optimism")))]
            Self::L1Message(_) => TxType::L1Message,
        }
    }

    /// Returns the blob gas used for all blobs of the EIP-4844 transaction if it is an EIP-4844
    /// transaction.
    ///
    /// This is the number of blobs times the
    /// [`DATA_GAS_PER_BLOB`](alloy_eips::eip4844::DATA_GAS_PER_BLOB) a single blob consumes.
    pub fn blob_gas_used(&self) -> Option<u64> {
        self.as_eip4844().map(TxEip4844::blob_gas)
    }

    /// Returns the effective miner gas tip cap (`gasTipCap`) for the given base fee:
    /// `min(maxFeePerGas - baseFee, maxPriorityFeePerGas)`
    ///
    /// If the base fee is `None`, the `max_priority_fee_per_gas`, or gas price for non-EIP1559
    /// transactions is returned.
    ///
    /// Returns `None` if the basefee is higher than the [`Transaction::max_fee_per_gas`].
    pub fn effective_tip_per_gas(&self, base_fee: Option<u64>) -> Option<u128> {
        let base_fee = match base_fee {
            Some(base_fee) => base_fee as u128,
            None => return Some(self.priority_fee_or_price()),
        };

        let max_fee_per_gas = self.max_fee_per_gas();

        // Check if max_fee_per_gas is less than base_fee
        if max_fee_per_gas < base_fee {
            return None
        }

        // Calculate the difference between max_fee_per_gas and base_fee
        let fee = max_fee_per_gas - base_fee;

        // Compare the fee with max_priority_fee_per_gas (or gas price for non-EIP1559 transactions)
        if let Some(priority_fee) = self.max_priority_fee_per_gas() {
            Some(fee.min(priority_fee))
        } else {
            Some(fee)
        }
    }

    /// This encodes the transaction _without_ the signature, and is only suitable for creating a
    /// hash intended for signing.
    pub fn encode_for_signing(&self, out: &mut dyn bytes::BufMut) {
        match self {
            Self::Legacy(tx) => tx.encode_for_signing(out),
            Self::Eip2930(tx) => tx.encode_for_signing(out),
            Self::Eip1559(tx) => tx.encode_for_signing(out),
            Self::Eip4844(tx) => tx.encode_for_signing(out),
            Self::Eip7702(tx) => tx.encode_for_signing(out),
            #[cfg(all(feature = "optimism", not(feature = "scroll")))]
            Self::Deposit(_) => {}
            #[cfg(all(feature = "scroll", not(feature = "optimism")))]
            Self::L1Message(_) => {}
        }
    }

    /// Produces EIP-2718 encoding of the transaction
    pub fn eip2718_encode(&self, signature: &Signature, out: &mut dyn bytes::BufMut) {
        match self {
            Self::Legacy(legacy_tx) => {
                // do nothing w/ with_header
                legacy_tx.eip2718_encode(signature, out);
            }
            Self::Eip2930(access_list_tx) => {
                access_list_tx.eip2718_encode(signature, out);
            }
            Self::Eip1559(dynamic_fee_tx) => {
                dynamic_fee_tx.eip2718_encode(signature, out);
            }
            Self::Eip4844(blob_tx) => blob_tx.eip2718_encode(signature, out),
            Self::Eip7702(set_code_tx) => {
                set_code_tx.eip2718_encode(signature, out);
            }
            #[cfg(all(feature = "optimism", not(feature = "scroll")))]
            Self::Deposit(deposit_tx) => deposit_tx.encode_2718(out),
            #[cfg(all(feature = "scroll", not(feature = "optimism")))]
            Self::L1Message(l1_message_tx) => l1_message_tx.encode_2718(out),
        }
    }

    /// This sets the transaction's gas limit.
    pub fn set_gas_limit(&mut self, gas_limit: u64) {
        match self {
            Self::Legacy(tx) => tx.gas_limit = gas_limit,
            Self::Eip2930(tx) => tx.gas_limit = gas_limit,
            Self::Eip1559(tx) => tx.gas_limit = gas_limit,
            Self::Eip4844(tx) => tx.gas_limit = gas_limit,
            Self::Eip7702(tx) => tx.gas_limit = gas_limit,
            #[cfg(all(feature = "optimism", not(feature = "scroll")))]
            Self::Deposit(tx) => tx.gas_limit = gas_limit,
            #[cfg(all(feature = "scroll", not(feature = "optimism")))]
            Self::L1Message(tx) => tx.gas_limit = gas_limit,
        }
    }

    /// This sets the transaction's nonce.
    pub fn set_nonce(&mut self, nonce: u64) {
        match self {
            Self::Legacy(tx) => tx.nonce = nonce,
            Self::Eip2930(tx) => tx.nonce = nonce,
            Self::Eip1559(tx) => tx.nonce = nonce,
            Self::Eip4844(tx) => tx.nonce = nonce,
            Self::Eip7702(tx) => tx.nonce = nonce,
            #[cfg(all(feature = "optimism", not(feature = "scroll")))]
            Self::Deposit(_) => { /* noop */ }
            #[cfg(all(feature = "scroll", not(feature = "optimism")))]
            Self::L1Message(_) => { /* noop */ }
        }
    }

    /// This sets the transaction's value.
    pub fn set_value(&mut self, value: U256) {
        match self {
            Self::Legacy(tx) => tx.value = value,
            Self::Eip2930(tx) => tx.value = value,
            Self::Eip1559(tx) => tx.value = value,
            Self::Eip4844(tx) => tx.value = value,
            Self::Eip7702(tx) => tx.value = value,
            #[cfg(all(feature = "optimism", not(feature = "scroll")))]
            Self::Deposit(tx) => tx.value = value,
            #[cfg(all(feature = "scroll", not(feature = "optimism")))]
            Self::L1Message(tx) => tx.value = value,
        }
    }

    /// This sets the transaction's input field.
    pub fn set_input(&mut self, input: Bytes) {
        match self {
            Self::Legacy(tx) => tx.input = input,
            Self::Eip2930(tx) => tx.input = input,
            Self::Eip1559(tx) => tx.input = input,
            Self::Eip4844(tx) => tx.input = input,
            Self::Eip7702(tx) => tx.input = input,
            #[cfg(all(feature = "optimism", not(feature = "scroll")))]
            Self::Deposit(tx) => tx.input = input,
            #[cfg(all(feature = "scroll", not(feature = "optimism")))]
            Self::L1Message(tx) => tx.input = input,
        }
    }

    /// Returns true if the transaction is a legacy transaction.
    #[inline]
    pub const fn is_legacy(&self) -> bool {
        matches!(self, Self::Legacy(_))
    }

    /// Returns true if the transaction is an EIP-2930 transaction.
    #[inline]
    pub const fn is_eip2930(&self) -> bool {
        matches!(self, Self::Eip2930(_))
    }

    /// Returns true if the transaction is an EIP-1559 transaction.
    #[inline]
    pub const fn is_eip1559(&self) -> bool {
        matches!(self, Self::Eip1559(_))
    }

    /// Returns true if the transaction is an EIP-4844 transaction.
    #[inline]
    pub const fn is_eip4844(&self) -> bool {
        matches!(self, Self::Eip4844(_))
    }

    /// Returns true if the transaction is an EIP-7702 transaction.
    #[inline]
    pub const fn is_eip7702(&self) -> bool {
        matches!(self, Self::Eip7702(_))
    }

    /// Returns true if the transaction is a Scroll L1 messaging transaction.
    #[cfg(all(feature = "scroll", not(feature = "optimism")))]
    #[inline]
    pub const fn is_l1_message(&self) -> bool {
        matches!(self, Self::L1Message(_))
    }

    /// Returns the [`TxLegacy`] variant if the transaction is a legacy transaction.
    pub const fn as_legacy(&self) -> Option<&TxLegacy> {
        match self {
            Self::Legacy(tx) => Some(tx),
            _ => None,
        }
    }

    /// Returns the [`TxEip2930`] variant if the transaction is an EIP-2930 transaction.
    pub const fn as_eip2930(&self) -> Option<&TxEip2930> {
        match self {
            Self::Eip2930(tx) => Some(tx),
            _ => None,
        }
    }

    /// Returns the [`TxEip1559`] variant if the transaction is an EIP-1559 transaction.
    pub const fn as_eip1559(&self) -> Option<&TxEip1559> {
        match self {
            Self::Eip1559(tx) => Some(tx),
            _ => None,
        }
    }

    /// Returns the [`TxEip4844`] variant if the transaction is an EIP-4844 transaction.
    pub const fn as_eip4844(&self) -> Option<&TxEip4844> {
        match self {
            Self::Eip4844(tx) => Some(tx),
            _ => None,
        }
    }

    /// Returns the [`TxEip7702`] variant if the transaction is an EIP-7702 transaction.
    pub const fn as_eip7702(&self) -> Option<&TxEip7702> {
        match self {
            Self::Eip7702(tx) => Some(tx),
            _ => None,
        }
    }
}

impl InMemorySize for Transaction {
    /// Calculates a heuristic for the in-memory size of the [Transaction].
    #[inline]
    fn size(&self) -> usize {
        match self {
            Self::Legacy(tx) => tx.size(),
            Self::Eip2930(tx) => tx.size(),
            Self::Eip1559(tx) => tx.size(),
            Self::Eip4844(tx) => tx.size(),
            Self::Eip7702(tx) => tx.size(),
            #[cfg(all(feature = "optimism", not(feature = "scroll")))]
            Self::Deposit(tx) => tx.size(),
            #[cfg(all(feature = "scroll", not(feature = "optimism")))]
            Self::L1Message(tx) => tx.size(),
        }
    }
}

#[cfg(any(test, feature = "reth-codec"))]
impl reth_codecs::Compact for Transaction {
    // Serializes the TxType to the buffer if necessary, returning 2 bits of the type as an
    // identifier instead of the length.
    fn to_compact<B>(&self, buf: &mut B) -> usize
    where
        B: bytes::BufMut + AsMut<[u8]>,
    {
        let identifier = self.tx_type().to_compact(buf);
        match self {
            Self::Legacy(tx) => {
                tx.to_compact(buf);
            }
            Self::Eip2930(tx) => {
                tx.to_compact(buf);
            }
            Self::Eip1559(tx) => {
                tx.to_compact(buf);
            }
            Self::Eip4844(tx) => {
                tx.to_compact(buf);
            }
            Self::Eip7702(tx) => {
                tx.to_compact(buf);
            }
            #[cfg(all(feature = "optimism", not(feature = "scroll")))]
            Self::Deposit(tx) => {
                tx.to_compact(buf);
            }
            #[cfg(all(feature = "scroll", not(feature = "optimism")))]
            Self::L1Message(tx) => {
                tx.to_compact(buf);
            }
        }
        identifier
    }

    // For backwards compatibility purposes, only 2 bits of the type are encoded in the identifier
    // parameter. In the case of a [`COMPACT_EXTENDED_IDENTIFIER_FLAG`], the full transaction type
    // is read from the buffer as a single byte.
    //
    // # Panics
    //
    // A panic will be triggered if an identifier larger than 3 is passed from the database. For
    // optimism a identifier with value [`DEPOSIT_TX_TYPE_ID`] is allowed.
    fn from_compact(mut buf: &[u8], identifier: usize) -> (Self, &[u8]) {
        use bytes::Buf;

        match identifier {
            reth_codecs::txtype::COMPACT_IDENTIFIER_LEGACY => {
                let (tx, buf) = TxLegacy::from_compact(buf, buf.len());
                (Self::Legacy(tx), buf)
            }
            reth_codecs::txtype::COMPACT_IDENTIFIER_EIP2930 => {
                let (tx, buf) = TxEip2930::from_compact(buf, buf.len());
                (Self::Eip2930(tx), buf)
            }
            reth_codecs::txtype::COMPACT_IDENTIFIER_EIP1559 => {
                let (tx, buf) = TxEip1559::from_compact(buf, buf.len());
                (Self::Eip1559(tx), buf)
            }
            reth_codecs::txtype::COMPACT_EXTENDED_IDENTIFIER_FLAG => {
                // An identifier of 3 indicates that the transaction type did not fit into
                // the backwards compatible 2 bit identifier, their transaction types are
                // larger than 2 bits (eg. 4844 and Deposit Transactions). In this case,
                // we need to read the concrete transaction type from the buffer by
                // reading the full 8 bits (single byte) and match on this transaction type.
                let identifier = buf.get_u8();
                match identifier {
                    alloy_consensus::constants::EIP4844_TX_TYPE_ID => {
                        let (tx, buf) = TxEip4844::from_compact(buf, buf.len());
                        (Self::Eip4844(tx), buf)
                    }
                    alloy_consensus::constants::EIP7702_TX_TYPE_ID => {
                        let (tx, buf) = TxEip7702::from_compact(buf, buf.len());
                        (Self::Eip7702(tx), buf)
                    }
                    #[cfg(all(feature = "optimism", not(feature = "scroll")))]
                    op_alloy_consensus::DEPOSIT_TX_TYPE_ID => {
                        let (tx, buf) = TxDeposit::from_compact(buf, buf.len());
                        (Self::Deposit(tx), buf)
                    }
                    #[cfg(all(feature = "scroll", not(feature = "optimism")))]
                    reth_scroll_primitives::L1_MESSAGE_TRANSACTION_TYPE => {
                        let (tx, buf) = TxL1Message::from_compact(buf, buf.len());
                        (Self::L1Message(tx), buf)
                    }
                    _ => unreachable!(
                        "Junk data in database: unknown Transaction variant: {identifier}"
                    ),
                }
            }
            _ => unreachable!("Junk data in database: unknown Transaction variant: {identifier}"),
        }
    }
}

impl Default for Transaction {
    fn default() -> Self {
        Self::Legacy(TxLegacy::default())
    }
}

impl alloy_consensus::Transaction for Transaction {
    fn chain_id(&self) -> Option<ChainId> {
        match self {
            Self::Legacy(tx) => tx.chain_id(),
            Self::Eip2930(tx) => tx.chain_id(),
            Self::Eip1559(tx) => tx.chain_id(),
            Self::Eip4844(tx) => tx.chain_id(),
            Self::Eip7702(tx) => tx.chain_id(),
            #[cfg(all(feature = "optimism", not(feature = "scroll")))]
            Self::Deposit(tx) => tx.chain_id(),
            #[cfg(all(feature = "scroll", not(feature = "optimism")))]
            Self::L1Message(tx) => tx.chain_id(),
        }
    }

    fn nonce(&self) -> u64 {
        match self {
            Self::Legacy(tx) => tx.nonce(),
            Self::Eip2930(tx) => tx.nonce(),
            Self::Eip1559(tx) => tx.nonce(),
            Self::Eip4844(tx) => tx.nonce(),
            Self::Eip7702(tx) => tx.nonce(),
            #[cfg(all(feature = "optimism", not(feature = "scroll")))]
            Self::Deposit(tx) => tx.nonce(),
            #[cfg(all(feature = "scroll", not(feature = "optimism")))]
            Self::L1Message(tx) => tx.nonce(),
        }
    }

    fn gas_limit(&self) -> u64 {
        match self {
            Self::Legacy(tx) => tx.gas_limit(),
            Self::Eip2930(tx) => tx.gas_limit(),
            Self::Eip1559(tx) => tx.gas_limit(),
            Self::Eip4844(tx) => tx.gas_limit(),
            Self::Eip7702(tx) => tx.gas_limit(),
            #[cfg(all(feature = "optimism", not(feature = "scroll")))]
            Self::Deposit(tx) => tx.gas_limit(),
            #[cfg(all(feature = "scroll", not(feature = "optimism")))]
            Self::L1Message(tx) => tx.gas_limit(),
        }
    }

    fn gas_price(&self) -> Option<u128> {
        match self {
            Self::Legacy(tx) => tx.gas_price(),
            Self::Eip2930(tx) => tx.gas_price(),
            Self::Eip1559(tx) => tx.gas_price(),
            Self::Eip4844(tx) => tx.gas_price(),
            Self::Eip7702(tx) => tx.gas_price(),
            #[cfg(all(feature = "optimism", not(feature = "scroll")))]
            Self::Deposit(tx) => tx.gas_price(),
            #[cfg(all(feature = "scroll", not(feature = "optimism")))]
            Self::L1Message(tx) => tx.gas_price(),
        }
    }

    fn max_fee_per_gas(&self) -> u128 {
        match self {
            Self::Legacy(tx) => tx.max_fee_per_gas(),
            Self::Eip2930(tx) => tx.max_fee_per_gas(),
            Self::Eip1559(tx) => tx.max_fee_per_gas(),
            Self::Eip4844(tx) => tx.max_fee_per_gas(),
            Self::Eip7702(tx) => tx.max_fee_per_gas(),
            #[cfg(all(feature = "optimism", not(feature = "scroll")))]
            Self::Deposit(tx) => tx.max_fee_per_gas(),
            #[cfg(all(feature = "scroll", not(feature = "optimism")))]
            Self::L1Message(tx) => tx.max_fee_per_gas(),
        }
    }

    fn max_priority_fee_per_gas(&self) -> Option<u128> {
        match self {
            Self::Legacy(tx) => tx.max_priority_fee_per_gas(),
            Self::Eip2930(tx) => tx.max_priority_fee_per_gas(),
            Self::Eip1559(tx) => tx.max_priority_fee_per_gas(),
            Self::Eip4844(tx) => tx.max_priority_fee_per_gas(),
            Self::Eip7702(tx) => tx.max_priority_fee_per_gas(),
            #[cfg(all(feature = "optimism", not(feature = "scroll")))]
            Self::Deposit(tx) => tx.max_priority_fee_per_gas(),
            #[cfg(all(feature = "scroll", not(feature = "optimism")))]
            Self::L1Message(tx) => tx.max_priority_fee_per_gas(),
        }
    }

    fn max_fee_per_blob_gas(&self) -> Option<u128> {
        match self {
            Self::Legacy(tx) => tx.max_fee_per_blob_gas(),
            Self::Eip2930(tx) => tx.max_fee_per_blob_gas(),
            Self::Eip1559(tx) => tx.max_fee_per_blob_gas(),
            Self::Eip4844(tx) => tx.max_fee_per_blob_gas(),
            Self::Eip7702(tx) => tx.max_fee_per_blob_gas(),
            #[cfg(all(feature = "optimism", not(feature = "scroll")))]
            Self::Deposit(tx) => tx.max_fee_per_blob_gas(),
            #[cfg(all(feature = "scroll", not(feature = "optimism")))]
            Self::L1Message(tx) => tx.max_fee_per_blob_gas(),
        }
    }

    fn priority_fee_or_price(&self) -> u128 {
        match self {
            Self::Legacy(tx) => tx.priority_fee_or_price(),
            Self::Eip2930(tx) => tx.priority_fee_or_price(),
            Self::Eip1559(tx) => tx.priority_fee_or_price(),
            Self::Eip4844(tx) => tx.priority_fee_or_price(),
            Self::Eip7702(tx) => tx.priority_fee_or_price(),
            #[cfg(all(feature = "optimism", not(feature = "scroll")))]
            Self::Deposit(tx) => tx.priority_fee_or_price(),
            #[cfg(all(feature = "scroll", not(feature = "optimism")))]
            Self::L1Message(tx) => tx.priority_fee_or_price(),
        }
    }

    fn effective_gas_price(&self, base_fee: Option<u64>) -> u128 {
        match self {
            Self::Legacy(tx) => tx.effective_gas_price(base_fee),
            Self::Eip2930(tx) => tx.effective_gas_price(base_fee),
            Self::Eip1559(tx) => tx.effective_gas_price(base_fee),
            Self::Eip4844(tx) => tx.effective_gas_price(base_fee),
            Self::Eip7702(tx) => tx.effective_gas_price(base_fee),
            #[cfg(all(feature = "optimism", not(feature = "scroll")))]
            Self::Deposit(tx) => tx.effective_gas_price(base_fee),
            #[cfg(all(feature = "scroll", not(feature = "optimism")))]
            Self::L1Message(tx) => tx.effective_gas_price(base_fee),
        }
    }

    fn is_dynamic_fee(&self) -> bool {
        match self {
            Self::Legacy(_) | Self::Eip2930(_) => false,
            Self::Eip1559(_) | Self::Eip4844(_) | Self::Eip7702(_) => true,
            #[cfg(all(feature = "optimism", not(feature = "scroll")))]
            Self::Deposit(_) => false,
            #[cfg(all(feature = "scroll", not(feature = "optimism")))]
            Self::L1Message(tx) => tx.is_dynamic_fee(),
        }
    }

    fn kind(&self) -> TxKind {
        match self {
            Self::Legacy(tx) => tx.kind(),
            Self::Eip2930(tx) => tx.kind(),
            Self::Eip1559(tx) => tx.kind(),
            Self::Eip4844(tx) => tx.kind(),
            Self::Eip7702(tx) => tx.kind(),
            #[cfg(all(feature = "optimism", not(feature = "scroll")))]
            Self::Deposit(tx) => tx.kind(),
            #[cfg(all(feature = "scroll", not(feature = "optimism")))]
            Self::L1Message(tx) => tx.kind(),
        }
    }

    fn is_create(&self) -> bool {
        match self {
            Self::Legacy(tx) => tx.is_create(),
            Self::Eip2930(tx) => tx.is_create(),
            Self::Eip1559(tx) => tx.is_create(),
            Self::Eip4844(tx) => tx.is_create(),
            Self::Eip7702(tx) => tx.is_create(),
            #[cfg(all(feature = "optimism", not(feature = "scroll")))]
            Self::Deposit(tx) => tx.is_create(),
            #[cfg(all(feature = "scroll", not(feature = "optimism")))]
            Self::L1Message(tx) => tx.is_create(),
        }
    }

    fn value(&self) -> U256 {
        match self {
            Self::Legacy(tx) => tx.value(),
            Self::Eip2930(tx) => tx.value(),
            Self::Eip1559(tx) => tx.value(),
            Self::Eip4844(tx) => tx.value(),
            Self::Eip7702(tx) => tx.value(),
            #[cfg(all(feature = "optimism", not(feature = "scroll")))]
            Self::Deposit(tx) => tx.value(),
            #[cfg(all(feature = "scroll", not(feature = "optimism")))]
            Self::L1Message(tx) => tx.value(),
        }
    }

    fn input(&self) -> &Bytes {
        match self {
            Self::Legacy(tx) => tx.input(),
            Self::Eip2930(tx) => tx.input(),
            Self::Eip1559(tx) => tx.input(),
            Self::Eip4844(tx) => tx.input(),
            Self::Eip7702(tx) => tx.input(),
            #[cfg(all(feature = "optimism", not(feature = "scroll")))]
            Self::Deposit(tx) => tx.input(),
            #[cfg(all(feature = "scroll", not(feature = "optimism")))]
            Self::L1Message(tx) => tx.input(),
        }
    }

    fn access_list(&self) -> Option<&AccessList> {
        match self {
            Self::Legacy(tx) => tx.access_list(),
            Self::Eip2930(tx) => tx.access_list(),
            Self::Eip1559(tx) => tx.access_list(),
            Self::Eip4844(tx) => tx.access_list(),
            Self::Eip7702(tx) => tx.access_list(),
            #[cfg(all(feature = "optimism", not(feature = "scroll")))]
            Self::Deposit(tx) => tx.access_list(),
            #[cfg(all(feature = "scroll", not(feature = "optimism")))]
            Self::L1Message(tx) => tx.access_list(),
        }
    }

    fn blob_versioned_hashes(&self) -> Option<&[B256]> {
        match self {
            Self::Legacy(tx) => tx.blob_versioned_hashes(),
            Self::Eip2930(tx) => tx.blob_versioned_hashes(),
            Self::Eip1559(tx) => tx.blob_versioned_hashes(),
            Self::Eip4844(tx) => tx.blob_versioned_hashes(),
            Self::Eip7702(tx) => tx.blob_versioned_hashes(),
            #[cfg(all(feature = "optimism", not(feature = "scroll")))]
            Self::Deposit(tx) => tx.blob_versioned_hashes(),
            #[cfg(all(feature = "scroll", not(feature = "optimism")))]
            Self::L1Message(tx) => tx.blob_versioned_hashes(),
        }
    }

    fn authorization_list(&self) -> Option<&[SignedAuthorization]> {
        match self {
            Self::Legacy(tx) => tx.authorization_list(),
            Self::Eip2930(tx) => tx.authorization_list(),
            Self::Eip1559(tx) => tx.authorization_list(),
            Self::Eip4844(tx) => tx.authorization_list(),
            Self::Eip7702(tx) => tx.authorization_list(),
            #[cfg(all(feature = "optimism", not(feature = "scroll")))]
            Self::Deposit(tx) => tx.authorization_list(),
            #[cfg(all(feature = "scroll", not(feature = "optimism")))]
            Self::L1Message(tx) => tx.authorization_list(),
        }
    }
}

impl From<TxEip4844Variant> for Transaction {
    fn from(value: TxEip4844Variant) -> Self {
        match value {
            TxEip4844Variant::TxEip4844(tx) => tx.into(),
            TxEip4844Variant::TxEip4844WithSidecar(tx) => tx.tx.into(),
        }
    }
}

impl From<TypedTransaction> for Transaction {
    fn from(value: TypedTransaction) -> Self {
        match value {
            TypedTransaction::Legacy(tx) => tx.into(),
            TypedTransaction::Eip2930(tx) => tx.into(),
            TypedTransaction::Eip1559(tx) => tx.into(),
            TypedTransaction::Eip4844(tx) => tx.into(),
            TypedTransaction::Eip7702(tx) => tx.into(),
        }
    }
}

/// Signed transaction.
#[cfg_attr(any(test, feature = "reth-codec"), reth_codecs::add_arbitrary_tests(rlp))]
#[derive(Debug, Clone, Eq, AsRef, Deref, Serialize, Deserialize)]
pub struct TransactionSigned {
    /// Transaction hash
    #[serde(skip)]
    pub hash: OnceLock<TxHash>,
    /// The transaction signature values
    pub signature: Signature,
    /// Raw transaction info
    #[deref]
    #[as_ref]
    pub transaction: Transaction,
}

impl Default for TransactionSigned {
    fn default() -> Self {
        Self {
            hash: Default::default(),
            signature: Signature::test_signature(),
            transaction: Default::default(),
        }
    }
}

impl AsRef<Self> for TransactionSigned {
    fn as_ref(&self) -> &Self {
        self
    }
}

impl Hash for TransactionSigned {
    fn hash<H: Hasher>(&self, state: &mut H) {
        self.signature.hash(state);
        self.transaction.hash(state);
    }
}

impl PartialEq for TransactionSigned {
    fn eq(&self, other: &Self) -> bool {
        self.signature == other.signature &&
            self.transaction == other.transaction &&
            self.tx_hash() == other.tx_hash()
    }
}

impl Typed2718 for TransactionSigned {
    fn ty(&self) -> u8 {
        self.deref().ty()
    }
}

// === impl TransactionSigned ===

impl TransactionSigned {
    /// Creates a new signed transaction from the given parts.
    pub fn new(transaction: Transaction, signature: Signature, hash: B256) -> Self {
        Self { hash: hash.into(), signature, transaction }
    }

    /// Creates a new signed transaction from the given transaction and signature without the hash.
    ///
    /// Note: this only calculates the hash on the first [`TransactionSigned::hash`] call.
    pub fn new_unhashed(transaction: Transaction, signature: Signature) -> Self {
        Self { hash: Default::default(), signature, transaction }
    }

    /// Transaction
    pub const fn transaction(&self) -> &Transaction {
        &self.transaction
    }

    /// Tries to convert a [`TransactionSigned`] into a [`PooledTransaction`].
    ///
    /// This function used as a helper to convert from a decoded p2p broadcast message to
    /// [`PooledTransaction`]. Since EIP4844 variants are disallowed to be broadcasted on
    /// p2p, return an err if `tx` is [`Transaction::Eip4844`].
    pub fn try_into_pooled(self) -> Result<PooledTransaction, Self> {
        let hash = self.hash();
        match self {
            Self { transaction: Transaction::Legacy(tx), signature, .. } => {
                Ok(PooledTransaction::Legacy(Signed::new_unchecked(tx, signature, hash)))
            }
            Self { transaction: Transaction::Eip2930(tx), signature, .. } => {
                Ok(PooledTransaction::Eip2930(Signed::new_unchecked(tx, signature, hash)))
            }
            Self { transaction: Transaction::Eip1559(tx), signature, .. } => {
                Ok(PooledTransaction::Eip1559(Signed::new_unchecked(tx, signature, hash)))
            }
            Self { transaction: Transaction::Eip7702(tx), signature, .. } => {
                Ok(PooledTransaction::Eip7702(Signed::new_unchecked(tx, signature, hash)))
            }
            // Not supported because missing blob sidecar
            tx @ Self { transaction: Transaction::Eip4844(_), .. } => Err(tx),
            #[cfg(all(feature = "optimism", not(feature = "scroll")))]
            // Not supported because deposit transactions are never pooled
            tx @ Self { transaction: Transaction::Deposit(_), .. } => Err(tx),
            #[cfg(all(feature = "scroll", not(feature = "optimism")))]
            // Not supported because L1 messages are never pooled
            tx @ Self { transaction: Transaction::L1Message(_), .. } => Err(tx),
        }
    }

    /// Converts from an EIP-4844 [`RecoveredTx`] to a
    /// [`PooledTransactionsElementEcRecovered`] with the given sidecar.
    ///
    /// Returns an `Err` containing the original `TransactionSigned` if the transaction is not
    /// EIP-4844.
    pub fn try_into_pooled_eip4844(
        self,
        sidecar: BlobTransactionSidecar,
    ) -> Result<PooledTransaction, Self> {
        let hash = self.hash();
        Ok(match self {
            // If the transaction is an EIP-4844 transaction...
            Self { transaction: Transaction::Eip4844(tx), signature, .. } => {
                // Construct a pooled eip488 tx with the provided sidecar.
                PooledTransaction::Eip4844(Signed::new_unchecked(
                    TxEip4844WithSidecar { tx, sidecar },
                    signature,
                    hash,
                ))
            }
            // If the transaction is not EIP-4844, return an error with the original
            // transaction.
            _ => return Err(self),
        })
    }

    /// Transaction hash. Used to identify transaction.
    pub fn hash(&self) -> TxHash {
        *self.tx_hash()
    }

    /// Recovers a list of signers from a transaction list iterator.
    ///
    /// Returns `None`, if some transaction's signature is invalid, see also
    /// [`Self::recover_signer`].
    pub fn recover_signers<'a, T>(txes: T, num_txes: usize) -> Option<Vec<Address>>
    where
        T: IntoParallelIterator<Item = &'a Self> + IntoIterator<Item = &'a Self> + Send,
    {
        if num_txes < *PARALLEL_SENDER_RECOVERY_THRESHOLD {
            txes.into_iter().map(|tx| tx.recover_signer()).collect()
        } else {
            txes.into_par_iter().map(|tx| tx.recover_signer()).collect()
        }
    }

    /// Recovers a list of signers from a transaction list iterator _without ensuring that the
    /// signature has a low `s` value_.
    ///
    /// Returns `None`, if some transaction's signature is invalid, see also
    /// [`Self::recover_signer_unchecked`].
    pub fn recover_signers_unchecked<'a, T>(txes: T, num_txes: usize) -> Option<Vec<Address>>
    where
        T: IntoParallelIterator<Item = &'a Self> + IntoIterator<Item = &'a Self>,
    {
        if num_txes < *PARALLEL_SENDER_RECOVERY_THRESHOLD {
            txes.into_iter().map(|tx| tx.recover_signer_unchecked()).collect()
        } else {
            txes.into_par_iter().map(|tx| tx.recover_signer_unchecked()).collect()
        }
    }

    /// Returns the [`RecoveredTx`] transaction with the given sender.
    #[inline]
    pub const fn with_signer(self, signer: Address) -> RecoveredTx {
        RecoveredTx::from_signed_transaction(self, signer)
    }

    /// Consumes the type, recover signer and return [`RecoveredTx`]
    ///
    /// Returns `None` if the transaction's signature is invalid, see also [`Self::recover_signer`].
    pub fn into_ecrecovered(self) -> Option<RecoveredTx> {
        let signer = self.recover_signer()?;
        Some(RecoveredTx { signed_transaction: self, signer })
    }

    /// Consumes the type, recover signer and return [`RecoveredTx`] _without
    /// ensuring that the signature has a low `s` value_ (EIP-2).
    ///
    /// Returns `None` if the transaction's signature is invalid, see also
    /// [`Self::recover_signer_unchecked`].
    pub fn into_ecrecovered_unchecked(self) -> Option<RecoveredTx> {
        let signer = self.recover_signer_unchecked()?;
        Some(RecoveredTx { signed_transaction: self, signer })
    }

    /// Tries to recover signer and return [`RecoveredTx`]. _without ensuring that
    /// the signature has a low `s` value_ (EIP-2).
    ///
    /// Returns `Err(Self)` if the transaction's signature is invalid, see also
    /// [`Self::recover_signer_unchecked`].
    pub fn try_into_ecrecovered_unchecked(self) -> Result<RecoveredTx, Self> {
        match self.recover_signer_unchecked() {
            None => Err(self),
            Some(signer) => Ok(RecoveredTx { signed_transaction: self, signer }),
        }
    }

    /// Calculate transaction hash, eip2728 transaction does not contain rlp header and start with
    /// tx type.
    pub fn recalculate_hash(&self) -> B256 {
        keccak256(self.encoded_2718())
    }

    /// Splits the transaction into parts.
    pub fn into_parts(self) -> (Transaction, Signature, B256) {
        let hash = self.hash();
        (self.transaction, self.signature, hash)
    }
}

impl SignedTransaction for TransactionSigned {
    fn tx_hash(&self) -> &TxHash {
        self.hash.get_or_init(|| self.recalculate_hash())
    }

    fn signature(&self) -> &Signature {
        &self.signature
    }

    fn recover_signer(&self) -> Option<Address> {
        // Optimism's Deposit transaction does not have a signature. Directly return the
        // `from` address.
        #[cfg(all(feature = "optimism", not(feature = "scroll")))]
        if let Transaction::Deposit(TxDeposit { from, .. }) = self.transaction {
            return Some(from)
        }
        #[cfg(all(feature = "scroll", not(feature = "optimism")))]
        if let Transaction::L1Message(TxL1Message { sender, .. }) = self.transaction {
            return Some(sender)
        }
        let signature_hash = self.signature_hash();
        recover_signer(&self.signature, signature_hash)
    }

    fn recover_signer_unchecked_with_buf(&self, buf: &mut Vec<u8>) -> Option<Address> {
        // Optimism's Deposit transaction does not have a signature. Directly return the
        // `from` address.
        #[cfg(all(feature = "optimism", not(feature = "scroll")))]
        if let Transaction::Deposit(TxDeposit { from, .. }) = self.transaction {
            return Some(from)
        }
        #[cfg(all(feature = "scroll", not(feature = "optimism")))]
        if let Transaction::L1Message(TxL1Message { sender, .. }) = self.transaction {
            return Some(sender)
        }
        self.encode_for_signing(buf);
        let signature_hash = keccak256(buf);
        recover_signer_unchecked(&self.signature, signature_hash)
    }
}

impl reth_primitives_traits::FillTxEnv for TransactionSigned {
    fn fill_tx_env(&self, tx_env: &mut TxEnv, sender: Address) {
        #[cfg(feature = "optimism")]
        let envelope = alloy_eips::eip2718::Encodable2718::encoded_2718(self);

        tx_env.caller = sender;
        match self.as_ref() {
            Transaction::Legacy(tx) => {
                tx_env.gas_limit = tx.gas_limit;
                tx_env.gas_price = U256::from(tx.gas_price);
                tx_env.gas_priority_fee = None;
                tx_env.transact_to = tx.to;
                tx_env.value = tx.value;
                tx_env.data = tx.input.clone();
                tx_env.chain_id = tx.chain_id;
                tx_env.nonce = Some(tx.nonce);
                tx_env.access_list.clear();
                tx_env.blob_hashes.clear();
                tx_env.max_fee_per_blob_gas.take();
                tx_env.authorization_list = None;
            }
            Transaction::Eip2930(tx) => {
                tx_env.gas_limit = tx.gas_limit;
                tx_env.gas_price = U256::from(tx.gas_price);
                tx_env.gas_priority_fee = None;
                tx_env.transact_to = tx.to;
                tx_env.value = tx.value;
                tx_env.data = tx.input.clone();
                tx_env.chain_id = Some(tx.chain_id);
                tx_env.nonce = Some(tx.nonce);
                tx_env.access_list.clone_from(&tx.access_list.0);
                tx_env.blob_hashes.clear();
                tx_env.max_fee_per_blob_gas.take();
                tx_env.authorization_list = None;
            }
            Transaction::Eip1559(tx) => {
                tx_env.gas_limit = tx.gas_limit;
                tx_env.gas_price = U256::from(tx.max_fee_per_gas);
                tx_env.gas_priority_fee = Some(U256::from(tx.max_priority_fee_per_gas));
                tx_env.transact_to = tx.to;
                tx_env.value = tx.value;
                tx_env.data = tx.input.clone();
                tx_env.chain_id = Some(tx.chain_id);
                tx_env.nonce = Some(tx.nonce);
                tx_env.access_list.clone_from(&tx.access_list.0);
                tx_env.blob_hashes.clear();
                tx_env.max_fee_per_blob_gas.take();
                tx_env.authorization_list = None;
            }
            Transaction::Eip4844(tx) => {
                tx_env.gas_limit = tx.gas_limit;
                tx_env.gas_price = U256::from(tx.max_fee_per_gas);
                tx_env.gas_priority_fee = Some(U256::from(tx.max_priority_fee_per_gas));
                tx_env.transact_to = TxKind::Call(tx.to);
                tx_env.value = tx.value;
                tx_env.data = tx.input.clone();
                tx_env.chain_id = Some(tx.chain_id);
                tx_env.nonce = Some(tx.nonce);
                tx_env.access_list.clone_from(&tx.access_list.0);
                tx_env.blob_hashes.clone_from(&tx.blob_versioned_hashes);
                tx_env.max_fee_per_blob_gas = Some(U256::from(tx.max_fee_per_blob_gas));
                tx_env.authorization_list = None;
            }
            Transaction::Eip7702(tx) => {
                tx_env.gas_limit = tx.gas_limit;
                tx_env.gas_price = U256::from(tx.max_fee_per_gas);
                tx_env.gas_priority_fee = Some(U256::from(tx.max_priority_fee_per_gas));
                tx_env.transact_to = tx.to.into();
                tx_env.value = tx.value;
                tx_env.data = tx.input.clone();
                tx_env.chain_id = Some(tx.chain_id);
                tx_env.nonce = Some(tx.nonce);
                tx_env.access_list.clone_from(&tx.access_list.0);
                tx_env.blob_hashes.clear();
                tx_env.max_fee_per_blob_gas.take();
                tx_env.authorization_list =
                    Some(AuthorizationList::Signed(tx.authorization_list.clone()));
            }
<<<<<<< HEAD
            #[cfg(all(feature = "optimism", not(feature = "scroll")))]
            Transaction::Deposit(_) => {}
            #[cfg(all(feature = "scroll", not(feature = "optimism")))]
            Transaction::L1Message(_) => {}
=======
            #[cfg(feature = "optimism")]
            Transaction::Deposit(tx) => {
                tx_env.access_list.clear();
                tx_env.gas_limit = tx.gas_limit;
                tx_env.gas_price = U256::ZERO;
                tx_env.gas_priority_fee = None;
                tx_env.transact_to = tx.to;
                tx_env.value = tx.value;
                tx_env.data = tx.input.clone();
                tx_env.chain_id = None;
                tx_env.nonce = None;
                tx_env.authorization_list = None;

                tx_env.optimism = revm_primitives::OptimismFields {
                    source_hash: Some(tx.source_hash),
                    mint: tx.mint,
                    is_system_transaction: Some(tx.is_system_transaction),
                    enveloped_tx: Some(envelope.into()),
                };
                return;
            }
        }

        #[cfg(feature = "optimism")]
        if !self.is_deposit() {
            tx_env.optimism = revm_primitives::OptimismFields {
                source_hash: None,
                mint: None,
                is_system_transaction: Some(false),
                enveloped_tx: Some(envelope.into()),
            }
>>>>>>> b69c2ebe
        }
    }
}

impl InMemorySize for TransactionSigned {
    /// Calculate a heuristic for the in-memory size of the [`TransactionSigned`].
    #[inline]
    fn size(&self) -> usize {
        self.hash().size() + self.transaction.size() + self.signature().size()
    }
}

impl alloy_consensus::Transaction for TransactionSigned {
    fn chain_id(&self) -> Option<ChainId> {
        self.deref().chain_id()
    }

    fn nonce(&self) -> u64 {
        self.deref().nonce()
    }

    fn gas_limit(&self) -> u64 {
        self.deref().gas_limit()
    }

    fn gas_price(&self) -> Option<u128> {
        self.deref().gas_price()
    }

    fn max_fee_per_gas(&self) -> u128 {
        self.deref().max_fee_per_gas()
    }

    fn max_priority_fee_per_gas(&self) -> Option<u128> {
        self.deref().max_priority_fee_per_gas()
    }

    fn max_fee_per_blob_gas(&self) -> Option<u128> {
        self.deref().max_fee_per_blob_gas()
    }

    fn priority_fee_or_price(&self) -> u128 {
        self.deref().priority_fee_or_price()
    }

    fn effective_gas_price(&self, base_fee: Option<u64>) -> u128 {
        self.deref().effective_gas_price(base_fee)
    }

    fn is_dynamic_fee(&self) -> bool {
        self.deref().is_dynamic_fee()
    }

    fn kind(&self) -> TxKind {
        self.deref().kind()
    }

    fn is_create(&self) -> bool {
        self.deref().is_create()
    }

    fn value(&self) -> U256 {
        self.deref().value()
    }

    fn input(&self) -> &Bytes {
        self.deref().input()
    }

    fn access_list(&self) -> Option<&AccessList> {
        self.deref().access_list()
    }

    fn blob_versioned_hashes(&self) -> Option<&[B256]> {
        alloy_consensus::Transaction::blob_versioned_hashes(self.deref())
    }

    fn authorization_list(&self) -> Option<&[SignedAuthorization]> {
        self.deref().authorization_list()
    }
}

impl From<RecoveredTx> for TransactionSigned {
    fn from(recovered: RecoveredTx) -> Self {
        recovered.signed_transaction
    }
}

impl From<RecoveredTx<PooledTransaction>> for TransactionSigned {
    fn from(recovered: RecoveredTx<PooledTransaction>) -> Self {
        recovered.signed_transaction.into()
    }
}

impl TryFrom<TransactionSigned> for PooledTransaction {
    type Error = TransactionConversionError;

    fn try_from(tx: TransactionSigned) -> Result<Self, Self::Error> {
        tx.try_into_pooled().map_err(|_| TransactionConversionError::UnsupportedForP2P)
    }
}

impl From<PooledTransaction> for TransactionSigned {
    fn from(tx: PooledTransaction) -> Self {
        match tx {
            PooledTransaction::Legacy(signed) => signed.into(),
            PooledTransaction::Eip2930(signed) => signed.into(),
            PooledTransaction::Eip1559(signed) => signed.into(),
            PooledTransaction::Eip4844(signed) => signed.into(),
            PooledTransaction::Eip7702(signed) => signed.into(),
        }
    }
}

impl Encodable for TransactionSigned {
    /// This encodes the transaction _with_ the signature, and an rlp header.
    ///
    /// For legacy transactions, it encodes the transaction data:
    /// `rlp(tx-data)`
    ///
    /// For EIP-2718 typed transactions, it encodes the transaction type followed by the rlp of the
    /// transaction:
    /// `rlp(tx-type || rlp(tx-data))`
    fn encode(&self, out: &mut dyn bytes::BufMut) {
        self.network_encode(out);
    }

    fn length(&self) -> usize {
        let mut payload_length = self.encode_2718_len();
        if !Encodable2718::is_legacy(self) {
            payload_length += Header { list: false, payload_length }.length();
        }

        payload_length
    }
}

impl Decodable for TransactionSigned {
    /// This `Decodable` implementation only supports decoding rlp encoded transactions as it's used
    /// by p2p.
    ///
    /// The p2p encoding format always includes an RLP header, although the type RLP header depends
    /// on whether or not the transaction is a legacy transaction.
    ///
    /// If the transaction is a legacy transaction, it is just encoded as a RLP list:
    /// `rlp(tx-data)`.
    ///
    /// If the transaction is a typed transaction, it is encoded as a RLP string:
    /// `rlp(tx-type || rlp(tx-data))`
    ///
    /// This can be used for decoding all signed transactions in p2p `BlockBodies` responses.
    ///
    /// This cannot be used for decoding EIP-4844 transactions in p2p `PooledTransactions`, since
    /// the EIP-4844 variant of [`TransactionSigned`] does not include the blob sidecar.
    ///
    /// For a method suitable for decoding pooled transactions, see [`PooledTransaction`].
    ///
    /// CAUTION: Due to a quirk in [`Header::decode`], this method will succeed even if a typed
    /// transaction is encoded in this format, and does not start with a RLP header:
    /// `tx-type || rlp(tx-data)`.
    ///
    /// This is because [`Header::decode`] does not advance the buffer, and returns a length-1
    /// string header if the first byte is less than `0xf7`.
    fn decode(buf: &mut &[u8]) -> alloy_rlp::Result<Self> {
        Self::network_decode(buf).map_err(Into::into)
    }
}

impl Encodable2718 for TransactionSigned {
    fn type_flag(&self) -> Option<u8> {
        match self.transaction.tx_type() {
            TxType::Legacy => None,
            tx_type => Some(tx_type as u8),
        }
    }

    fn encode_2718_len(&self) -> usize {
        match &self.transaction {
            Transaction::Legacy(legacy_tx) => legacy_tx.eip2718_encoded_length(&self.signature),
            Transaction::Eip2930(access_list_tx) => {
                access_list_tx.eip2718_encoded_length(&self.signature)
            }
            Transaction::Eip1559(dynamic_fee_tx) => {
                dynamic_fee_tx.eip2718_encoded_length(&self.signature)
            }
            Transaction::Eip4844(blob_tx) => blob_tx.eip2718_encoded_length(&self.signature),
            Transaction::Eip7702(set_code_tx) => {
                set_code_tx.eip2718_encoded_length(&self.signature)
            }
            #[cfg(all(feature = "optimism", not(feature = "scroll")))]
            Transaction::Deposit(deposit_tx) => deposit_tx.eip2718_encoded_length(),
            #[cfg(all(feature = "scroll", not(feature = "optimism")))]
            Transaction::L1Message(l1_message_tx) => l1_message_tx.eip2718_encoded_length(),
        }
    }

    fn encode_2718(&self, out: &mut dyn alloy_rlp::BufMut) {
        self.transaction.eip2718_encode(&self.signature, out)
    }

    fn trie_hash(&self) -> B256 {
        self.hash()
    }
}

impl Decodable2718 for TransactionSigned {
    fn typed_decode(ty: u8, buf: &mut &[u8]) -> Eip2718Result<Self> {
        match ty.try_into().map_err(|_| Eip2718Error::UnexpectedType(ty))? {
            TxType::Legacy => Err(Eip2718Error::UnexpectedType(0)),
            TxType::Eip2930 => {
                let (tx, signature) = TxEip2930::rlp_decode_with_signature(buf)?;
                Ok(Self {
                    transaction: Transaction::Eip2930(tx),
                    signature,
                    hash: Default::default(),
                })
            }
            TxType::Eip1559 => {
                let (tx, signature) = TxEip1559::rlp_decode_with_signature(buf)?;
                Ok(Self {
                    transaction: Transaction::Eip1559(tx),
                    signature,
                    hash: Default::default(),
                })
            }
            TxType::Eip7702 => {
                let (tx, signature) = TxEip7702::rlp_decode_with_signature(buf)?;
                Ok(Self {
                    transaction: Transaction::Eip7702(tx),
                    signature,
                    hash: Default::default(),
                })
            }
            TxType::Eip4844 => {
                let (tx, signature) = TxEip4844::rlp_decode_with_signature(buf)?;
                Ok(Self {
                    transaction: Transaction::Eip4844(tx),
                    signature,
                    hash: Default::default(),
                })
            }
            #[cfg(all(feature = "optimism", not(feature = "scroll")))]
            TxType::Deposit => Ok(Self::new_unhashed(
                Transaction::Deposit(TxDeposit::rlp_decode(buf)?),
                TxDeposit::signature(),
            )),
            #[cfg(all(feature = "scroll", not(feature = "optimism")))]
            TxType::L1Message => Ok(Self::new_unhashed(
                Transaction::L1Message(TxL1Message::rlp_decode(buf)?),
                TxL1Message::signature(),
            )),
        }
    }

    fn fallback_decode(buf: &mut &[u8]) -> Eip2718Result<Self> {
        let (tx, signature) = TxLegacy::rlp_decode_with_signature(buf)?;
        Ok(Self { transaction: Transaction::Legacy(tx), signature, hash: Default::default() })
    }
}

#[cfg(any(test, feature = "reth-codec"))]
impl reth_codecs::Compact for TransactionSigned {
    fn to_compact<B>(&self, buf: &mut B) -> usize
    where
        B: bytes::BufMut + AsMut<[u8]>,
    {
        let start = buf.as_mut().len();

        // Placeholder for bitflags.
        // The first byte uses 4 bits as flags: IsCompressed[1bit], TxType[2bits], Signature[1bit]
        buf.put_u8(0);

        let sig_bit = self.signature.to_compact(buf) as u8;
        let zstd_bit = self.transaction.input().len() >= 32;

        let tx_bits = if zstd_bit {
            let mut tmp = Vec::with_capacity(256);
            if cfg!(feature = "std") {
                reth_zstd_compressors::TRANSACTION_COMPRESSOR.with(|compressor| {
                    let mut compressor = compressor.borrow_mut();
                    let tx_bits = self.transaction.to_compact(&mut tmp);
                    buf.put_slice(&compressor.compress(&tmp).expect("Failed to compress"));
                    tx_bits as u8
                })
            } else {
                let mut compressor = reth_zstd_compressors::create_tx_compressor();
                let tx_bits = self.transaction.to_compact(&mut tmp);
                buf.put_slice(&compressor.compress(&tmp).expect("Failed to compress"));
                tx_bits as u8
            }
        } else {
            self.transaction.to_compact(buf) as u8
        };

        // Replace bitflags with the actual values
        buf.as_mut()[start] = sig_bit | (tx_bits << 1) | ((zstd_bit as u8) << 3);

        buf.as_mut().len() - start
    }

    fn from_compact(mut buf: &[u8], _len: usize) -> (Self, &[u8]) {
        use bytes::Buf;

        // The first byte uses 4 bits as flags: IsCompressed[1], TxType[2], Signature[1]
        let bitflags = buf.get_u8() as usize;

        let sig_bit = bitflags & 1;
        let (signature, buf) = Signature::from_compact(buf, sig_bit);

        let zstd_bit = bitflags >> 3;
        let (transaction, buf) = if zstd_bit != 0 {
            if cfg!(feature = "std") {
                reth_zstd_compressors::TRANSACTION_DECOMPRESSOR.with(|decompressor| {
                    let mut decompressor = decompressor.borrow_mut();

                    // TODO: enforce that zstd is only present at a "top" level type

                    let transaction_type = (bitflags & 0b110) >> 1;
                    let (transaction, _) =
                        Transaction::from_compact(decompressor.decompress(buf), transaction_type);

                    (transaction, buf)
                })
            } else {
                let mut decompressor = reth_zstd_compressors::create_tx_decompressor();
                let transaction_type = (bitflags & 0b110) >> 1;
                let (transaction, _) =
                    Transaction::from_compact(decompressor.decompress(buf), transaction_type);

                (transaction, buf)
            }
        } else {
            let transaction_type = bitflags >> 1;
            Transaction::from_compact(buf, transaction_type)
        };

        (Self { signature, transaction, hash: Default::default() }, buf)
    }
}

macro_rules! impl_from_signed {
    ($($tx:ident),*) => {
        $(
            impl From<Signed<$tx>> for TransactionSigned {
                fn from(value: Signed<$tx>) -> Self {
                    let(tx,sig,hash) = value.into_parts();
                    Self::new(tx.into(), sig, hash)
                }
            }
        )*
    };
}

impl_from_signed!(TxLegacy, TxEip2930, TxEip1559, TxEip7702, TxEip4844, TypedTransaction);

impl From<Signed<Transaction>> for TransactionSigned {
    fn from(value: Signed<Transaction>) -> Self {
        let (tx, sig, hash) = value.into_parts();
        Self::new(tx, sig, hash)
    }
}

impl From<Signed<TxEip4844WithSidecar>> for TransactionSigned {
    fn from(value: Signed<TxEip4844WithSidecar>) -> Self {
        let (tx, sig, hash) = value.into_parts();
        Self::new(tx.tx.into(), sig, hash)
    }
}

impl From<Signed<TxEip4844Variant>> for TransactionSigned {
    fn from(value: Signed<TxEip4844Variant>) -> Self {
        let (tx, sig, hash) = value.into_parts();
        Self::new(tx.into(), sig, hash)
    }
}

impl From<TxEnvelope> for TransactionSigned {
    fn from(value: TxEnvelope) -> Self {
        match value {
            TxEnvelope::Legacy(tx) => tx.into(),
            TxEnvelope::Eip2930(tx) => tx.into(),
            TxEnvelope::Eip1559(tx) => tx.into(),
            TxEnvelope::Eip4844(tx) => tx.into(),
            TxEnvelope::Eip7702(tx) => tx.into(),
        }
    }
}

impl From<TransactionSigned> for Signed<Transaction> {
    fn from(value: TransactionSigned) -> Self {
        let (tx, sig, hash) = value.into_parts();
        Self::new_unchecked(tx, sig, hash)
    }
}

#[cfg(any(test, feature = "arbitrary"))]
impl<'a> arbitrary::Arbitrary<'a> for TransactionSigned {
    fn arbitrary(u: &mut arbitrary::Unstructured<'a>) -> arbitrary::Result<Self> {
        #[allow(unused_mut)]
        let mut transaction = Transaction::arbitrary(u)?;

        let secp = secp256k1::Secp256k1::new();
        let key_pair = secp256k1::Keypair::new(&secp, &mut rand::thread_rng());
        let signature = crate::sign_message(
            B256::from_slice(&key_pair.secret_bytes()[..]),
            transaction.signature_hash(),
        )
        .unwrap();

        // Both `Some(0)` and `None` values are encoded as empty string byte. This introduces
        // ambiguity in roundtrip tests. Patch the mint value of deposit transaction here, so that
        // it's `None` if zero.
        #[cfg(all(feature = "optimism", not(feature = "scroll")))]
        if let Transaction::Deposit(ref mut tx_deposit) = transaction {
            if tx_deposit.mint == Some(0) {
                tx_deposit.mint = None;
            }
        }

        #[cfg(all(feature = "optimism", not(feature = "scroll")))]
        let signature = if transaction.is_deposit() { TxDeposit::signature() } else { signature };
        #[cfg(all(feature = "scroll", not(feature = "optimism")))]
        let signature =
            if transaction.is_l1_message() { TxL1Message::signature() } else { signature };

        Ok(Self::new_unhashed(transaction, signature))
    }
}

/// Type alias kept for backward compatibility.
pub type TransactionSignedEcRecovered<T = TransactionSigned> = RecoveredTx<T>;

/// Signed transaction with recovered signer.
#[derive(Debug, Clone, PartialEq, Hash, Eq, AsRef, Deref)]
pub struct RecoveredTx<T = TransactionSigned> {
    /// Signer of the transaction
    signer: Address,
    /// Signed transaction
    #[deref]
    #[as_ref]
    signed_transaction: T,
}

// === impl RecoveredTx ===

impl<T> RecoveredTx<T> {
    /// Signer of transaction recovered from signature
    pub const fn signer(&self) -> Address {
        self.signer
    }

    /// Reference to the signer of transaction recovered from signature
    pub const fn signer_ref(&self) -> &Address {
        &self.signer
    }

    /// Returns a reference to [`TransactionSigned`]
    pub const fn as_signed(&self) -> &T {
        &self.signed_transaction
    }

    /// Transform back to [`TransactionSigned`]
    pub fn into_signed(self) -> T {
        self.signed_transaction
    }

    /// Dissolve Self to its component
    pub fn to_components(self) -> (T, Address) {
        (self.signed_transaction, self.signer)
    }

    /// Create [`RecoveredTx`] from [`TransactionSigned`] and [`Address`] of the
    /// signer.
    #[inline]
    pub const fn from_signed_transaction(signed_transaction: T, signer: Address) -> Self {
        Self { signed_transaction, signer }
    }

    /// Applies the given closure to the inner transactions.
    pub fn map_transaction<Tx>(self, f: impl FnOnce(T) -> Tx) -> RecoveredTx<Tx> {
        RecoveredTx::from_signed_transaction(f(self.signed_transaction), self.signer)
    }
}

impl<T: Encodable> Encodable for RecoveredTx<T> {
    /// This encodes the transaction _with_ the signature, and an rlp header.
    ///
    /// Refer to docs for [`TransactionSigned::encode`] for details on the exact format.
    fn encode(&self, out: &mut dyn bytes::BufMut) {
        self.signed_transaction.encode(out)
    }

    fn length(&self) -> usize {
        self.signed_transaction.length()
    }
}

impl<T: SignedTransaction> Decodable for RecoveredTx<T> {
    fn decode(buf: &mut &[u8]) -> alloy_rlp::Result<Self> {
        let signed_transaction = T::decode(buf)?;
        let signer = signed_transaction
            .recover_signer()
            .ok_or(RlpError::Custom("Unable to recover decoded transaction signer."))?;
        Ok(Self { signer, signed_transaction })
    }
}

impl<T: Encodable2718> Encodable2718 for RecoveredTx<T> {
    fn type_flag(&self) -> Option<u8> {
        self.signed_transaction.type_flag()
    }

    fn encode_2718_len(&self) -> usize {
        self.signed_transaction.encode_2718_len()
    }

    fn encode_2718(&self, out: &mut dyn alloy_rlp::BufMut) {
        self.signed_transaction.encode_2718(out)
    }

    fn trie_hash(&self) -> B256 {
        self.signed_transaction.trie_hash()
    }
}

/// Extension trait for [`SignedTransaction`] to convert it into [`RecoveredTx`].
pub trait SignedTransactionIntoRecoveredExt: SignedTransaction {
    /// Tries to recover signer and return [`RecoveredTx`] by cloning the type.
    fn try_ecrecovered(&self) -> Option<RecoveredTx<Self>> {
        let signer = self.recover_signer()?;
        Some(RecoveredTx { signed_transaction: self.clone(), signer })
    }

    /// Tries to recover signer and return [`RecoveredTx`].
    ///
    /// Returns `Err(Self)` if the transaction's signature is invalid, see also
    /// [`SignedTransaction::recover_signer`].
    fn try_into_ecrecovered(self) -> Result<RecoveredTx<Self>, Self> {
        match self.recover_signer() {
            None => Err(self),
            Some(signer) => Ok(RecoveredTx { signed_transaction: self, signer }),
        }
    }

    /// Consumes the type, recover signer and return [`RecoveredTx`] _without
    /// ensuring that the signature has a low `s` value_ (EIP-2).
    ///
    /// Returns `None` if the transaction's signature is invalid.
    fn into_ecrecovered_unchecked(self) -> Option<RecoveredTx<Self>> {
        let signer = self.recover_signer_unchecked()?;
        Some(RecoveredTx::from_signed_transaction(self, signer))
    }

    /// Returns the [`RecoveredTx`] transaction with the given sender.
    fn with_signer(self, signer: Address) -> RecoveredTx<Self> {
        RecoveredTx::from_signed_transaction(self, signer)
    }
}

impl<T> SignedTransactionIntoRecoveredExt for T where T: SignedTransaction {}

/// Bincode-compatible transaction type serde implementations.
#[cfg(feature = "serde-bincode-compat")]
pub mod serde_bincode_compat {
    use alloc::borrow::Cow;
    use alloy_consensus::{
        transaction::serde_bincode_compat::{TxEip1559, TxEip2930, TxEip7702, TxLegacy},
        TxEip4844,
    };
    use alloy_primitives::{PrimitiveSignature as Signature, TxHash};
    use reth_primitives_traits::serde_bincode_compat::SerdeBincodeCompat;
    use serde::{Deserialize, Deserializer, Serialize, Serializer};
    use serde_with::{DeserializeAs, SerializeAs};

    /// Bincode-compatible [`super::Transaction`] serde implementation.
    ///
    /// Intended to use with the [`serde_with::serde_as`] macro in the following way:
    /// ```rust
    /// use reth_primitives::{serde_bincode_compat, Transaction};
    /// use serde::{Deserialize, Serialize};
    /// use serde_with::serde_as;
    ///
    /// #[serde_as]
    /// #[derive(Serialize, Deserialize)]
    /// struct Data {
    ///     #[serde_as(as = "serde_bincode_compat::transaction::Transaction")]
    ///     transaction: Transaction,
    /// }
    /// ```
    #[derive(Debug, Serialize, Deserialize)]
    #[allow(missing_docs)]
    pub enum Transaction<'a> {
        Legacy(TxLegacy<'a>),
        Eip2930(TxEip2930<'a>),
        Eip1559(TxEip1559<'a>),
        Eip4844(Cow<'a, TxEip4844>),
        Eip7702(TxEip7702<'a>),
        #[cfg(all(feature = "optimism", not(feature = "scroll")))]
        Deposit(op_alloy_consensus::serde_bincode_compat::TxDeposit<'a>),
        #[cfg(all(feature = "scroll", not(feature = "optimism")))]
        L1Message(Cow<'a, reth_scroll_primitives::l1_transaction::TxL1Message>),
    }

    impl<'a> From<&'a super::Transaction> for Transaction<'a> {
        fn from(value: &'a super::Transaction) -> Self {
            match value {
                super::Transaction::Legacy(tx) => Self::Legacy(TxLegacy::from(tx)),
                super::Transaction::Eip2930(tx) => Self::Eip2930(TxEip2930::from(tx)),
                super::Transaction::Eip1559(tx) => Self::Eip1559(TxEip1559::from(tx)),
                super::Transaction::Eip4844(tx) => Self::Eip4844(Cow::Borrowed(tx)),
                super::Transaction::Eip7702(tx) => Self::Eip7702(TxEip7702::from(tx)),
                #[cfg(all(feature = "optimism", not(feature = "scroll")))]
                super::Transaction::Deposit(tx) => {
                    Self::Deposit(op_alloy_consensus::serde_bincode_compat::TxDeposit::from(tx))
                }
                #[cfg(all(feature = "scroll", not(feature = "optimism")))]
                super::Transaction::L1Message(tx) => Self::L1Message(Cow::Borrowed(tx)),
            }
        }
    }

    impl<'a> From<Transaction<'a>> for super::Transaction {
        fn from(value: Transaction<'a>) -> Self {
            match value {
                Transaction::Legacy(tx) => Self::Legacy(tx.into()),
                Transaction::Eip2930(tx) => Self::Eip2930(tx.into()),
                Transaction::Eip1559(tx) => Self::Eip1559(tx.into()),
                Transaction::Eip4844(tx) => Self::Eip4844(tx.into_owned()),
                Transaction::Eip7702(tx) => Self::Eip7702(tx.into()),
                #[cfg(all(feature = "optimism", not(feature = "scroll")))]
                Transaction::Deposit(tx) => Self::Deposit(tx.into()),
                #[cfg(all(feature = "scroll", not(feature = "optimism")))]
                Transaction::L1Message(tx) => Self::L1Message(tx.into_owned()),
            }
        }
    }

    impl SerializeAs<super::Transaction> for Transaction<'_> {
        fn serialize_as<S>(source: &super::Transaction, serializer: S) -> Result<S::Ok, S::Error>
        where
            S: Serializer,
        {
            Transaction::from(source).serialize(serializer)
        }
    }

    impl<'de> DeserializeAs<'de, super::Transaction> for Transaction<'de> {
        fn deserialize_as<D>(deserializer: D) -> Result<super::Transaction, D::Error>
        where
            D: Deserializer<'de>,
        {
            Transaction::deserialize(deserializer).map(Into::into)
        }
    }

    /// Bincode-compatible [`super::TransactionSigned`] serde implementation.
    ///
    /// Intended to use with the [`serde_with::serde_as`] macro in the following way:
    /// ```rust
    /// use reth_primitives::{serde_bincode_compat, TransactionSigned};
    /// use serde::{Deserialize, Serialize};
    /// use serde_with::serde_as;
    ///
    /// #[serde_as]
    /// #[derive(Serialize, Deserialize)]
    /// struct Data {
    ///     #[serde_as(as = "serde_bincode_compat::transaction::TransactionSigned")]
    ///     transaction: TransactionSigned,
    /// }
    /// ```
    #[derive(Debug, Serialize, Deserialize)]
    pub struct TransactionSigned<'a> {
        hash: TxHash,
        signature: Signature,
        transaction: Transaction<'a>,
    }

    impl<'a> From<&'a super::TransactionSigned> for TransactionSigned<'a> {
        fn from(value: &'a super::TransactionSigned) -> Self {
            Self {
                hash: value.hash(),
                signature: value.signature,
                transaction: Transaction::from(&value.transaction),
            }
        }
    }

    impl<'a> From<TransactionSigned<'a>> for super::TransactionSigned {
        fn from(value: TransactionSigned<'a>) -> Self {
            Self {
                hash: value.hash.into(),
                signature: value.signature,
                transaction: value.transaction.into(),
            }
        }
    }

    impl SerializeAs<super::TransactionSigned> for TransactionSigned<'_> {
        fn serialize_as<S>(
            source: &super::TransactionSigned,
            serializer: S,
        ) -> Result<S::Ok, S::Error>
        where
            S: Serializer,
        {
            TransactionSigned::from(source).serialize(serializer)
        }
    }

    impl<'de> DeserializeAs<'de, super::TransactionSigned> for TransactionSigned<'de> {
        fn deserialize_as<D>(deserializer: D) -> Result<super::TransactionSigned, D::Error>
        where
            D: Deserializer<'de>,
        {
            TransactionSigned::deserialize(deserializer).map(Into::into)
        }
    }

    impl SerdeBincodeCompat for super::TransactionSigned {
        type BincodeRepr<'a> = TransactionSigned<'a>;
    }

    #[cfg(test)]
    mod tests {
        use super::super::{serde_bincode_compat, Transaction, TransactionSigned};
        use arbitrary::Arbitrary;
        use rand::Rng;
        use reth_testing_utils::generators;
        use serde::{Deserialize, Serialize};
        use serde_with::serde_as;

        #[test]
        fn test_transaction_bincode_roundtrip() {
            #[serde_as]
            #[derive(Debug, PartialEq, Eq, Serialize, Deserialize)]
            struct Data {
                #[serde_as(as = "serde_bincode_compat::Transaction")]
                transaction: Transaction,
            }

            let mut bytes = [0u8; 1024];
            generators::rng().fill(bytes.as_mut_slice());
            let data = Data {
                transaction: Transaction::arbitrary(&mut arbitrary::Unstructured::new(&bytes))
                    .unwrap(),
            };

            let encoded = bincode::serialize(&data).unwrap();
            let decoded: Data = bincode::deserialize(&encoded).unwrap();
            assert_eq!(decoded, data);
        }

        #[test]
        fn test_transaction_signed_bincode_roundtrip() {
            #[serde_as]
            #[derive(Debug, PartialEq, Eq, Serialize, Deserialize)]
            struct Data {
                #[serde_as(as = "serde_bincode_compat::TransactionSigned")]
                transaction: TransactionSigned,
            }

            let mut bytes = [0u8; 1024];
            generators::rng().fill(bytes.as_mut_slice());
            let data = Data {
                transaction: TransactionSigned::arbitrary(&mut arbitrary::Unstructured::new(
                    &bytes,
                ))
                .unwrap(),
            };

            let encoded = bincode::serialize(&data).unwrap();
            let decoded: Data = bincode::deserialize(&encoded).unwrap();
            assert_eq!(decoded, data);
        }
    }
}

/// Recovers a list of signers from a transaction list iterator.
///
/// Returns `None`, if some transaction's signature is invalid
pub fn recover_signers<'a, I, T>(txes: I, num_txes: usize) -> Option<Vec<Address>>
where
    T: SignedTransaction,
    I: IntoParallelIterator<Item = &'a T> + IntoIterator<Item = &'a T> + Send,
{
    if num_txes < *PARALLEL_SENDER_RECOVERY_THRESHOLD {
        txes.into_iter().map(|tx| tx.recover_signer()).collect()
    } else {
        txes.into_par_iter().map(|tx| tx.recover_signer()).collect()
    }
}

/// Recovers a list of signers from a transaction list iterator _without ensuring that the
/// signature has a low `s` value_.
///
/// Returns `None`, if some transaction's signature is invalid.
pub fn recover_signers_unchecked<'a, I, T>(txes: I, num_txes: usize) -> Option<Vec<Address>>
where
    T: SignedTransaction,
    I: IntoParallelIterator<Item = &'a T> + IntoIterator<Item = &'a T> + Send,
{
    if num_txes < *PARALLEL_SENDER_RECOVERY_THRESHOLD {
        txes.into_iter().map(|tx| tx.recover_signer_unchecked()).collect()
    } else {
        txes.into_par_iter().map(|tx| tx.recover_signer_unchecked()).collect()
    }
}

#[cfg(test)]
mod tests {
    use crate::{
        transaction::{TxEip1559, TxKind, TxLegacy},
        RecoveredTx, Transaction, TransactionSigned,
    };
    use alloy_consensus::Transaction as _;
    use alloy_eips::eip2718::{Decodable2718, Encodable2718};
    use alloy_primitives::{
        address, b256, bytes, hex, Address, Bytes, PrimitiveSignature as Signature, B256, U256,
    };
    use alloy_rlp::{Decodable, Encodable, Error as RlpError};
    use reth_chainspec::MIN_TRANSACTION_GAS;
    use reth_codecs::Compact;
    use reth_primitives_traits::SignedTransaction;
    use std::str::FromStr;

    #[test]
    fn test_decode_empty_typed_tx() {
        let input = [0x80u8];
        let res = TransactionSigned::decode(&mut &input[..]).unwrap_err();
        assert_eq!(RlpError::InputTooShort, res);
    }

    #[test]
    fn raw_kind_encoding_sanity() {
        // check the 0x80 encoding for Create
        let mut buf = Vec::new();
        TxKind::Create.encode(&mut buf);
        assert_eq!(buf, vec![0x80]);

        // check decoding
        let buf = [0x80];
        let decoded = TxKind::decode(&mut &buf[..]).unwrap();
        assert_eq!(decoded, TxKind::Create);
    }

    #[test]
    fn test_decode_create_goerli() {
        // test that an example create tx from goerli decodes properly
        let tx_bytes = hex!("b901f202f901ee05228459682f008459682f11830209bf8080b90195608060405234801561001057600080fd5b50610175806100206000396000f3fe608060405234801561001057600080fd5b506004361061002b5760003560e01c80630c49c36c14610030575b600080fd5b61003861004e565b604051610045919061011d565b60405180910390f35b60606020600052600f6020527f68656c6c6f2073746174656d696e64000000000000000000000000000000000060405260406000f35b600081519050919050565b600082825260208201905092915050565b60005b838110156100be5780820151818401526020810190506100a3565b838111156100cd576000848401525b50505050565b6000601f19601f8301169050919050565b60006100ef82610084565b6100f9818561008f565b93506101098185602086016100a0565b610112816100d3565b840191505092915050565b6000602082019050818103600083015261013781846100e4565b90509291505056fea264697066735822122051449585839a4ea5ac23cae4552ef8a96b64ff59d0668f76bfac3796b2bdbb3664736f6c63430008090033c080a0136ebffaa8fc8b9fda9124de9ccb0b1f64e90fbd44251b4c4ac2501e60b104f9a07eb2999eec6d185ef57e91ed099afb0a926c5b536f0155dd67e537c7476e1471");

        let decoded = TransactionSigned::decode(&mut &tx_bytes[..]).unwrap();
        assert_eq!(tx_bytes.len(), decoded.length());
        assert_eq!(tx_bytes, &alloy_rlp::encode(decoded)[..]);
    }

    #[test]
    fn test_decode_recover_mainnet_tx() {
        // random mainnet tx <https://etherscan.io/tx/0x86718885c4b4218c6af87d3d0b0d83e3cc465df2a05c048aa4db9f1a6f9de91f>
        let tx_bytes = hex!("02f872018307910d808507204d2cb1827d0094388c818ca8b9251b393131c08a736a67ccb19297880320d04823e2701c80c001a0cf024f4815304df2867a1a74e9d2707b6abda0337d2d54a4438d453f4160f190a07ac0e6b3bc9395b5b9c8b9e6d77204a236577a5b18467b9175c01de4faa208d9");

        let decoded = TransactionSigned::decode_2718(&mut &tx_bytes[..]).unwrap();
        assert_eq!(
            decoded.recover_signer(),
            Some(Address::from_str("0x95222290DD7278Aa3Ddd389Cc1E1d165CC4BAfe5").unwrap())
        );
    }

    #[test]
    // Test vector from https://sepolia.etherscan.io/tx/0x9a22ccb0029bc8b0ddd073be1a1d923b7ae2b2ea52100bae0db4424f9107e9c0
    // Blobscan: https://sepolia.blobscan.com/tx/0x9a22ccb0029bc8b0ddd073be1a1d923b7ae2b2ea52100bae0db4424f9107e9c0
    fn test_decode_recover_sepolia_4844_tx() {
        use alloy_primitives::{address, b256};

        // https://sepolia.etherscan.io/getRawTx?tx=0x9a22ccb0029bc8b0ddd073be1a1d923b7ae2b2ea52100bae0db4424f9107e9c0
        let raw_tx = alloy_primitives::hex::decode("0x03f9011d83aa36a7820fa28477359400852e90edd0008252089411e9ca82a3a762b4b5bd264d4173a242e7a770648080c08504a817c800f8a5a0012ec3d6f66766bedb002a190126b3549fce0047de0d4c25cffce0dc1c57921aa00152d8e24762ff22b1cfd9f8c0683786a7ca63ba49973818b3d1e9512cd2cec4a0013b98c6c83e066d5b14af2b85199e3d4fc7d1e778dd53130d180f5077e2d1c7a001148b495d6e859114e670ca54fb6e2657f0cbae5b08063605093a4b3dc9f8f1a0011ac212f13c5dff2b2c6b600a79635103d6f580a4221079951181b25c7e654901a0c8de4cced43169f9aa3d36506363b2d2c44f6c49fc1fd91ea114c86f3757077ea01e11fdd0d1934eda0492606ee0bb80a7bf8f35cc5f86ec60fe5031ba48bfd544").unwrap();
        let decoded = TransactionSigned::decode_2718(&mut raw_tx.as_slice()).unwrap();
        assert!(decoded.is_eip4844());

        let from = decoded.recover_signer();
        assert_eq!(from, Some(address!("A83C816D4f9b2783761a22BA6FADB0eB0606D7B2")));

        let tx = decoded.transaction;

        assert_eq!(tx.to(), Some(address!("11E9CA82A3a762b4B5bd264d4173a242e7a77064")));

        assert_eq!(
            tx.blob_versioned_hashes(),
            Some(
                &[
                    b256!("012ec3d6f66766bedb002a190126b3549fce0047de0d4c25cffce0dc1c57921a"),
                    b256!("0152d8e24762ff22b1cfd9f8c0683786a7ca63ba49973818b3d1e9512cd2cec4"),
                    b256!("013b98c6c83e066d5b14af2b85199e3d4fc7d1e778dd53130d180f5077e2d1c7"),
                    b256!("01148b495d6e859114e670ca54fb6e2657f0cbae5b08063605093a4b3dc9f8f1"),
                    b256!("011ac212f13c5dff2b2c6b600a79635103d6f580a4221079951181b25c7e6549"),
                ][..]
            )
        );
    }

    #[test]
    fn decode_transaction_consumes_buffer() {
        let bytes = &mut &hex!("b87502f872041a8459682f008459682f0d8252089461815774383099e24810ab832a5b2a5425c154d58829a2241af62c000080c001a059e6b67f48fb32e7e570dfb11e042b5ad2e55e3ce3ce9cd989c7e06e07feeafda0016b83f4f980694ed2eee4d10667242b1f40dc406901b34125b008d334d47469")[..];
        let _transaction_res = TransactionSigned::decode(bytes).unwrap();
        assert_eq!(
            bytes.len(),
            0,
            "did not consume all bytes in the buffer, {:?} remaining",
            bytes.len()
        );
    }

    #[test]
    fn decode_multiple_network_txs() {
        let bytes = hex!("f86b02843b9aca00830186a094d3e8763675e4c425df46cc3b5c0f6cbdac39604687038d7ea4c68000802ba00eb96ca19e8a77102767a41fc85a36afd5c61ccb09911cec5d3e86e193d9c5aea03a456401896b1b6055311536bf00a718568c744d8c1f9df59879e8350220ca18");
        let transaction = Transaction::Legacy(TxLegacy {
            chain_id: Some(4u64),
            nonce: 2,
            gas_price: 1000000000,
            gas_limit: 100000,
            to: Address::from_str("d3e8763675e4c425df46cc3b5c0f6cbdac396046").unwrap().into(),
            value: U256::from(1000000000000000u64),
            input: Bytes::default(),
        });
        let signature = Signature::new(
            U256::from_str("0xeb96ca19e8a77102767a41fc85a36afd5c61ccb09911cec5d3e86e193d9c5ae")
                .unwrap(),
            U256::from_str("0x3a456401896b1b6055311536bf00a718568c744d8c1f9df59879e8350220ca18")
                .unwrap(),
            false,
        );
        let hash = b256!("a517b206d2223278f860ea017d3626cacad4f52ff51030dc9a96b432f17f8d34");
        test_decode_and_encode(&bytes, transaction, signature, Some(hash));

        let bytes = hex!("f86b01843b9aca00830186a094d3e8763675e4c425df46cc3b5c0f6cbdac3960468702769bb01b2a00802ba0e24d8bd32ad906d6f8b8d7741e08d1959df021698b19ee232feba15361587d0aa05406ad177223213df262cb66ccbb2f46bfdccfdfbbb5ffdda9e2c02d977631da");
        let transaction = Transaction::Legacy(TxLegacy {
            chain_id: Some(4),
            nonce: 1u64,
            gas_price: 1000000000,
            gas_limit: 100000,
            to: Address::from_slice(&hex!("d3e8763675e4c425df46cc3b5c0f6cbdac396046")[..]).into(),
            value: U256::from(693361000000000u64),
            input: Default::default(),
        });
        let signature = Signature::new(
            U256::from_str("0xe24d8bd32ad906d6f8b8d7741e08d1959df021698b19ee232feba15361587d0a")
                .unwrap(),
            U256::from_str("0x5406ad177223213df262cb66ccbb2f46bfdccfdfbbb5ffdda9e2c02d977631da")
                .unwrap(),
            false,
        );
        test_decode_and_encode(&bytes, transaction, signature, None);

        let bytes = hex!("f86b0384773594008398968094d3e8763675e4c425df46cc3b5c0f6cbdac39604687038d7ea4c68000802ba0ce6834447c0a4193c40382e6c57ae33b241379c5418caac9cdc18d786fd12071a03ca3ae86580e94550d7c071e3a02eadb5a77830947c9225165cf9100901bee88");
        let transaction = Transaction::Legacy(TxLegacy {
            chain_id: Some(4),
            nonce: 3,
            gas_price: 2000000000,
            gas_limit: 10000000,
            to: Address::from_slice(&hex!("d3e8763675e4c425df46cc3b5c0f6cbdac396046")[..]).into(),
            value: U256::from(1000000000000000u64),
            input: Bytes::default(),
        });
        let signature = Signature::new(
            U256::from_str("0xce6834447c0a4193c40382e6c57ae33b241379c5418caac9cdc18d786fd12071")
                .unwrap(),
            U256::from_str("0x3ca3ae86580e94550d7c071e3a02eadb5a77830947c9225165cf9100901bee88")
                .unwrap(),
            false,
        );
        test_decode_and_encode(&bytes, transaction, signature, None);

        let bytes = hex!("b87502f872041a8459682f008459682f0d8252089461815774383099e24810ab832a5b2a5425c154d58829a2241af62c000080c001a059e6b67f48fb32e7e570dfb11e042b5ad2e55e3ce3ce9cd989c7e06e07feeafda0016b83f4f980694ed2eee4d10667242b1f40dc406901b34125b008d334d47469");
        let transaction = Transaction::Eip1559(TxEip1559 {
            chain_id: 4,
            nonce: 26,
            max_priority_fee_per_gas: 1500000000,
            max_fee_per_gas: 1500000013,
            gas_limit: MIN_TRANSACTION_GAS,
            to: Address::from_slice(&hex!("61815774383099e24810ab832a5b2a5425c154d5")[..]).into(),
            value: U256::from(3000000000000000000u64),
            input: Default::default(),
            access_list: Default::default(),
        });
        let signature = Signature::new(
            U256::from_str("0x59e6b67f48fb32e7e570dfb11e042b5ad2e55e3ce3ce9cd989c7e06e07feeafd")
                .unwrap(),
            U256::from_str("0x016b83f4f980694ed2eee4d10667242b1f40dc406901b34125b008d334d47469")
                .unwrap(),
            true,
        );
        test_decode_and_encode(&bytes, transaction, signature, None);

        let bytes = hex!("f8650f84832156008287fb94cf7f9e66af820a19257a2108375b180b0ec491678204d2802ca035b7bfeb9ad9ece2cbafaaf8e202e706b4cfaeb233f46198f00b44d4a566a981a0612638fb29427ca33b9a3be2a0a561beecfe0269655be160d35e72d366a6a860");
        let transaction = Transaction::Legacy(TxLegacy {
            chain_id: Some(4),
            nonce: 15,
            gas_price: 2200000000,
            gas_limit: 34811,
            to: Address::from_slice(&hex!("cf7f9e66af820a19257a2108375b180b0ec49167")[..]).into(),
            value: U256::from(1234),
            input: Bytes::default(),
        });
        let signature = Signature::new(
            U256::from_str("0x35b7bfeb9ad9ece2cbafaaf8e202e706b4cfaeb233f46198f00b44d4a566a981")
                .unwrap(),
            U256::from_str("0x612638fb29427ca33b9a3be2a0a561beecfe0269655be160d35e72d366a6a860")
                .unwrap(),
            true,
        );
        test_decode_and_encode(&bytes, transaction, signature, None);
    }

    fn test_decode_and_encode(
        bytes: &[u8],
        transaction: Transaction,
        signature: Signature,
        hash: Option<B256>,
    ) {
        let expected = TransactionSigned::new_unhashed(transaction, signature);
        if let Some(hash) = hash {
            assert_eq!(hash, expected.hash());
        }
        assert_eq!(bytes.len(), expected.length());

        let decoded = TransactionSigned::decode(&mut &bytes[..]).unwrap();
        assert_eq!(expected, decoded);
        assert_eq!(bytes, &alloy_rlp::encode(expected));
    }

    #[test]
    fn decode_raw_tx_and_recover_signer() {
        use alloy_primitives::hex_literal::hex;
        // transaction is from ropsten

        let hash: B256 =
            hex!("559fb34c4a7f115db26cbf8505389475caaab3df45f5c7a0faa4abfa3835306c").into();
        let signer: Address = hex!("641c5d790f862a58ec7abcfd644c0442e9c201b3").into();
        let raw = hex!("f88b8212b085028fa6ae00830f424094aad593da0c8116ef7d2d594dd6a63241bccfc26c80a48318b64b000000000000000000000000641c5d790f862a58ec7abcfd644c0442e9c201b32aa0a6ef9e170bca5ffb7ac05433b13b7043de667fbb0b4a5e45d3b54fb2d6efcc63a0037ec2c05c3d60c5f5f78244ce0a3859e3a18a36c61efb061b383507d3ce19d2");

        let mut pointer = raw.as_ref();
        let tx = TransactionSigned::decode(&mut pointer).unwrap();
        assert_eq!(tx.hash(), hash, "Expected same hash");
        assert_eq!(tx.recover_signer(), Some(signer), "Recovering signer should pass.");
    }

    #[test]
    fn test_envelop_encode() {
        // random tx: <https://etherscan.io/getRawTx?tx=0x9448608d36e721ef403c53b00546068a6474d6cbab6816c3926de449898e7bce>
        let input = hex!("02f871018302a90f808504890aef60826b6c94ddf4c5025d1a5742cf12f74eec246d4432c295e487e09c3bbcc12b2b80c080a0f21a4eacd0bf8fea9c5105c543be5a1d8c796516875710fafafdf16d16d8ee23a001280915021bb446d1973501a67f93d2b38894a514b976e7b46dc2fe54598d76");
        let decoded = TransactionSigned::decode(&mut &input[..]).unwrap();

        let encoded = decoded.encoded_2718();
        assert_eq!(encoded[..], input);
    }

    #[test]
    fn test_envelop_decode() {
        // random tx: <https://etherscan.io/getRawTx?tx=0x9448608d36e721ef403c53b00546068a6474d6cbab6816c3926de449898e7bce>
        let input = bytes!("02f871018302a90f808504890aef60826b6c94ddf4c5025d1a5742cf12f74eec246d4432c295e487e09c3bbcc12b2b80c080a0f21a4eacd0bf8fea9c5105c543be5a1d8c796516875710fafafdf16d16d8ee23a001280915021bb446d1973501a67f93d2b38894a514b976e7b46dc2fe54598d76");
        let decoded = TransactionSigned::decode_2718(&mut input.as_ref()).unwrap();

        let encoded = decoded.encoded_2718();
        assert_eq!(encoded, input);
    }

    #[test]
    fn test_decode_signed_ec_recovered_transaction() {
        // random tx: <https://etherscan.io/getRawTx?tx=0x9448608d36e721ef403c53b00546068a6474d6cbab6816c3926de449898e7bce>
        let input = hex!("02f871018302a90f808504890aef60826b6c94ddf4c5025d1a5742cf12f74eec246d4432c295e487e09c3bbcc12b2b80c080a0f21a4eacd0bf8fea9c5105c543be5a1d8c796516875710fafafdf16d16d8ee23a001280915021bb446d1973501a67f93d2b38894a514b976e7b46dc2fe54598d76");
        let tx = TransactionSigned::decode(&mut &input[..]).unwrap();
        let recovered = tx.into_ecrecovered().unwrap();

        let decoded = RecoveredTx::decode(&mut &alloy_rlp::encode(&recovered)[..]).unwrap();
        assert_eq!(recovered, decoded)
    }

    #[test]
    fn test_decode_tx() {
        // some random transactions pulled from hive tests
        let data = hex!("b86f02f86c0705843b9aca008506fc23ac00830124f89400000000000000000000000000000000000003160180c001a00293c713e2f1eab91c366621ff2f867e05ad7e99d4aa5d069aafeb9e1e8c9b6aa05ec6c0605ff20b57c90a6484ec3b0509e5923733d06f9b69bee9a2dabe4f1352");
        let tx = TransactionSigned::decode(&mut data.as_slice()).unwrap();
        let mut b = Vec::with_capacity(data.len());
        tx.encode(&mut b);
        assert_eq!(data.as_slice(), b.as_slice());

        let data = hex!("f865048506fc23ac00830124f8940000000000000000000000000000000000000316018032a06b8fdfdcb84790816b7af85b19305f493665fe8b4e7c51ffdd7cc144cd776a60a028a09ab55def7b8d6602ba1c97a0ebbafe64ffc9c8e89520cec97a8edfb2ebe9");
        let tx = TransactionSigned::decode(&mut data.as_slice()).unwrap();
        let mut b = Vec::with_capacity(data.len());
        tx.encode(&mut b);
        assert_eq!(data.as_slice(), b.as_slice());
    }

    #[cfg(feature = "secp256k1")]
    proptest::proptest! {
        #![proptest_config(proptest::prelude::ProptestConfig::with_cases(1))]

        #[test]
        fn test_parallel_recovery_order(txes in proptest::collection::vec(
            proptest_arbitrary_interop::arb::<Transaction>(),
            *crate::transaction::PARALLEL_SENDER_RECOVERY_THRESHOLD * 5
        )) {
            let mut rng =rand::thread_rng();
            let secp = secp256k1::Secp256k1::new();
            let txes: Vec<TransactionSigned> = txes.into_iter().map(|mut tx| {
                 if let Some(chain_id) = tx.chain_id() {
                    // Otherwise we might overflow when calculating `v` on `recalculate_hash`
                    tx.set_chain_id(chain_id % (u64::MAX / 2 - 36));
                }

                let key_pair = secp256k1::Keypair::new(&secp, &mut rng);

                let signature =
                    crate::sign_message(B256::from_slice(&key_pair.secret_bytes()[..]), tx.signature_hash()).unwrap();

                TransactionSigned::new_unhashed(tx, signature)
            }).collect();

            let parallel_senders = TransactionSigned::recover_signers(&txes, txes.len()).unwrap();
            let seq_senders = txes.iter().map(|tx| tx.recover_signer()).collect::<Option<Vec<_>>>().unwrap();

            assert_eq!(parallel_senders, seq_senders);
        }
    }

    // <https://etherscan.io/tx/0x280cde7cdefe4b188750e76c888f13bd05ce9a4d7767730feefe8a0e50ca6fc4>
    #[test]
    fn recover_legacy_singer() {
        let data = hex!("f9015482078b8505d21dba0083022ef1947a250d5630b4cf539739df2c5dacb4c659f2488d880c46549a521b13d8b8e47ff36ab50000000000000000000000000000000000000000000066ab5a608bd00a23f2fe000000000000000000000000000000000000000000000000000000000000008000000000000000000000000048c04ed5691981c42154c6167398f95e8f38a7ff00000000000000000000000000000000000000000000000000000000632ceac70000000000000000000000000000000000000000000000000000000000000002000000000000000000000000c02aaa39b223fe8d0a0e5c4f27ead9083c756cc20000000000000000000000006c6ee5e31d828de241282b9606c8e98ea48526e225a0c9077369501641a92ef7399ff81c21639ed4fd8fc69cb793cfa1dbfab342e10aa0615facb2f1bcf3274a354cfe384a38d0cc008a11c2dd23a69111bc6930ba27a8");
        let tx = TransactionSigned::fallback_decode(&mut data.as_slice()).unwrap();
        assert!(tx.is_legacy());
        let sender = tx.recover_signer().unwrap();
        assert_eq!(sender, address!("a12e1462d0ceD572f396F58B6E2D03894cD7C8a4"));
    }

    // <https://github.com/alloy-rs/alloy/issues/141>
    // <https://etherscan.io/tx/0xce4dc6d7a7549a98ee3b071b67e970879ff51b5b95d1c340bacd80fa1e1aab31>
    #[test]
    fn recover_enveloped() {
        let data = hex!("02f86f0102843b9aca0085029e7822d68298f094d9e1459a7a482635700cbc20bbaf52d495ab9c9680841b55ba3ac080a0c199674fcb29f353693dd779c017823b954b3c69dffa3cd6b2a6ff7888798039a028ca912de909e7e6cdef9cdcaf24c54dd8c1032946dfa1d85c206b32a9064fe8");
        let tx = TransactionSigned::decode_2718(&mut data.as_slice()).unwrap();
        let sender = tx.recover_signer().unwrap();
        assert_eq!(sender, address!("001e2b7dE757bA469a57bF6b23d982458a07eFcE"));
        assert_eq!(tx.to(), Some(address!("D9e1459A7A482635700cBc20BBAF52D495Ab9C96")));
        assert_eq!(tx.input().as_ref(), hex!("1b55ba3a"));
        let encoded = tx.encoded_2718();
        assert_eq!(encoded.as_ref(), data.to_vec());
    }

    // <https://github.com/paradigmxyz/reth/issues/7750>
    // <https://etherscan.io/tx/0x2084b8144eea4031c2fa7dfe343498c5e665ca85ed17825f2925f0b5b01c36ac>
    #[test]
    fn recover_pre_eip2() {
        let data = hex!("f8ea0c850ba43b7400832dc6c0942935aa0a2d2fbb791622c29eb1c117b65b7a908580b884590528a9000000000000000000000001878ace42092b7f1ae1f28d16c1272b1aa80ca4670000000000000000000000000000000000000000000000000000000000000002000000000000000000000000000000000000000000000000d02ab486cedc0000000000000000000000000000000000000000000000000000557fe293cabc08cf1ca05bfaf3fda0a56b49cc78b22125feb5ae6a99d2b4781f00507d8b02c173771c85a0b5da0dbe6c5bc53740d0071fc83eb17ba0f709e49e9ae7df60dee625ef51afc5");
        let tx = TransactionSigned::decode_2718(&mut data.as_slice()).unwrap();
        let sender = tx.recover_signer();
        assert!(sender.is_none());
        let sender = tx.recover_signer_unchecked().unwrap();

        assert_eq!(sender, address!("7e9e359edf0dbacf96a9952fa63092d919b0842b"));
    }

    #[test]
    fn transaction_signed_no_hash_zstd_codec() {
        // will use same signature everywhere.
        // We don't need signature to match tx, just decoded to the same signature
        let signature = Signature::new(
            U256::from_str("0xeb96ca19e8a77102767a41fc85a36afd5c61ccb09911cec5d3e86e193d9c5ae")
                .unwrap(),
            U256::from_str("0x3a456401896b1b6055311536bf00a718568c744d8c1f9df59879e8350220ca18")
                .unwrap(),
            false,
        );

        let inputs: Vec<Vec<u8>> = vec![
            vec![],
            vec![0],
            vec![255],
            vec![1u8; 31],
            vec![255u8; 31],
            vec![1u8; 32],
            vec![255u8; 32],
            vec![1u8; 64],
            vec![255u8; 64],
        ];

        for input in inputs {
            let transaction = Transaction::Legacy(TxLegacy {
                chain_id: Some(4u64),
                nonce: 2,
                gas_price: 1000000000,
                gas_limit: 100000,
                to: Address::from_str("d3e8763675e4c425df46cc3b5c0f6cbdac396046").unwrap().into(),
                value: U256::from(1000000000000000u64),
                input: Bytes::from(input),
            });

            let tx = TransactionSigned::new_unhashed(transaction, signature);
            test_transaction_signed_to_from_compact(tx);
        }
    }

    fn test_transaction_signed_to_from_compact(tx: TransactionSigned) {
        // zstd aware `to_compact`
        let mut buff: Vec<u8> = Vec::new();
        let written_bytes = tx.to_compact(&mut buff);
        let (decoded, _) = TransactionSigned::from_compact(&buff, written_bytes);
        assert_eq!(tx, decoded);
    }

    #[test]
    fn create_txs_disallowed_for_eip4844() {
        let data =
            [3, 208, 128, 128, 123, 128, 120, 128, 129, 129, 128, 192, 129, 129, 192, 128, 128, 9];
        let res = TransactionSigned::decode_2718(&mut &data[..]);

        assert!(res.is_err());
    }
}<|MERGE_RESOLUTION|>--- conflicted
+++ resolved
@@ -1119,7 +1119,10 @@
 
 impl reth_primitives_traits::FillTxEnv for TransactionSigned {
     fn fill_tx_env(&self, tx_env: &mut TxEnv, sender: Address) {
-        #[cfg(feature = "optimism")]
+        #[cfg(any(
+            all(feature = "optimism", not(feature = "scroll")),
+            all(feature = "scroll", not(feature = "optimism"))
+        ))]
         let envelope = alloy_eips::eip2718::Encodable2718::encoded_2718(self);
 
         tx_env.caller = sender;
@@ -1195,13 +1198,7 @@
                 tx_env.authorization_list =
                     Some(AuthorizationList::Signed(tx.authorization_list.clone()));
             }
-<<<<<<< HEAD
-            #[cfg(all(feature = "optimism", not(feature = "scroll")))]
-            Transaction::Deposit(_) => {}
-            #[cfg(all(feature = "scroll", not(feature = "optimism")))]
-            Transaction::L1Message(_) => {}
-=======
-            #[cfg(feature = "optimism")]
+            #[cfg(all(feature = "optimism", not(feature = "scroll")))]
             Transaction::Deposit(tx) => {
                 tx_env.access_list.clear();
                 tx_env.gas_limit = tx.gas_limit;
@@ -1222,9 +1219,25 @@
                 };
                 return;
             }
-        }
-
-        #[cfg(feature = "optimism")]
+            #[cfg(all(feature = "scroll", not(feature = "optimism")))]
+            Transaction::L1Message(tx) => {
+                tx_env.access_list.clear();
+                tx_env.gas_limit = tx.gas_limit;
+                tx_env.gas_price = U256::ZERO;
+                tx_env.gas_priority_fee = None;
+                tx_env.transact_to = tx.to();
+                tx_env.value = tx.value;
+                tx_env.data = tx.input.clone();
+                tx_env.chain_id = None;
+                tx_env.nonce = None;
+                tx_env.authorization_list = None;
+
+                tx_env.scroll.is_l1_msg = true;
+                tx_env.scroll.rlp_bytes = None;
+            }
+        }
+
+        #[cfg(all(feature = "optimism", not(feature = "scroll")))]
         if !self.is_deposit() {
             tx_env.optimism = revm_primitives::OptimismFields {
                 source_hash: None,
@@ -1232,7 +1245,12 @@
                 is_system_transaction: Some(false),
                 enveloped_tx: Some(envelope.into()),
             }
->>>>>>> b69c2ebe
+        }
+
+        #[cfg(all(feature = "scroll", not(feature = "optimism")))]
+        if !self.is_l1_message() {
+            tx_env.scroll.is_l1_msg = false;
+            tx_env.scroll.rlp_bytes = Some(envelope.into());
         }
     }
 }

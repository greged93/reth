--- conflicted
+++ resolved
@@ -1,16 +1,11 @@
 use alloy_consensus::BlockHeader;
 use reth_codecs::Compact;
-<<<<<<< HEAD
-use reth_db::tables;
-use reth_db_api::transaction::{DbTx, DbTxMut};
-=======
 use reth_consensus::ConsensusError;
 use reth_db_api::{
     tables,
     transaction::{DbTx, DbTxMut},
 };
 use reth_primitives::{GotExpected, SealedHeader};
->>>>>>> 4ada1535
 use reth_provider::{
     DBProvider, HeaderProvider, ProviderError, StageCheckpointReader, StageCheckpointWriter,
     StatsReader, TrieWriter,

--- conflicted
+++ resolved
@@ -52,13 +52,8 @@
             entry = storage_trie_cursor.next()?;
         }
 
-<<<<<<< HEAD
         let state_root = LatestStateProviderRef::new(&provider.0).state_root()?;
-        if state_root != best_header.state_root {
-=======
-        let state_root = StateRoot::from_tx(tx_mut).root()?;
         if state_root != best_header.state_root() {
->>>>>>> b69c2ebe
             eyre::bail!(
                 "Recovery failed. Incorrect state root. Expected: {:?}. Received: {:?}",
                 best_header.state_root(),

--- conflicted
+++ resolved
@@ -161,13 +161,9 @@
 
     let mut stage = MerkleStage::<N::Primitives>::Execution {
         // Forces updating the root instead of calculating from scratch
-<<<<<<< HEAD
         clean_threshold: u64::MAX,
+        incremental_threshold: u64::MAX,
         consensus: NoopConsensus::arc(),
-=======
-        rebuild_threshold: u64::MAX,
-        incremental_threshold: u64::MAX,
->>>>>>> f67629fe
     };
 
     loop {

--- conflicted
+++ resolved
@@ -64,11 +64,7 @@
 
 /// Calculate the receipts root, and compare it against against the expected receipts root and logs
 /// bloom.
-<<<<<<< HEAD
-pub fn verify_receipts<R: TxReceipt + Eip2718EncodableReceipt>(
-=======
-fn verify_receipts<R: Receipt>(
->>>>>>> a96bc611
+pub fn verify_receipts<R: Receipt>(
     expected_receipts_root: B256,
     expected_logs_bloom: Bloom,
     receipts: &[R],

//! Abstraction over primitive types in network messages.

use crate::NewBlockPayload;
use alloy_consensus::{RlpDecodableReceipt, RlpEncodableReceipt, TxReceipt};
use alloy_rlp::{Decodable, Encodable};
use core::fmt::Debug;
use reth_ethereum_primitives::{EthPrimitives, PooledTransactionVariant};
use reth_primitives_traits::{
    Block, BlockBody, BlockHeader, BlockTy, NodePrimitives, SignedTransaction,
};

/// Abstraction over primitive types which might appear in network messages. See
/// [`crate::EthMessage`] for more context.
pub trait NetworkPrimitives: Send + Sync + Unpin + Clone + Debug + 'static {
    /// The block header type.
    type BlockHeader: BlockHeader + 'static;

    /// The block body type.
    type BlockBody: BlockBody + 'static;

    /// Full block type.
    type Block: Block<Header = Self::BlockHeader, Body = Self::BlockBody>
        + Encodable
        + Decodable
        + 'static;

    /// The transaction type which peers announce in `Transactions` messages. It is different from
    /// `PooledTransactions` to account for Ethereum case where EIP-4844 transactions are not being
    /// announced and can only be explicitly requested from peers.
    type BroadcastedTransaction: SignedTransaction + 'static;

    /// The transaction type which peers return in `PooledTransactions` messages.
    type PooledTransaction: SignedTransaction + TryFrom<Self::BroadcastedTransaction> + 'static;

    /// The transaction type which peers return in `GetReceipts` messages.
    type Receipt: TxReceipt
        + RlpEncodableReceipt
        + RlpDecodableReceipt
        + Encodable
        + Decodable
        + Unpin
        + 'static;
<<<<<<< HEAD
=======

    /// The payload type for the `NewBlock` message.
    type NewBlockPayload: NewBlockPayload<Block = Self::Block>;
>>>>>>> 41ed7e0b
}

/// This is a helper trait for use in bounds, where some of the [`NetworkPrimitives`] associated
/// types must be the same as the [`NodePrimitives`] associated types.
pub trait NetPrimitivesFor<N: NodePrimitives>:
    NetworkPrimitives<
    BlockHeader = N::BlockHeader,
    BlockBody = N::BlockBody,
    Block = N::Block,
    Receipt = N::Receipt,
>
{
}

impl<N, T> NetPrimitivesFor<N> for T
where
    N: NodePrimitives,
    T: NetworkPrimitives<
        BlockHeader = N::BlockHeader,
        BlockBody = N::BlockBody,
        Block = N::Block,
        Receipt = N::Receipt,
    >,
{
}

/// Basic implementation of [`NetworkPrimitives`] combining [`NodePrimitives`] and a pooled
/// transaction.
#[derive(Debug, Default, Clone, Copy, PartialEq, Eq, Hash)]
pub struct BasicNetworkPrimitives<N: NodePrimitives, Pooled, NewBlock = crate::NewBlock<BlockTy<N>>>(
    core::marker::PhantomData<(N, Pooled, NewBlock)>,
);

<<<<<<< HEAD
impl NetworkPrimitives for EthNetworkPrimitives {
    type BlockHeader = alloy_consensus::Header;
    type BlockBody = reth_ethereum_primitives::BlockBody;
    type Block = reth_ethereum_primitives::Block;
    type BroadcastedTransaction = reth_ethereum_primitives::TransactionSigned;
    type PooledTransaction = reth_ethereum_primitives::PooledTransactionVariant;
    type Receipt = reth_ethereum_primitives::Receipt;
}
=======
impl<N, Pooled, NewBlock> NetworkPrimitives for BasicNetworkPrimitives<N, Pooled, NewBlock>
where
    N: NodePrimitives,
    Pooled: SignedTransaction + TryFrom<N::SignedTx> + 'static,
    NewBlock: NewBlockPayload<Block = N::Block>,
{
    type BlockHeader = N::BlockHeader;
    type BlockBody = N::BlockBody;
    type Block = N::Block;
    type BroadcastedTransaction = N::SignedTx;
    type PooledTransaction = Pooled;
    type Receipt = N::Receipt;
    type NewBlockPayload = NewBlock;
}

/// Network primitive types used by Ethereum networks.
pub type EthNetworkPrimitives = BasicNetworkPrimitives<EthPrimitives, PooledTransactionVariant>;
>>>>>>> 41ed7e0b
<|MERGE_RESOLUTION|>--- conflicted
+++ resolved
@@ -40,12 +40,9 @@
         + Decodable
         + Unpin
         + 'static;
-<<<<<<< HEAD
-=======
 
     /// The payload type for the `NewBlock` message.
     type NewBlockPayload: NewBlockPayload<Block = Self::Block>;
->>>>>>> 41ed7e0b
 }
 
 /// This is a helper trait for use in bounds, where some of the [`NetworkPrimitives`] associated
@@ -79,16 +76,6 @@
     core::marker::PhantomData<(N, Pooled, NewBlock)>,
 );
 
-<<<<<<< HEAD
-impl NetworkPrimitives for EthNetworkPrimitives {
-    type BlockHeader = alloy_consensus::Header;
-    type BlockBody = reth_ethereum_primitives::BlockBody;
-    type Block = reth_ethereum_primitives::Block;
-    type BroadcastedTransaction = reth_ethereum_primitives::TransactionSigned;
-    type PooledTransaction = reth_ethereum_primitives::PooledTransactionVariant;
-    type Receipt = reth_ethereum_primitives::Receipt;
-}
-=======
 impl<N, Pooled, NewBlock> NetworkPrimitives for BasicNetworkPrimitives<N, Pooled, NewBlock>
 where
     N: NodePrimitives,
@@ -105,5 +92,4 @@
 }
 
 /// Network primitive types used by Ethereum networks.
-pub type EthNetworkPrimitives = BasicNetworkPrimitives<EthPrimitives, PooledTransactionVariant>;
->>>>>>> 41ed7e0b
+pub type EthNetworkPrimitives = BasicNetworkPrimitives<EthPrimitives, PooledTransactionVariant>;
--- conflicted
+++ resolved
@@ -390,11 +390,7 @@
 
     /// Starts the disconnect process
     fn start_disconnect(&mut self, reason: DisconnectReason) -> Result<(), EthStreamError> {
-<<<<<<< HEAD
-        self.conn.inner_mut().start_disconnect(reason).map_err(Into::into)
-=======
         Ok(self.conn.inner_mut().start_disconnect(reason)?)
->>>>>>> b69c2ebe
     }
 
     /// Flushes the disconnect message and emits the corresponding message

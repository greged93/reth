--- conflicted
+++ resolved
@@ -10,13 +10,8 @@
 use reth_eth_wire::{
     message::RequestPair, BlockBodies, BlockHeaders, BlockRangeUpdate, EthMessage,
     EthNetworkPrimitives, GetBlockBodies, GetBlockHeaders, NetworkPrimitives, NewBlock,
-<<<<<<< HEAD
-    NewBlockHashes, NewPooledTransactionHashes, NodeData, PooledTransactions, Receipts,
-    SharedTransactions, Transactions,
-=======
     NewBlockHashes, NewBlockPayload, NewPooledTransactionHashes, NodeData, PooledTransactions,
     Receipts, SharedTransactions, Transactions,
->>>>>>> 41ed7e0b
 };
 use reth_eth_wire_types::RawCapabilityMessage;
 use reth_network_api::PeerRequest;

--- conflicted
+++ resolved
@@ -6,11 +6,7 @@
     fetch::{BlockResponseOutcome, FetchAction, StateFetcher},
     message::{BlockRequest, NewBlockMessage, PeerResponse, PeerResponseResult},
     peers::{PeerAction, PeersManager},
-<<<<<<< HEAD
     transform::header::HeaderTransform,
-=======
-    session::BlockRangeInfo,
->>>>>>> 41ed7e0b
     FetchClient,
 };
 use alloy_consensus::BlockHeader;
@@ -18,11 +14,7 @@
 use rand::seq::SliceRandom;
 use reth_eth_wire::{
     BlockHashNumber, Capabilities, DisconnectReason, EthNetworkPrimitives, NetworkPrimitives,
-<<<<<<< HEAD
-    NewBlockHashes, UnifiedStatus,
-=======
     NewBlockHashes, NewBlockPayload, UnifiedStatus,
->>>>>>> 41ed7e0b
 };
 use reth_ethereum_forks::ForkId;
 use reth_network_api::{DiscoveredEvent, DiscoveryEvent, PeerRequest, PeerRequestSender};

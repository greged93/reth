--- conflicted
+++ resolved
@@ -51,11 +51,7 @@
 // === impl DnsResolver ===
 
 impl DnsResolver {
-<<<<<<< HEAD
-    /// Create a new resolver by wrapping the given [`TokioResolver`]
-=======
     /// Create a new resolver by wrapping the given [`TokioResolver`].
->>>>>>> abc4ff97
     pub const fn new(resolver: TokioResolver) -> Self {
         Self(resolver)
     }

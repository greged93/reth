//! Identifier types for transactions and senders.
use alloy_primitives::Address;
use rustc_hash::FxHashMap;
use std::collections::HashMap;

/// An internal mapping of addresses.
///
/// This assigns a _unique_ [`SenderId`] for a new [`Address`].
/// It has capacity for 2^64 unique addresses.
#[derive(Debug, Default)]
pub struct SenderIdentifiers {
    /// The identifier to use next.
    id: u64,
    /// Assigned [`SenderId`] for an [`Address`].
    address_to_id: HashMap<Address, SenderId>,
    /// Reverse mapping of [`SenderId`] to [`Address`].
    sender_to_address: FxHashMap<SenderId, Address>,
}

impl SenderIdentifiers {
    /// Returns the address for the given identifier.
    pub fn address(&self, id: &SenderId) -> Option<&Address> {
        self.sender_to_address.get(id)
    }

    /// Returns the [`SenderId`] that belongs to the given address, if it exists
    pub fn sender_id(&self, addr: &Address) -> Option<SenderId> {
        self.address_to_id.get(addr).copied()
    }

    /// Returns the existing [`SenderId`] or assigns a new one if it's missing
    pub fn sender_id_or_create(&mut self, addr: Address) -> SenderId {
        self.sender_id(&addr).unwrap_or_else(|| {
            let id = self.next_id();
            self.address_to_id.insert(addr, id);
            self.sender_to_address.insert(id, addr);
            id
        })
    }

    /// Returns the existing [`SenderId`] or assigns a new one if it's missing
    pub fn sender_ids_or_create(
        &mut self,
        addrs: impl IntoIterator<Item = Address>,
    ) -> Vec<SenderId> {
<<<<<<< HEAD
        addrs.into_iter().filter_map(|addr| self.sender_id(&addr)).collect()
=======
        addrs.into_iter().map(|addr| self.sender_id_or_create(addr)).collect()
>>>>>>> 41ed7e0b
    }

    /// Returns the current identifier and increments the counter.
    fn next_id(&mut self) -> SenderId {
        let id = self.id;
        self.id = self.id.wrapping_add(1);
        id.into()
    }
}

/// A _unique_ identifier for a sender of an address.
///
/// This is the identifier of an internal `address` mapping that is valid in the context of this
/// program.
#[derive(Debug, Copy, Clone, Eq, PartialEq, Ord, PartialOrd, Hash)]
pub struct SenderId(u64);

impl SenderId {
    /// Returns a `Bound` for [`TransactionId`] starting with nonce `0`
    pub const fn start_bound(self) -> std::ops::Bound<TransactionId> {
        std::ops::Bound::Included(TransactionId::new(self, 0))
    }

    /// Converts the sender to a [`TransactionId`] with the given nonce.
    pub const fn into_transaction_id(self, nonce: u64) -> TransactionId {
        TransactionId::new(self, nonce)
    }
}

impl From<u64> for SenderId {
    fn from(value: u64) -> Self {
        Self(value)
    }
}

/// A unique identifier of a transaction of a Sender.
///
/// This serves as an identifier for dependencies of a transaction:
/// A transaction with a nonce higher than the current state nonce depends on `tx.nonce - 1`.
#[derive(Debug, Copy, Clone, Eq, PartialEq, Ord, PartialOrd, Hash)]
pub struct TransactionId {
    /// Sender of this transaction
    pub sender: SenderId,
    /// Nonce of this transaction
    pub nonce: u64,
}

impl TransactionId {
    /// Create a new identifier pair
    pub const fn new(sender: SenderId, nonce: u64) -> Self {
        Self { sender, nonce }
    }

    /// Returns the [`TransactionId`] this transaction depends on.
    ///
    /// This returns `transaction_nonce - 1` if `transaction_nonce` is higher than the
    /// `on_chain_nonce`
    pub fn ancestor(transaction_nonce: u64, on_chain_nonce: u64, sender: SenderId) -> Option<Self> {
        (transaction_nonce > on_chain_nonce)
            .then(|| Self::new(sender, transaction_nonce.saturating_sub(1)))
    }

    /// Returns the [`TransactionId`] that would come before this transaction.
    pub fn unchecked_ancestor(&self) -> Option<Self> {
        (self.nonce != 0).then(|| Self::new(self.sender, self.nonce - 1))
    }

    /// Returns the [`TransactionId`] that directly follows this transaction: `self.nonce + 1`
    pub const fn descendant(&self) -> Self {
        Self::new(self.sender, self.next_nonce())
    }

    /// Returns the nonce that follows immediately after this one.
    #[inline]
    pub const fn next_nonce(&self) -> u64 {
        self.nonce + 1
    }
}

#[cfg(test)]
mod tests {
    use super::*;
    use std::collections::BTreeSet;

    #[test]
    fn test_transaction_id_new() {
        let sender = SenderId(1);
        let tx_id = TransactionId::new(sender, 5);
        assert_eq!(tx_id.sender, sender);
        assert_eq!(tx_id.nonce, 5);
    }

    #[test]
    fn test_transaction_id_ancestor() {
        let sender = SenderId(1);

        // Special case with nonce 0 and higher on-chain nonce
        let tx_id = TransactionId::ancestor(0, 1, sender);
        assert_eq!(tx_id, None);

        // Special case with nonce 0 and same on-chain nonce
        let tx_id = TransactionId::ancestor(0, 0, sender);
        assert_eq!(tx_id, None);

        // Ancestor is the previous nonce if the transaction nonce is higher than the on-chain nonce
        let tx_id = TransactionId::ancestor(5, 0, sender);
        assert_eq!(tx_id, Some(TransactionId::new(sender, 4)));

        // No ancestor if the transaction nonce is the same as the on-chain nonce
        let tx_id = TransactionId::ancestor(5, 5, sender);
        assert_eq!(tx_id, None);

        // No ancestor if the transaction nonce is lower than the on-chain nonce
        let tx_id = TransactionId::ancestor(5, 15, sender);
        assert_eq!(tx_id, None);
    }

    #[test]
    fn test_transaction_id_unchecked_ancestor() {
        let sender = SenderId(1);

        // Ancestor is the previous nonce if transaction nonce is higher than 0
        let tx_id = TransactionId::new(sender, 5);
        assert_eq!(tx_id.unchecked_ancestor(), Some(TransactionId::new(sender, 4)));

        // No ancestor if transaction nonce is 0
        let tx_id = TransactionId::new(sender, 0);
        assert_eq!(tx_id.unchecked_ancestor(), None);
    }

    #[test]
    fn test_transaction_id_descendant() {
        let sender = SenderId(1);
        let tx_id = TransactionId::new(sender, 5);
        let descendant = tx_id.descendant();
        assert_eq!(descendant, TransactionId::new(sender, 6));
    }

    #[test]
    fn test_transaction_id_next_nonce() {
        let sender = SenderId(1);
        let tx_id = TransactionId::new(sender, 5);
        assert_eq!(tx_id.next_nonce(), 6);
    }

    #[test]
    fn test_transaction_id_ord_eq_sender() {
        let tx1 = TransactionId::new(100u64.into(), 0u64);
        let tx2 = TransactionId::new(100u64.into(), 1u64);
        assert!(tx2 > tx1);
        let set = BTreeSet::from([tx1, tx2]);
        assert_eq!(set.into_iter().collect::<Vec<_>>(), vec![tx1, tx2]);
    }

    #[test]
    fn test_transaction_id_ord() {
        let tx1 = TransactionId::new(99u64.into(), 0u64);
        let tx2 = TransactionId::new(100u64.into(), 1u64);
        assert!(tx2 > tx1);
        let set = BTreeSet::from([tx1, tx2]);
        assert_eq!(set.into_iter().collect::<Vec<_>>(), vec![tx1, tx2]);
    }

    #[test]
    fn test_address_retrieval() {
        let mut identifiers = SenderIdentifiers::default();
        let address = Address::new([1; 20]);
        let id = identifiers.sender_id_or_create(address);
        assert_eq!(identifiers.address(&id), Some(&address));
    }

    #[test]
    fn test_sender_id_retrieval() {
        let mut identifiers = SenderIdentifiers::default();
        let address = Address::new([1; 20]);
        let id = identifiers.sender_id_or_create(address);
        assert_eq!(identifiers.sender_id(&address), Some(id));
    }

    #[test]
    fn test_sender_id_or_create_existing() {
        let mut identifiers = SenderIdentifiers::default();
        let address = Address::new([1; 20]);
        let id1 = identifiers.sender_id_or_create(address);
        let id2 = identifiers.sender_id_or_create(address);
        assert_eq!(id1, id2);
    }

    #[test]
    fn test_sender_id_or_create_new() {
        let mut identifiers = SenderIdentifiers::default();
        let address1 = Address::new([1; 20]);
        let address2 = Address::new([2; 20]);
        let id1 = identifiers.sender_id_or_create(address1);
        let id2 = identifiers.sender_id_or_create(address2);
        assert_ne!(id1, id2);
    }

    #[test]
    fn test_next_id_wrapping() {
        let mut identifiers = SenderIdentifiers { id: u64::MAX, ..Default::default() };

        // The current ID is `u64::MAX`, the next ID should wrap around to 0.
        let id1 = identifiers.next_id();
        assert_eq!(id1, SenderId(u64::MAX));

        // The next ID should now be 0 because of wrapping.
        let id2 = identifiers.next_id();
        assert_eq!(id2, SenderId(0));

        // And then 1, continuing incrementing.
        let id3 = identifiers.next_id();
        assert_eq!(id3, SenderId(1));
    }

    #[test]
    fn test_sender_id_start_bound() {
        let sender = SenderId(1);
        let start_bound = sender.start_bound();
        if let std::ops::Bound::Included(tx_id) = start_bound {
            assert_eq!(tx_id, TransactionId::new(sender, 0));
        } else {
            panic!("Expected included bound");
        }
    }
}<|MERGE_RESOLUTION|>--- conflicted
+++ resolved
@@ -43,11 +43,7 @@
         &mut self,
         addrs: impl IntoIterator<Item = Address>,
     ) -> Vec<SenderId> {
-<<<<<<< HEAD
-        addrs.into_iter().filter_map(|addr| self.sender_id(&addr)).collect()
-=======
         addrs.into_iter().map(|addr| self.sender_id_or_create(addr)).collect()
->>>>>>> 41ed7e0b
     }
 
     /// Returns the current identifier and increments the counter.

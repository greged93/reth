//! Transaction Pool internals.
//!
//! Incoming transactions are validated before they enter the pool first. The validation outcome can
//! have 3 states:
//!
//!  1. Transaction can _never_ be valid
//!  2. Transaction is _currently_ valid
//!  3. Transaction is _currently_ invalid, but could potentially become valid in the future
//!
//! However, (2.) and (3.) of a transaction can only be determined on the basis of the current
//! state, whereas (1.) holds indefinitely. This means once the state changes (2.) and (3.) the
//! state of a transaction needs to be reevaluated again.
//!
//! The transaction pool is responsible for storing new, valid transactions and providing the next
//! best transactions sorted by their priority. Where priority is determined by the transaction's
//! score ([`TransactionOrdering`]).
//!
//! Furthermore, the following characteristics fall under (3.):
//!
//!  a) Nonce of a transaction is higher than the expected nonce for the next transaction of its
//! sender. A distinction is made here whether multiple transactions from the same sender have
//! gapless nonce increments.
//!
//!  a)(1) If _no_ transaction is missing in a chain of multiple
//! transactions from the same sender (all nonce in row), all of them can in principle be executed
//! on the current state one after the other.
//!
//!  a)(2) If there's a nonce gap, then all
//! transactions after the missing transaction are blocked until the missing transaction arrives.
//!
//!  b) Transaction does not meet the dynamic fee cap requirement introduced by EIP-1559: The
//! fee cap of the transaction needs to be no less than the base fee of block.
//!
//!
//! In essence the transaction pool is made of three separate sub-pools:
//!
//!  - Pending Pool: Contains all transactions that are valid on the current state and satisfy (3.
//!    a)(1): _No_ nonce gaps. A _pending_ transaction is considered _ready_ when it has the lowest
//!    nonce of all transactions from the same sender. Once a _ready_ transaction with nonce `n` has
//!    been executed, the next highest transaction from the same sender `n + 1` becomes ready.
//!
//!  - Queued Pool: Contains all transactions that are currently blocked by missing transactions:
//!    (3. a)(2): _With_ nonce gaps or due to lack of funds.
//!
//!  - Basefee Pool: To account for the dynamic base fee requirement (3. b) which could render an
//!    EIP-1559 and all subsequent transactions of the sender currently invalid.
//!
//! The classification of transactions is always dependent on the current state that is changed as
//! soon as a new block is mined. Once a new block is mined, the account changeset must be applied
//! to the transaction pool.
//!
//!
//! Depending on the use case, consumers of the [`TransactionPool`](crate::traits::TransactionPool)
//! are interested in (2.) and/or (3.).

//! A generic [`TransactionPool`](crate::traits::TransactionPool) that only handles transactions.
//!
//! This Pool maintains two separate sub-pools for (2.) and (3.)
//!
//! ## Terminology
//!
//!  - _Pending_: pending transactions are transactions that fall under (2.). These transactions can
//!    currently be executed and are stored in the pending sub-pool
//!  - _Queued_: queued transactions are transactions that fall under category (3.). Those
//!    transactions are _currently_ waiting for state changes that eventually move them into
//!    category (2.) and become pending.

use crate::{
    blobstore::BlobStore,
    error::{PoolError, PoolErrorKind, PoolResult},
    identifier::{SenderId, SenderIdentifiers, TransactionId},
    metrics::BlobStoreMetrics,
    pool::{
        listener::{
            BlobTransactionSidecarListener, PendingTransactionHashListener, PoolEventBroadcast,
            TransactionListener,
        },
        state::SubPool,
        txpool::{SenderInfo, TxPool},
        update::UpdateOutcome,
    },
    traits::{
        AllPoolTransactions, BestTransactionsAttributes, BlockInfo, GetPooledTransactionLimit,
        NewBlobSidecar, PoolSize, PoolTransaction, PropagatedTransactions, TransactionOrigin,
    },
    validate::{TransactionValidationOutcome, ValidPoolTransaction, ValidTransaction},
    CanonicalStateUpdate, EthPoolTransaction, PoolConfig, TransactionOrdering,
    TransactionValidator,
};

use alloy_primitives::{Address, TxHash, B256};
use best::BestTransactions;
use parking_lot::{Mutex, RwLock, RwLockReadGuard, RwLockWriteGuard};
use reth_eth_wire_types::HandleMempoolData;
use reth_execution_types::ChangedAccount;

use alloy_eips::{eip7594::BlobTransactionSidecarVariant, Typed2718};
use reth_primitives_traits::Recovered;
use rustc_hash::FxHashMap;
use std::{collections::HashSet, fmt, sync::Arc, time::Instant};
use tokio::sync::mpsc;
use tracing::{debug, trace, warn};
mod events;
pub use best::{BestTransactionFilter, BestTransactionsWithPrioritizedSenders};
pub use blob::{blob_tx_priority, fee_delta, BlobOrd, BlobTransactions};
pub use events::{FullTransactionEvent, NewTransactionEvent, TransactionEvent};
pub use listener::{AllTransactionsEvents, TransactionEvents, TransactionListenerKind};
pub use parked::{BasefeeOrd, ParkedOrd, ParkedPool, QueuedOrd};
pub use pending::PendingPool;
use reth_primitives_traits::Block;

mod best;
mod blob;
mod listener;
mod parked;
pub(crate) mod pending;
pub(crate) mod size;
pub(crate) mod state;
pub mod txpool;
mod update;

/// Bound on number of pending transactions from `reth_network::TransactionsManager` to buffer.
pub const PENDING_TX_LISTENER_BUFFER_SIZE: usize = 2048;
/// Bound on number of new transactions from `reth_network::TransactionsManager` to buffer.
pub const NEW_TX_LISTENER_BUFFER_SIZE: usize = 1024;

const BLOB_SIDECAR_LISTENER_BUFFER_SIZE: usize = 512;

/// Transaction pool internals.
pub struct PoolInner<V, T, S>
where
    T: TransactionOrdering,
{
    /// Internal mapping of addresses to plain ints.
    identifiers: RwLock<SenderIdentifiers>,
    /// Transaction validator.
    validator: V,
    /// Storage for blob transactions
    blob_store: S,
    /// The internal pool that manages all transactions.
    pool: RwLock<TxPool<T>>,
    /// Pool settings.
    config: PoolConfig,
    /// Manages listeners for transaction state change events.
    event_listener: RwLock<PoolEventBroadcast<T::Transaction>>,
    /// Listeners for new _full_ pending transactions.
    pending_transaction_listener: Mutex<Vec<PendingTransactionHashListener>>,
    /// Listeners for new transactions added to the pool.
    transaction_listener: Mutex<Vec<TransactionListener<T::Transaction>>>,
    /// Listener for new blob transaction sidecars added to the pool.
    blob_transaction_sidecar_listener: Mutex<Vec<BlobTransactionSidecarListener>>,
    /// Metrics for the blob store
    blob_store_metrics: BlobStoreMetrics,
}

// === impl PoolInner ===

impl<V, T, S> PoolInner<V, T, S>
where
    V: TransactionValidator,
    T: TransactionOrdering<Transaction = <V as TransactionValidator>::Transaction>,
    S: BlobStore,
{
    /// Create a new transaction pool instance.
    pub fn new(validator: V, ordering: T, blob_store: S, config: PoolConfig) -> Self {
        Self {
            identifiers: Default::default(),
            validator,
            event_listener: Default::default(),
            pool: RwLock::new(TxPool::new(ordering, config.clone())),
            pending_transaction_listener: Default::default(),
            transaction_listener: Default::default(),
            blob_transaction_sidecar_listener: Default::default(),
            config,
            blob_store,
            blob_store_metrics: Default::default(),
        }
    }

    /// Returns the configured blob store.
    pub const fn blob_store(&self) -> &S {
        &self.blob_store
    }

    /// Returns stats about the size of the pool.
    pub fn size(&self) -> PoolSize {
        self.get_pool_data().size()
    }

    /// Returns the currently tracked block
    pub fn block_info(&self) -> BlockInfo {
        self.get_pool_data().block_info()
    }
    /// Sets the currently tracked block
    pub fn set_block_info(&self, info: BlockInfo) {
        self.pool.write().set_block_info(info)
    }

    /// Returns the internal [`SenderId`] for this address
    pub fn get_sender_id(&self, addr: Address) -> SenderId {
        self.identifiers.write().sender_id_or_create(addr)
    }

    /// Returns the internal [`SenderId`]s for the given addresses.
    pub fn get_sender_ids(&self, addrs: impl IntoIterator<Item = Address>) -> Vec<SenderId> {
        self.identifiers.write().sender_ids_or_create(addrs)
    }

    /// Returns all senders in the pool
    pub fn unique_senders(&self) -> HashSet<Address> {
        self.get_pool_data().unique_senders()
    }

    /// Converts the changed accounts to a map of sender ids to sender info (internal identifier
    /// used for accounts)
    fn changed_senders(
        &self,
        accs: impl Iterator<Item = ChangedAccount>,
    ) -> FxHashMap<SenderId, SenderInfo> {
        let mut identifiers = self.identifiers.write();
        accs.into_iter()
            .map(|acc| {
                let ChangedAccount { address, nonce, balance } = acc;
                let sender_id = identifiers.sender_id_or_create(address);
                (sender_id, SenderInfo { state_nonce: nonce, balance })
            })
            .collect()
    }

    /// Get the config the pool was configured with.
    pub const fn config(&self) -> &PoolConfig {
        &self.config
    }

    /// Get the validator reference.
    pub const fn validator(&self) -> &V {
        &self.validator
    }

    /// Adds a new transaction listener to the pool that gets notified about every new _pending_
    /// transaction inserted into the pool
    pub fn add_pending_listener(&self, kind: TransactionListenerKind) -> mpsc::Receiver<TxHash> {
        let (sender, rx) = mpsc::channel(self.config.pending_tx_listener_buffer_size);
        let listener = PendingTransactionHashListener { sender, kind };
        self.pending_transaction_listener.lock().push(listener);
        rx
    }

    /// Adds a new transaction listener to the pool that gets notified about every new transaction.
    pub fn add_new_transaction_listener(
        &self,
        kind: TransactionListenerKind,
    ) -> mpsc::Receiver<NewTransactionEvent<T::Transaction>> {
        let (sender, rx) = mpsc::channel(self.config.new_tx_listener_buffer_size);
        let listener = TransactionListener { sender, kind };
        self.transaction_listener.lock().push(listener);
        rx
    }
    /// Adds a new blob sidecar listener to the pool that gets notified about every new
    /// eip4844 transaction's blob sidecar.
    pub fn add_blob_sidecar_listener(&self) -> mpsc::Receiver<NewBlobSidecar> {
        let (sender, rx) = mpsc::channel(BLOB_SIDECAR_LISTENER_BUFFER_SIZE);
        let listener = BlobTransactionSidecarListener { sender };
        self.blob_transaction_sidecar_listener.lock().push(listener);
        rx
    }

    /// If the pool contains the transaction, this adds a new listener that gets notified about
    /// transaction events.
    pub fn add_transaction_event_listener(&self, tx_hash: TxHash) -> Option<TransactionEvents> {
        self.get_pool_data()
            .contains(&tx_hash)
            .then(|| self.event_listener.write().subscribe(tx_hash))
    }

    /// Adds a listener for all transaction events.
    pub fn add_all_transactions_event_listener(&self) -> AllTransactionsEvents<T::Transaction> {
        self.event_listener.write().subscribe_all()
    }

    /// Returns a read lock to the pool's data.
    pub fn get_pool_data(&self) -> RwLockReadGuard<'_, TxPool<T>> {
        self.pool.read()
    }

    /// Returns hashes of _all_ transactions in the pool.
    pub fn pooled_transactions_hashes(&self) -> Vec<TxHash> {
        self.get_pool_data()
            .all()
            .transactions_iter()
            .filter(|tx| tx.propagate)
            .map(|tx| *tx.hash())
            .collect()
    }

    /// Returns _all_ transactions in the pool.
    pub fn pooled_transactions(&self) -> Vec<Arc<ValidPoolTransaction<T::Transaction>>> {
        self.get_pool_data().all().transactions_iter().filter(|tx| tx.propagate).cloned().collect()
    }

    /// Returns only the first `max` transactions in the pool.
    pub fn pooled_transactions_max(
        &self,
        max: usize,
    ) -> Vec<Arc<ValidPoolTransaction<T::Transaction>>> {
        self.get_pool_data()
            .all()
            .transactions_iter()
            .filter(|tx| tx.propagate)
            .take(max)
            .cloned()
            .collect()
    }

    /// Converts the internally tracked transaction to the pooled format.
    ///
    /// If the transaction is an EIP-4844 transaction, the blob sidecar is fetched from the blob
    /// store and attached to the transaction.
    fn to_pooled_transaction(
        &self,
        transaction: Arc<ValidPoolTransaction<T::Transaction>>,
    ) -> Option<Recovered<<<V as TransactionValidator>::Transaction as PoolTransaction>::Pooled>>
    where
        <V as TransactionValidator>::Transaction: EthPoolTransaction,
    {
        if transaction.is_eip4844() {
            let sidecar = self.blob_store.get(*transaction.hash()).ok()??;
            transaction.transaction.clone().try_into_pooled_eip4844(sidecar)
        } else {
            transaction
                .transaction
                .clone()
                .try_into_pooled()
                .inspect_err(|err| {
                    debug!(
                        target: "txpool", %err,
                        "failed to convert transaction to pooled element; skipping",
                    );
                })
                .ok()
        }
    }

    /// Returns pooled transactions for the given transaction hashes.
    pub fn get_pooled_transaction_elements(
        &self,
        tx_hashes: Vec<TxHash>,
        limit: GetPooledTransactionLimit,
    ) -> Vec<<<V as TransactionValidator>::Transaction as PoolTransaction>::Pooled>
    where
        <V as TransactionValidator>::Transaction: EthPoolTransaction,
    {
        let transactions = self.get_all(tx_hashes);
        let mut elements = Vec::with_capacity(transactions.len());
        let mut size = 0;
        for transaction in transactions {
            let encoded_len = transaction.encoded_length();
            let Some(pooled) = self.to_pooled_transaction(transaction) else {
                continue;
            };

            size += encoded_len;
            elements.push(pooled.into_inner());

            if limit.exceeds(size) {
                break
            }
        }

        elements
    }

    /// Returns converted pooled transaction for the given transaction hash.
    pub fn get_pooled_transaction_element(
        &self,
        tx_hash: TxHash,
    ) -> Option<Recovered<<<V as TransactionValidator>::Transaction as PoolTransaction>::Pooled>>
    where
        <V as TransactionValidator>::Transaction: EthPoolTransaction,
    {
        self.get(&tx_hash).and_then(|tx| self.to_pooled_transaction(tx))
    }

    /// Updates the entire pool after a new block was executed.
    pub fn on_canonical_state_change<B>(&self, update: CanonicalStateUpdate<'_, B>)
    where
        B: Block,
    {
        trace!(target: "txpool", ?update, "updating pool on canonical state change");

        let block_info = update.block_info();
        let CanonicalStateUpdate {
            new_tip, changed_accounts, mined_transactions, update_kind, ..
        } = update;
        self.validator.on_new_head_block(new_tip);

        let changed_senders = self.changed_senders(changed_accounts.into_iter());

        // update the pool
        let outcome = self.pool.write().on_canonical_state_change(
            block_info,
            mined_transactions,
            changed_senders,
            update_kind,
        );

        // This will discard outdated transactions based on the account's nonce
        self.delete_discarded_blobs(outcome.discarded.iter());

        // notify listeners about updates
        self.notify_on_new_state(outcome);
    }

    /// Performs account updates on the pool.
    ///
    /// This will either promote or discard transactions based on the new account state.
    pub fn update_accounts(&self, accounts: Vec<ChangedAccount>) {
        let changed_senders = self.changed_senders(accounts.into_iter());
        let UpdateOutcome { promoted, discarded } =
            self.pool.write().update_accounts(changed_senders);
        let mut listener = self.event_listener.write();

        for tx in &promoted {
            listener.pending(tx.hash(), None);
        }
        for tx in &discarded {
            listener.discarded(tx.hash());
        }

        // This deletes outdated blob txs from the blob store, based on the account's nonce. This is
        // called during txpool maintenance when the pool drifted.
        self.delete_discarded_blobs(discarded.iter());
    }

    /// Add a single validated transaction into the pool.
    ///
    /// Note: this is only used internally by [`Self::add_transactions()`], all new transaction(s)
    /// come in through that function, either as a batch or `std::iter::once`.
    fn add_transaction(
        &self,
        pool: &mut RwLockWriteGuard<'_, TxPool<T>>,
        origin: TransactionOrigin,
        tx: TransactionValidationOutcome<T::Transaction>,
    ) -> PoolResult<TxHash> {
        match tx {
            TransactionValidationOutcome::Valid {
                balance,
                state_nonce,
                transaction,
                propagate,
                bytecode_hash,
                authorities,
            } => {
                let sender_id = self.get_sender_id(transaction.sender());
                let transaction_id = TransactionId::new(sender_id, transaction.nonce());

                // split the valid transaction and the blob sidecar if it has any
                let (transaction, maybe_sidecar) = match transaction {
                    ValidTransaction::Valid(tx) => (tx, None),
                    ValidTransaction::ValidWithSidecar { transaction, sidecar } => {
                        debug_assert!(
                            transaction.is_eip4844(),
                            "validator returned sidecar for non EIP-4844 transaction"
                        );
                        (transaction, Some(sidecar))
                    }
                };

                let tx = ValidPoolTransaction {
                    transaction,
                    transaction_id,
                    propagate,
                    timestamp: Instant::now(),
                    origin,
                    authority_ids: authorities.map(|auths| self.get_sender_ids(auths)),
                };

                let added = pool.add_transaction(tx, balance, state_nonce, bytecode_hash)?;
                let hash = *added.hash();

                // transaction was successfully inserted into the pool
                if let Some(sidecar) = maybe_sidecar {
                    // notify blob sidecar listeners
                    self.on_new_blob_sidecar(&hash, &sidecar);
                    // store the sidecar in the blob store
                    self.insert_blob(hash, sidecar);
                }

                if let Some(replaced) = added.replaced_blob_transaction() {
                    debug!(target: "txpool", "[{:?}] delete replaced blob sidecar", replaced);
                    // delete the replaced transaction from the blob store
                    self.delete_blob(replaced);
                }

                // Notify about new pending transactions
                if let Some(pending) = added.as_pending() {
                    self.on_new_pending_transaction(pending);
                }

                // Notify tx event listeners
                self.notify_event_listeners(&added);

                if let Some(discarded) = added.discarded_transactions() {
                    self.delete_discarded_blobs(discarded.iter());
                }

                // Notify listeners for _all_ transactions
                self.on_new_transaction(added.into_new_transaction_event());

                Ok(hash)
            }
            TransactionValidationOutcome::Invalid(tx, err) => {
                let mut listener = self.event_listener.write();
                listener.invalid(tx.hash());
                Err(PoolError::new(*tx.hash(), err))
            }
            TransactionValidationOutcome::Error(tx_hash, err) => {
                let mut listener = self.event_listener.write();
                listener.discarded(&tx_hash);
                Err(PoolError::other(tx_hash, err))
            }
        }
    }

    /// Adds a transaction and returns the event stream.
    pub fn add_transaction_and_subscribe(
        &self,
        origin: TransactionOrigin,
        tx: TransactionValidationOutcome<T::Transaction>,
    ) -> PoolResult<TransactionEvents> {
        let listener = {
            let mut listener = self.event_listener.write();
            listener.subscribe(tx.tx_hash())
        };
        let mut results = self.add_transactions(origin, std::iter::once(tx));
        results.pop().expect("result length is the same as the input")?;
        Ok(listener)
    }

    /// Adds all transactions in the iterator to the pool, returning a list of results.
    ///
    /// Note: A large batch may lock the pool for a long time that blocks important operations
    /// like updating the pool on canonical state changes. The caller should consider having
    /// a max batch size to balance transaction insertions with other updates.
    pub fn add_transactions(
        &self,
        origin: TransactionOrigin,
        transactions: impl IntoIterator<Item = TransactionValidationOutcome<T::Transaction>>,
    ) -> Vec<PoolResult<TxHash>> {
        // Add the transactions and enforce the pool size limits in one write lock
        let (mut added, discarded) = {
            let mut pool = self.pool.write();
            let added = transactions
                .into_iter()
                .map(|tx| self.add_transaction(&mut pool, origin, tx))
                .collect::<Vec<_>>();

            // Enforce the pool size limits if at least one transaction was added successfully
            let discarded = if added.iter().any(Result::is_ok) {
                pool.discard_worst()
            } else {
                Default::default()
            };

            (added, discarded)
        };

        if !discarded.is_empty() {
            // Delete any blobs associated with discarded blob transactions
            self.delete_discarded_blobs(discarded.iter());

            let discarded_hashes =
                discarded.into_iter().map(|tx| *tx.hash()).collect::<HashSet<_>>();

            {
                let mut listener = self.event_listener.write();
                for hash in &discarded_hashes {
                    listener.discarded(hash);
                }
            }

            // A newly added transaction may be immediately discarded, so we need to
            // adjust the result here
            for res in &mut added {
                if let Ok(hash) = res {
                    if discarded_hashes.contains(hash) {
                        *res = Err(PoolError::new(*hash, PoolErrorKind::DiscardedOnInsert))
                    }
                }
            }
        }

        added
    }

    /// Notify all listeners about a new pending transaction.
    fn on_new_pending_transaction(&self, pending: &AddedPendingTransaction<T::Transaction>) {
        let propagate_allowed = pending.is_propagate_allowed();

        let mut transaction_listeners = self.pending_transaction_listener.lock();
        transaction_listeners.retain_mut(|listener| {
            if listener.kind.is_propagate_only() && !propagate_allowed {
                // only emit this hash to listeners that are only allowed to receive propagate only
                // transactions, such as network
                return !listener.sender.is_closed()
            }

            // broadcast all pending transactions to the listener
            listener.send_all(pending.pending_transactions(listener.kind))
        });
    }

    /// Notify all listeners about a newly inserted pending transaction.
    fn on_new_transaction(&self, event: NewTransactionEvent<T::Transaction>) {
        let mut transaction_listeners = self.transaction_listener.lock();
        transaction_listeners.retain_mut(|listener| {
            if listener.kind.is_propagate_only() && !event.transaction.propagate {
                // only emit this hash to listeners that are only allowed to receive propagate only
                // transactions, such as network
                return !listener.sender.is_closed()
            }

            listener.send(event.clone())
        });
    }

    /// Notify all listeners about a blob sidecar for a newly inserted blob (eip4844) transaction.
    fn on_new_blob_sidecar(&self, tx_hash: &TxHash, sidecar: &BlobTransactionSidecarVariant) {
        let mut sidecar_listeners = self.blob_transaction_sidecar_listener.lock();
        if sidecar_listeners.is_empty() {
            return
        }
        let sidecar = Arc::new(sidecar.clone());
        sidecar_listeners.retain_mut(|listener| {
            let new_blob_event = NewBlobSidecar { tx_hash: *tx_hash, sidecar: sidecar.clone() };
            match listener.sender.try_send(new_blob_event) {
                Ok(()) => true,
                Err(err) => {
                    if matches!(err, mpsc::error::TrySendError::Full(_)) {
                        debug!(
                            target: "txpool",
                            "[{:?}] failed to send blob sidecar; channel full",
                            sidecar,
                        );
                        true
                    } else {
                        false
                    }
                }
            }
        })
    }

    /// Notifies transaction listeners about changes once a block was processed.
    fn notify_on_new_state(&self, outcome: OnNewCanonicalStateOutcome<T::Transaction>) {
        trace!(target: "txpool", promoted=outcome.promoted.len(), discarded= outcome.discarded.len() ,"notifying listeners on state change");

        // notify about promoted pending transactions
        // emit hashes
        self.pending_transaction_listener
            .lock()
            .retain_mut(|listener| listener.send_all(outcome.pending_transactions(listener.kind)));

        // emit full transactions
        self.transaction_listener.lock().retain_mut(|listener| {
            listener.send_all(outcome.full_pending_transactions(listener.kind))
        });

        let OnNewCanonicalStateOutcome { mined, promoted, discarded, block_hash } = outcome;

        // broadcast specific transaction events
        let mut listener = self.event_listener.write();

        for tx in &mined {
            listener.mined(tx, block_hash);
        }
        for tx in &promoted {
            listener.pending(tx.hash(), None);
        }
        for tx in &discarded {
            listener.discarded(tx.hash());
        }
    }

    /// Fire events for the newly added transaction if there are any.
    fn notify_event_listeners(&self, tx: &AddedTransaction<T::Transaction>) {
        let mut listener = self.event_listener.write();

        match tx {
            AddedTransaction::Pending(tx) => {
                let AddedPendingTransaction { transaction, promoted, discarded, replaced } = tx;

                listener.pending(transaction.hash(), replaced.clone());
                for tx in promoted {
                    listener.pending(tx.hash(), None);
                }
                for tx in discarded {
                    listener.discarded(tx.hash());
                }
            }
            AddedTransaction::Parked { transaction, replaced, .. } => {
                listener.queued(transaction.hash());
                if let Some(replaced) = replaced {
                    listener.replaced(replaced.clone(), *transaction.hash());
                }
            }
        }
    }

    /// Returns an iterator that yields transactions that are ready to be included in the block.
    pub fn best_transactions(&self) -> BestTransactions<T> {
        self.get_pool_data().best_transactions()
    }

    /// Returns an iterator that yields transactions that are ready to be included in the block with
    /// the given base fee and optional blob fee attributes.
    pub fn best_transactions_with_attributes(
        &self,
        best_transactions_attributes: BestTransactionsAttributes,
    ) -> Box<dyn crate::traits::BestTransactions<Item = Arc<ValidPoolTransaction<T::Transaction>>>>
    {
        self.get_pool_data().best_transactions_with_attributes(best_transactions_attributes)
    }

    /// Returns only the first `max` transactions in the pending pool.
    pub fn pending_transactions_max(
        &self,
        max: usize,
    ) -> Vec<Arc<ValidPoolTransaction<T::Transaction>>> {
        self.get_pool_data().pending_transactions_iter().take(max).collect()
    }

    /// Returns all transactions from the pending sub-pool
    pub fn pending_transactions(&self) -> Vec<Arc<ValidPoolTransaction<T::Transaction>>> {
        self.get_pool_data().pending_transactions()
    }

    /// Returns all transactions from parked pools
    pub fn queued_transactions(&self) -> Vec<Arc<ValidPoolTransaction<T::Transaction>>> {
        self.get_pool_data().queued_transactions()
    }

    /// Returns all transactions in the pool
    pub fn all_transactions(&self) -> AllPoolTransactions<T::Transaction> {
        let pool = self.get_pool_data();
        AllPoolTransactions {
            pending: pool.pending_transactions(),
            queued: pool.queued_transactions(),
        }
    }

    /// Removes and returns all matching transactions from the pool.
    ///
    /// This behaves as if the transactions got discarded (_not_ mined), effectively introducing a
    /// nonce gap for the given transactions.
    pub fn remove_transactions(
        &self,
        hashes: Vec<TxHash>,
    ) -> Vec<Arc<ValidPoolTransaction<T::Transaction>>> {
        if hashes.is_empty() {
            return Vec::new()
        }
        let removed = self.pool.write().remove_transactions(hashes);

        let mut listener = self.event_listener.write();

        for tx in &removed {
            listener.discarded(tx.hash());
        }

        removed
    }

    /// Removes and returns all matching transactions and their dependent transactions from the
    /// pool.
    pub fn remove_transactions_and_descendants(
        &self,
        hashes: Vec<TxHash>,
    ) -> Vec<Arc<ValidPoolTransaction<T::Transaction>>> {
        if hashes.is_empty() {
            return Vec::new()
        }
        let removed = self.pool.write().remove_transactions_and_descendants(hashes);

        let mut listener = self.event_listener.write();

        for tx in &removed {
            listener.discarded(tx.hash());
        }

        removed
    }

    /// Removes and returns all transactions by the specified sender from the pool.
    pub fn remove_transactions_by_sender(
        &self,
        sender: Address,
    ) -> Vec<Arc<ValidPoolTransaction<T::Transaction>>> {
        let sender_id = self.get_sender_id(sender);
        let removed = self.pool.write().remove_transactions_by_sender(sender_id);

        let mut listener = self.event_listener.write();

        for tx in &removed {
            listener.discarded(tx.hash());
        }

        removed
    }

    /// Removes and returns all transactions that are present in the pool.
    pub fn retain_unknown<A>(&self, announcement: &mut A)
    where
        A: HandleMempoolData,
    {
        if announcement.is_empty() {
            return
        }
        let pool = self.get_pool_data();
        announcement.retain_by_hash(|tx| !pool.contains(tx))
    }

    /// Returns the transaction by hash.
    pub fn get(&self, tx_hash: &TxHash) -> Option<Arc<ValidPoolTransaction<T::Transaction>>> {
        self.get_pool_data().get(tx_hash)
    }

    /// Returns all transactions of the address
    pub fn get_transactions_by_sender(
        &self,
        sender: Address,
    ) -> Vec<Arc<ValidPoolTransaction<T::Transaction>>> {
        let sender_id = self.get_sender_id(sender);
        self.get_pool_data().get_transactions_by_sender(sender_id)
    }

    /// Returns all queued transactions of the address by sender
    pub fn get_queued_transactions_by_sender(
        &self,
        sender: Address,
    ) -> Vec<Arc<ValidPoolTransaction<T::Transaction>>> {
        let sender_id = self.get_sender_id(sender);
        self.get_pool_data().queued_txs_by_sender(sender_id)
    }

    /// Returns all pending transactions filtered by predicate
    pub fn pending_transactions_with_predicate(
        &self,
        predicate: impl FnMut(&ValidPoolTransaction<T::Transaction>) -> bool,
    ) -> Vec<Arc<ValidPoolTransaction<T::Transaction>>> {
        self.get_pool_data().pending_transactions_with_predicate(predicate)
    }

    /// Returns all pending transactions of the address by sender
    pub fn get_pending_transactions_by_sender(
        &self,
        sender: Address,
    ) -> Vec<Arc<ValidPoolTransaction<T::Transaction>>> {
        let sender_id = self.get_sender_id(sender);
        self.get_pool_data().pending_txs_by_sender(sender_id)
    }

    /// Returns the highest transaction of the address
    pub fn get_highest_transaction_by_sender(
        &self,
        sender: Address,
    ) -> Option<Arc<ValidPoolTransaction<T::Transaction>>> {
        let sender_id = self.get_sender_id(sender);
        self.get_pool_data().get_highest_transaction_by_sender(sender_id)
    }

    /// Returns the transaction with the highest nonce that is executable given the on chain nonce.
    pub fn get_highest_consecutive_transaction_by_sender(
        &self,
        sender: Address,
        on_chain_nonce: u64,
    ) -> Option<Arc<ValidPoolTransaction<T::Transaction>>> {
        let sender_id = self.get_sender_id(sender);
        self.get_pool_data().get_highest_consecutive_transaction_by_sender(
            sender_id.into_transaction_id(on_chain_nonce),
        )
    }

    /// Returns the transaction given a [`TransactionId`]
    pub fn get_transaction_by_transaction_id(
        &self,
        transaction_id: &TransactionId,
    ) -> Option<Arc<ValidPoolTransaction<T::Transaction>>> {
        self.get_pool_data().all().get(transaction_id).map(|tx| tx.transaction.clone())
    }

    /// Returns all transactions that where submitted with the given [`TransactionOrigin`]
    pub fn get_transactions_by_origin(
        &self,
        origin: TransactionOrigin,
    ) -> Vec<Arc<ValidPoolTransaction<T::Transaction>>> {
        self.get_pool_data()
            .all()
            .transactions_iter()
            .filter(|tx| tx.origin == origin)
            .cloned()
            .collect()
    }

    /// Returns all pending transactions filted by [`TransactionOrigin`]
    pub fn get_pending_transactions_by_origin(
        &self,
        origin: TransactionOrigin,
    ) -> Vec<Arc<ValidPoolTransaction<T::Transaction>>> {
        self.get_pool_data().pending_transactions_iter().filter(|tx| tx.origin == origin).collect()
    }

    /// Returns all the transactions belonging to the hashes.
    ///
    /// If no transaction exists, it is skipped.
    pub fn get_all(&self, txs: Vec<TxHash>) -> Vec<Arc<ValidPoolTransaction<T::Transaction>>> {
        if txs.is_empty() {
            return Vec::new()
        }
        self.get_pool_data().get_all(txs).collect()
    }

    /// Notify about propagated transactions.
    pub fn on_propagated(&self, txs: PropagatedTransactions) {
        if txs.0.is_empty() {
            return
        }
        let mut listener = self.event_listener.write();

        txs.0.into_iter().for_each(|(hash, peers)| listener.propagated(&hash, peers))
    }

    /// Number of transactions in the entire pool
    pub fn len(&self) -> usize {
        self.get_pool_data().len()
    }

    /// Whether the pool is empty
    pub fn is_empty(&self) -> bool {
        self.get_pool_data().is_empty()
    }

    /// Returns whether or not the pool is over its configured size and transaction count limits.
    pub fn is_exceeded(&self) -> bool {
        self.pool.read().is_exceeded()
    }

    /// Inserts a blob transaction into the blob store
    fn insert_blob(&self, hash: TxHash, blob: BlobTransactionSidecarVariant) {
        debug!(target: "txpool", "[{:?}] storing blob sidecar", hash);
        if let Err(err) = self.blob_store.insert(hash, blob) {
            warn!(target: "txpool", %err, "[{:?}] failed to insert blob", hash);
            self.blob_store_metrics.blobstore_failed_inserts.increment(1);
        }
        self.update_blob_store_metrics();
    }

    /// Delete a blob from the blob store
    pub fn delete_blob(&self, blob: TxHash) {
        let _ = self.blob_store.delete(blob);
    }

    /// Delete all blobs from the blob store
    pub fn delete_blobs(&self, txs: Vec<TxHash>) {
        let _ = self.blob_store.delete_all(txs);
    }

    /// Cleans up the blob store
    pub fn cleanup_blobs(&self) {
        let stat = self.blob_store.cleanup();
        self.blob_store_metrics.blobstore_failed_deletes.increment(stat.delete_failed as u64);
        self.update_blob_store_metrics();
    }

    fn update_blob_store_metrics(&self) {
        if let Some(data_size) = self.blob_store.data_size_hint() {
            self.blob_store_metrics.blobstore_byte_size.set(data_size as f64);
        }
        self.blob_store_metrics.blobstore_entries.set(self.blob_store.blobs_len() as f64);
    }

    /// Deletes all blob transactions that were discarded.
    fn delete_discarded_blobs<'a>(
        &'a self,
        transactions: impl IntoIterator<Item = &'a Arc<ValidPoolTransaction<T::Transaction>>>,
    ) {
        let blob_txs = transactions
            .into_iter()
            .filter(|tx| tx.transaction.is_eip4844())
            .map(|tx| *tx.hash())
            .collect();
        self.delete_blobs(blob_txs);
    }
}

impl<V, T: TransactionOrdering, S> fmt::Debug for PoolInner<V, T, S> {
    fn fmt(&self, f: &mut fmt::Formatter<'_>) -> fmt::Result {
        f.debug_struct("PoolInner").field("config", &self.config).finish_non_exhaustive()
    }
}

/// Tracks an added transaction and all graph changes caused by adding it.
#[derive(Debug, Clone)]
pub struct AddedPendingTransaction<T: PoolTransaction> {
    /// Inserted transaction.
    transaction: Arc<ValidPoolTransaction<T>>,
    /// Replaced transaction.
    replaced: Option<Arc<ValidPoolTransaction<T>>>,
    /// transactions promoted to the pending queue
    promoted: Vec<Arc<ValidPoolTransaction<T>>>,
    /// transactions that failed and became discarded
    discarded: Vec<Arc<ValidPoolTransaction<T>>>,
}

impl<T: PoolTransaction> AddedPendingTransaction<T> {
    /// Returns all transactions that were promoted to the pending pool and adhere to the given
    /// [`TransactionListenerKind`].
    ///
    /// If the kind is [`TransactionListenerKind::PropagateOnly`], then only transactions that
    /// are allowed to be propagated are returned.
    pub(crate) fn pending_transactions(
        &self,
        kind: TransactionListenerKind,
    ) -> impl Iterator<Item = B256> + '_ {
        let iter = std::iter::once(&self.transaction).chain(self.promoted.iter());
        PendingTransactionIter { kind, iter }
    }

    /// Returns if the transaction should be propagated.
    #[allow(clippy::missing_const_for_fn)]
    pub(crate) fn is_propagate_allowed(&self) -> bool {
        self.transaction.propagate
    }
}

pub(crate) struct PendingTransactionIter<Iter> {
    kind: TransactionListenerKind,
    iter: Iter,
}

impl<'a, Iter, T> Iterator for PendingTransactionIter<Iter>
where
    Iter: Iterator<Item = &'a Arc<ValidPoolTransaction<T>>>,
    T: PoolTransaction + 'a,
{
    type Item = B256;

    fn next(&mut self) -> Option<Self::Item> {
        loop {
            let next = self.iter.next()?;
            if self.kind.is_propagate_only() && !next.propagate {
                continue
            }
            return Some(*next.hash())
        }
    }
}

/// An iterator over full pending transactions
pub(crate) struct FullPendingTransactionIter<Iter> {
    kind: TransactionListenerKind,
    iter: Iter,
}

impl<'a, Iter, T> Iterator for FullPendingTransactionIter<Iter>
where
    Iter: Iterator<Item = &'a Arc<ValidPoolTransaction<T>>>,
    T: PoolTransaction + 'a,
{
    type Item = NewTransactionEvent<T>;

    fn next(&mut self) -> Option<Self::Item> {
        loop {
            let next = self.iter.next()?;
            if self.kind.is_propagate_only() && !next.propagate {
                continue
            }
            return Some(NewTransactionEvent {
                subpool: SubPool::Pending,
                transaction: next.clone(),
            })
        }
    }
}

/// Represents a transaction that was added into the pool and its state
#[derive(Debug, Clone)]
pub enum AddedTransaction<T: PoolTransaction> {
    /// Transaction was successfully added and moved to the pending pool.
    Pending(AddedPendingTransaction<T>),
    /// Transaction was successfully added but not yet ready for processing and moved to a
    /// parked pool instead.
    Parked {
        /// Inserted transaction.
        transaction: Arc<ValidPoolTransaction<T>>,
        /// Replaced transaction.
        replaced: Option<Arc<ValidPoolTransaction<T>>>,
        /// The subpool it was moved to.
        subpool: SubPool,
    },
}

impl<T: PoolTransaction> AddedTransaction<T> {
    /// Returns whether the transaction has been added to the pending pool.
    pub(crate) const fn as_pending(&self) -> Option<&AddedPendingTransaction<T>> {
        match self {
            Self::Pending(tx) => Some(tx),
            _ => None,
        }
    }

    /// Returns the replaced transaction if there was one
    pub(crate) const fn replaced(&self) -> Option<&Arc<ValidPoolTransaction<T>>> {
        match self {
            Self::Pending(tx) => tx.replaced.as_ref(),
            Self::Parked { replaced, .. } => replaced.as_ref(),
        }
    }

    /// Returns the discarded transactions if there were any
    #[allow(clippy::missing_const_for_fn)]
    pub(crate) fn discarded_transactions(&self) -> Option<&[Arc<ValidPoolTransaction<T>>]> {
        match self {
            Self::Pending(tx) => Some(&tx.discarded),
            Self::Parked { .. } => None,
        }
    }

    /// Returns the hash of the replaced transaction if it is a blob transaction.
    pub(crate) fn replaced_blob_transaction(&self) -> Option<B256> {
        self.replaced().filter(|tx| tx.transaction.is_eip4844()).map(|tx| *tx.transaction.hash())
    }

    /// Returns the hash of the transaction
    pub(crate) fn hash(&self) -> &TxHash {
        match self {
            Self::Pending(tx) => tx.transaction.hash(),
            Self::Parked { transaction, .. } => transaction.hash(),
        }
    }

    /// Converts this type into the event type for listeners
    pub(crate) fn into_new_transaction_event(self) -> NewTransactionEvent<T> {
        match self {
            Self::Pending(tx) => {
                NewTransactionEvent { subpool: SubPool::Pending, transaction: tx.transaction }
            }
            Self::Parked { transaction, subpool, .. } => {
                NewTransactionEvent { transaction, subpool }
            }
        }
    }

    /// Returns the subpool this transaction was added to
    #[cfg(test)]
    pub(crate) const fn subpool(&self) -> SubPool {
        match self {
            Self::Pending(_) => SubPool::Pending,
            Self::Parked { subpool, .. } => *subpool,
        }
    }

    /// Returns the [`TransactionId`] of the added transaction
    #[cfg(test)]
    #[allow(clippy::missing_const_for_fn)]
    pub(crate) fn id(&self) -> &TransactionId {
        match self {
            Self::Pending(added) => added.transaction.id(),
            Self::Parked { transaction, .. } => transaction.id(),
        }
    }
}

/// Contains all state changes after a [`CanonicalStateUpdate`] was processed
#[derive(Debug)]
pub(crate) struct OnNewCanonicalStateOutcome<T: PoolTransaction> {
    /// Hash of the block.
    pub(crate) block_hash: B256,
    /// All mined transactions.
    pub(crate) mined: Vec<TxHash>,
    /// Transactions promoted to the pending pool.
    pub(crate) promoted: Vec<Arc<ValidPoolTransaction<T>>>,
    /// transaction that were discarded during the update
    pub(crate) discarded: Vec<Arc<ValidPoolTransaction<T>>>,
}

impl<T: PoolTransaction> OnNewCanonicalStateOutcome<T> {
    /// Returns all transactions that were promoted to the pending pool and adhere to the given
    /// [`TransactionListenerKind`].
    ///
    /// If the kind is [`TransactionListenerKind::PropagateOnly`], then only transactions that
    /// are allowed to be propagated are returned.
    pub(crate) fn pending_transactions(
        &self,
        kind: TransactionListenerKind,
    ) -> impl Iterator<Item = B256> + '_ {
        let iter = self.promoted.iter();
        PendingTransactionIter { kind, iter }
    }

    /// Returns all FULL transactions that were promoted to the pending pool and adhere to the given
    /// [`TransactionListenerKind`].
    ///
    /// If the kind is [`TransactionListenerKind::PropagateOnly`], then only transactions that
    /// are allowed to be propagated are returned.
    pub(crate) fn full_pending_transactions(
        &self,
        kind: TransactionListenerKind,
    ) -> impl Iterator<Item = NewTransactionEvent<T>> + '_ {
        let iter = self.promoted.iter();
        FullPendingTransactionIter { kind, iter }
    }
}

#[cfg(test)]
mod tests {
    use crate::{
        blobstore::{BlobStore, InMemoryBlobStore},
        identifier::SenderId,
        test_utils::{MockTransaction, TestPoolBuilder},
        validate::ValidTransaction,
        BlockInfo, PoolConfig, SubPoolLimit, TransactionOrigin, TransactionValidationOutcome, U256,
    };
    use alloy_eips::{eip4844::BlobTransactionSidecar, eip7594::BlobTransactionSidecarVariant};
<<<<<<< HEAD
=======
    use alloy_primitives::Address;
>>>>>>> 41ed7e0b
    use std::{fs, path::PathBuf};

    #[test]
    fn test_discard_blobs_on_blob_tx_eviction() {
        let blobs = {
            // Read the contents of the JSON file into a string.
            let json_content = fs::read_to_string(
                PathBuf::from(env!("CARGO_MANIFEST_DIR")).join("test_data/blob1.json"),
            )
            .expect("Failed to read the blob data file");

            // Parse the JSON contents into a serde_json::Value.
            let json_value: serde_json::Value =
                serde_json::from_str(&json_content).expect("Failed to deserialize JSON");

            // Extract blob data from JSON and convert it to Blob.
            vec![
                // Extract the "data" field from the JSON and parse it as a string.
                json_value
                    .get("data")
                    .unwrap()
                    .as_str()
                    .expect("Data is not a valid string")
                    .to_string(),
            ]
        };

        // Generate a BlobTransactionSidecar from the blobs.
        let sidecar = BlobTransactionSidecarVariant::Eip4844(
            BlobTransactionSidecar::try_from_blobs_hex(blobs).unwrap(),
        );

        // Define the maximum limit for blobs in the sub-pool.
        let blob_limit = SubPoolLimit::new(1000, usize::MAX);

        // Create a test pool with default configuration and the specified blob limit.
        let test_pool = &TestPoolBuilder::default()
            .with_config(PoolConfig { blob_limit, ..Default::default() })
            .pool;

        // Set the block info for the pool, including a pending blob fee.
        test_pool
            .set_block_info(BlockInfo { pending_blob_fee: Some(10_000_000), ..Default::default() });

        // Create an in-memory blob store.
        let blob_store = InMemoryBlobStore::default();

        // Loop to add transactions to the pool and test blob eviction.
        for n in 0..blob_limit.max_txs + 10 {
            // Create a mock transaction with the generated blob sidecar.
            let mut tx = MockTransaction::eip4844_with_sidecar(sidecar.clone());

            // Set non zero size
            tx.set_size(1844674407370951);

            // Insert the sidecar into the blob store if the current index is within the blob limit.
            if n < blob_limit.max_txs {
                blob_store.insert(*tx.get_hash(), sidecar.clone()).unwrap();
            }

            // Add the transaction to the pool with external origin and valid outcome.
            test_pool.add_transactions(
                TransactionOrigin::External,
                [TransactionValidationOutcome::Valid {
                    balance: U256::from(1_000),
                    state_nonce: 0,
                    bytecode_hash: None,
                    transaction: ValidTransaction::ValidWithSidecar {
                        transaction: tx,
                        sidecar: sidecar.clone(),
                    },
                    propagate: true,
                    authorities: None,
                }],
            );
        }

        // Assert that the size of the pool's blob component is equal to the maximum blob limit.
        assert_eq!(test_pool.size().blob, blob_limit.max_txs);

        // Assert that the size of the pool's blob_size component matches the expected value.
        assert_eq!(test_pool.size().blob_size, 1844674407370951000);

        // Assert that the pool's blob store matches the expected blob store.
        assert_eq!(*test_pool.blob_store(), blob_store);
    }

    #[test]
    fn test_auths_stored_in_identifiers() {
        // Create a test pool with default configuration.
        let test_pool = &TestPoolBuilder::default().with_config(Default::default()).pool;

        let auth = Address::new([1; 20]);
        let tx = MockTransaction::eip7702();

        test_pool.add_transactions(
            TransactionOrigin::Local,
            [TransactionValidationOutcome::Valid {
                balance: U256::from(1_000),
                state_nonce: 0,
                bytecode_hash: None,
                transaction: ValidTransaction::Valid(tx),
                propagate: true,
                authorities: Some(vec![auth]),
            }],
        );

        let identifiers = test_pool.identifiers.read();
        assert_eq!(identifiers.sender_id(&auth), Some(SenderId::from(1)));
    }
}<|MERGE_RESOLUTION|>--- conflicted
+++ resolved
@@ -1222,10 +1222,7 @@
         BlockInfo, PoolConfig, SubPoolLimit, TransactionOrigin, TransactionValidationOutcome, U256,
     };
     use alloy_eips::{eip4844::BlobTransactionSidecar, eip7594::BlobTransactionSidecarVariant};
-<<<<<<< HEAD
-=======
     use alloy_primitives::Address;
->>>>>>> 41ed7e0b
     use std::{fs, path::PathBuf};
 
     #[test]

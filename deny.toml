# This section is considered when running `cargo deny check advisories`
# More documentation for the advisories section can be found here:
# https://embarkstudios.github.io/cargo-deny/checks/advisories/cfg.html
[advisories]
yanked = "warn"
ignore = [
    # https://rustsec.org/advisories/RUSTSEC-2024-0379 used by boa (js-tracer)
    "RUSTSEC-2024-0379",
    # https://rustsec.org/advisories/RUSTSEC-2024-0384 used by sse example
    "RUSTSEC-2024-0384",
    # https://rustsec.org/advisories/RUSTSEC-2024-0388 used by ssz, will be removed https://github.com/sigp/ethereum_ssz/pull/34
    "RUSTSEC-2024-0388"
]

# This section is considered when running `cargo deny check bans`.
# More documentation about the 'bans' section can be found here:
# https://embarkstudios.github.io/cargo-deny/checks/bans/cfg.html
[bans]
# Lint level for when multiple versions of the same crate are detected
multiple-versions = "warn"
# Lint level for when a crate version requirement is `*`
wildcards = "allow"
highlight = "all"
# List of crates to deny
deny = [{ name = "openssl" }]
# Certain crates/versions that will be skipped when doing duplicate detection.
skip = []
# Similarly to `skip` allows you to skip certain crates during duplicate
# detection. Unlike skip, it also includes the entire tree of transitive
# dependencies starting at the specified crate, up to a certain depth, which is
# by default infinite
skip-tree = []

[licenses]
version = 2
confidence-threshold = 0.8

# List of explicitly allowed licenses
# See https://spdx.org/licenses/ for list of possible licenses
# [possible values: any SPDX 3.7 short identifier (+ optional exception)].
allow = [
    "MIT",
    "MIT-0",
    "Apache-2.0",
    "Apache-2.0 WITH LLVM-exception",
    "BSD-2-Clause",
    "BSD-3-Clause",
    "0BSD",
    "CC0-1.0",
    "ISC",
    "Unicode-DFS-2016",
    "Unlicense",
    "Unicode-3.0",
    "Zlib",
    # https://github.com/briansmith/ring/issues/902
    "LicenseRef-ring",
    # https://github.com/rustls/webpki/blob/main/LICENSE ISC Style
    "LicenseRef-rustls-webpki",
]

# Allow 1 or more licenses on a per-crate basis, so that particular licenses
# aren't accepted for every possible crate as with the normal allow list
exceptions = [
    # TODO: decide on MPL-2.0 handling
    # These dependencies are grandfathered in https://github.com/paradigmxyz/reth/pull/6980
    { allow = ["MPL-2.0"], name = "option-ext" },
    { allow = ["MPL-2.0"], name = "webpki-roots" },
]

# Skip the poseidon-bn254, bn254 and zktrie crates for license verification. We should at some point publish a license for them.
[licenses.private]
ignore = true
ignore-sources = ["https://github.com/scroll-tech/poseidon-bn254", "https://github.com/scroll-tech/bn254", "https://github.com/scroll-tech/zktrie.git"]

[[licenses.clarify]]
name = "ring"
expression = "LicenseRef-ring"
license-files = [{ path = "LICENSE", hash = 0xbd0eed23 }]

[[licenses.clarify]]
name = "rustls-webpki"
expression = "LicenseRef-rustls-webpki"
license-files = [{ path = "LICENSE", hash = 0x001c7e6c }]

# This section is considered when running `cargo deny check sources`.
# More documentation about the 'sources' section can be found here:
# https://embarkstudios.github.io/cargo-deny/checks/sources/cfg.html
[sources]
# Lint level for what to happen when a crate from a crate registry that is not
# in the allow list is encountered
unknown-registry = "warn"
# Lint level for what to happen when a crate from a git repository that is not
# in the allow list is encountered
unknown-git = "deny"
allow-git = [
    # TODO: Please avoid adding new entries to this list.
    "https://github.com/alloy-rs/alloy",
    "https://github.com/foundry-rs/block-explorers",
    "https://github.com/bluealloy/revm",
    "https://github.com/paradigmxyz/revm-inspectors",
    "https://github.com/scroll-tech/bn254",
    "https://github.com/scroll-tech/sp1-intrinsics",
    "https://github.com/scroll-tech/poseidon-bn254",
<<<<<<< HEAD
    "https://github.com/scroll-tech/alloy-eips",
    "https://github.com/scroll-tech/ff",
    "https://github.com/scroll-tech/revm.git"
=======
    "https://github.com/scroll-tech/zktrie.git",
    "https://github.com/scroll-tech/gobuild.git"
>>>>>>> 883d5081
]<|MERGE_RESOLUTION|>--- conflicted
+++ resolved
@@ -101,12 +101,9 @@
     "https://github.com/scroll-tech/bn254",
     "https://github.com/scroll-tech/sp1-intrinsics",
     "https://github.com/scroll-tech/poseidon-bn254",
-<<<<<<< HEAD
+    "https://github.com/scroll-tech/zktrie.git",
+    "https://github.com/scroll-tech/gobuild.git",
     "https://github.com/scroll-tech/alloy-eips",
     "https://github.com/scroll-tech/ff",
     "https://github.com/scroll-tech/revm.git"
-=======
-    "https://github.com/scroll-tech/zktrie.git",
-    "https://github.com/scroll-tech/gobuild.git"
->>>>>>> 883d5081
 ]
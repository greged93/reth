--- conflicted
+++ resolved
@@ -269,15 +269,8 @@
                 debug!(target: "reth::cli", ?execution_outcome, "Executed block");
 
                 let hashed_post_state = state_provider.hashed_post_state(execution_outcome.state());
-<<<<<<< HEAD
                 let (state_root, trie_updates) =
                     state_provider.state_root_from_state_with_updates(hashed_post_state.clone())?;
-=======
-                let (state_root, trie_updates) = StateRoot::overlay_root_with_updates(
-                    provider_factory.provider()?.tx_ref(),
-                    hashed_post_state.clone(),
-                )?;
->>>>>>> abc4ff97
 
                 if state_root != block_with_senders.state_root {
                     eyre::bail!(

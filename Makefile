# Heavily inspired by Lighthouse: https://github.com/sigp/lighthouse/blob/693886b94176faa4cb450f024696cb69cda2fe58/Makefile
.DEFAULT_GOAL := help

GIT_SHA ?= $(shell git rev-parse HEAD)
GIT_TAG ?= $(shell git describe --tags --abbrev=0)
BIN_DIR = "dist/bin"

MDBX_PATH = "crates/storage/libmdbx-rs/mdbx-sys/libmdbx"
DB_TOOLS_DIR = "db-tools"
FULL_DB_TOOLS_DIR := $(shell pwd)/$(DB_TOOLS_DIR)/

CARGO_TARGET_DIR ?= target

# List of features to use when building. Can be overridden via the environment.
# No jemalloc on Windows
ifeq ($(OS),Windows_NT)
    FEATURES ?= asm-keccak min-debug-logs
else
    FEATURES ?= jemalloc asm-keccak min-debug-logs
endif

# Cargo profile for builds. Default is for local builds, CI uses an override.
PROFILE ?= release

# Extra flags for Cargo
CARGO_INSTALL_EXTRA_FLAGS ?=

# The release tag of https://github.com/ethereum/tests to use for EF tests
EF_TESTS_TAG := v12.2
EF_TESTS_URL := https://github.com/ethereum/tests/archive/refs/tags/$(EF_TESTS_TAG).tar.gz
EF_TESTS_DIR := ./testing/ef-tests/ethereum-tests

# The docker image name
DOCKER_IMAGE_NAME ?= ghcr.io/paradigmxyz/reth

##@ Help

.PHONY: help
help: ## Display this help.
	@awk 'BEGIN {FS = ":.*##"; printf "Usage:\n  make \033[36m<target>\033[0m\n"} /^[a-zA-Z_0-9-]+:.*?##/ { printf "  \033[36m%-15s\033[0m %s\n", $$1, $$2 } /^##@/ { printf "\n\033[1m%s\033[0m\n", substr($$0, 5) } ' $(MAKEFILE_LIST)

##@ Build

.PHONY: install
install: ## Build and install the reth binary under `~/.cargo/bin`.
	cargo install --path bin/reth --bin reth --force --locked \
		--features "$(FEATURES)" \
		--profile "$(PROFILE)" \
		$(CARGO_INSTALL_EXTRA_FLAGS)

.PHONY: install-op
install-op: ## Build and install the op-reth binary under `~/.cargo/bin`.
	cargo install --path crates/optimism/bin --bin op-reth --force --locked \
		--features "$(FEATURES)" \
		--profile "$(PROFILE)" \
		$(CARGO_INSTALL_EXTRA_FLAGS)

.PHONY: install-scroll
install-scroll: ## Build and install the scroll-reth binary under `~/.cargo/bin`.
	cargo install --path crates/scroll/bin/scroll-reth --bin scroll-reth --force --locked \
		--features "scroll,skip-state-root-validation" \
		--profile "$(PROFILE)" \
		$(CARGO_INSTALL_EXTRA_FLAGS)

.PHONY: build
build: ## Build the reth binary into `target` directory.
	cargo build --bin reth --features "$(FEATURES)" --profile "$(PROFILE)"

# Environment variables for reproducible builds
# Initialize RUSTFLAGS
RUST_BUILD_FLAGS =
# Enable static linking to ensure reproducibility across builds
RUST_BUILD_FLAGS += --C target-feature=+crt-static
# Set the linker to use static libgcc to ensure reproducibility across builds
RUST_BUILD_FLAGS += -Clink-arg=-static-libgcc
# Remove build ID from the binary to ensure reproducibility across builds
RUST_BUILD_FLAGS += -C link-arg=-Wl,--build-id=none
# Remove metadata hash from symbol names to ensure reproducible builds
RUST_BUILD_FLAGS += -C metadata=''
# Set timestamp from last git commit for reproducible builds
SOURCE_DATE ?= $(shell git log -1 --pretty=%ct)
# Disable incremental compilation to avoid non-deterministic artifacts
CARGO_INCREMENTAL_VAL = 0
# Set C locale for consistent string handling and sorting
LOCALE_VAL = C
# Set UTC timezone for consistent time handling across builds
TZ_VAL = UTC

.PHONY: build-reproducible
build-reproducible: ## Build the reth binary into `target` directory with reproducible builds. Only works for x86_64-unknown-linux-gnu currently
	SOURCE_DATE_EPOCH=$(SOURCE_DATE) \
	RUSTFLAGS="${RUST_BUILD_FLAGS} --remap-path-prefix $$(pwd)=." \
	CARGO_INCREMENTAL=${CARGO_INCREMENTAL_VAL} \
	LC_ALL=${LOCALE_VAL} \
	TZ=${TZ_VAL} \
	cargo build --bin reth --features "$(FEATURES)" --profile "release" --locked --target x86_64-unknown-linux-gnu

.PHONY: build-debug
build-debug: ## Build the reth binary into `target/debug` directory.
	cargo build --bin reth --features "$(FEATURES)"

.PHONY: build-op
build-op: ## Build the op-reth binary into `target` directory.
	cargo build --bin op-reth --features "$(FEATURES)" --profile "$(PROFILE)" --manifest-path crates/optimism/bin/Cargo.toml

# Builds the reth binary natively.
build-native-%:
	cargo build --bin reth --target $* --features "$(FEATURES)" --profile "$(PROFILE)"

op-build-native-%:
	cargo build --bin op-reth --target $* --features "$(FEATURES)" --profile "$(PROFILE)" --manifest-path crates/optimism/bin/Cargo.toml

# The following commands use `cross` to build a cross-compile.
#
# These commands require that:
#
# - `cross` is installed (`cargo install cross`).
# - Docker is running.
# - The current user is in the `docker` group.
#
# The resulting binaries will be created in the `target/` directory.

# For aarch64, set the page size for jemalloc.
# When cross compiling, we must compile jemalloc with a large page size,
# otherwise it will use the current system's page size which may not work
# on other systems. JEMALLOC_SYS_WITH_LG_PAGE=16 tells jemalloc to use 64-KiB
# pages. See: https://github.com/paradigmxyz/reth/issues/6742
build-aarch64-unknown-linux-gnu: export JEMALLOC_SYS_WITH_LG_PAGE=16
op-build-aarch64-unknown-linux-gnu: export JEMALLOC_SYS_WITH_LG_PAGE=16

# No jemalloc on Windows
build-x86_64-pc-windows-gnu: FEATURES := $(filter-out jemalloc jemalloc-prof,$(FEATURES))
op-build-x86_64-pc-windows-gnu: FEATURES := $(filter-out jemalloc jemalloc-prof,$(FEATURES))

# Note: The additional rustc compiler flags are for intrinsics needed by MDBX.
# See: https://github.com/cross-rs/cross/wiki/FAQ#undefined-reference-with-build-std
build-%:
	RUSTFLAGS="-C link-arg=-lgcc -Clink-arg=-static-libgcc" \
		cross build --bin reth --target $* --features "$(FEATURES)" --profile "$(PROFILE)"

op-build-%:
	RUSTFLAGS="-C link-arg=-lgcc -Clink-arg=-static-libgcc" \
		cross build --bin op-reth --target $* --features "$(FEATURES)" --profile "$(PROFILE)" --manifest-path crates/optimism/bin/Cargo.toml

# Unfortunately we can't easily use cross to build for Darwin because of licensing issues.
# If we wanted to, we would need to build a custom Docker image with the SDK available.
#
# Note: You must set `SDKROOT` and `MACOSX_DEPLOYMENT_TARGET`. These can be found using `xcrun`.
#
# `SDKROOT=$(xcrun -sdk macosx --show-sdk-path) MACOSX_DEPLOYMENT_TARGET=$(xcrun -sdk macosx --show-sdk-platform-version)`
build-x86_64-apple-darwin:
	$(MAKE) build-native-x86_64-apple-darwin
build-aarch64-apple-darwin:
	$(MAKE) build-native-aarch64-apple-darwin
op-build-x86_64-apple-darwin:
	$(MAKE) op-build-native-x86_64-apple-darwin
op-build-aarch64-apple-darwin:
	$(MAKE) op-build-native-aarch64-apple-darwin

# Create a `.tar.gz` containing a binary for a specific target.
define tarball_release_binary
	cp $(CARGO_TARGET_DIR)/$(1)/$(PROFILE)/$(2) $(BIN_DIR)/$(2)
	cd $(BIN_DIR) && \
		tar -czf reth-$(GIT_TAG)-$(1)$(3).tar.gz $(2) && \
		rm $(2)
endef

# The current git tag will be used as the version in the output file names. You
# will likely need to use `git tag` and create a semver tag (e.g., `v0.2.3`).
#
# Note: This excludes macOS tarballs because of SDK licensing issues.
.PHONY: build-release-tarballs
build-release-tarballs: ## Create a series of `.tar.gz` files in the BIN_DIR directory, each containing a `reth` binary for a different target.
	[ -d $(BIN_DIR) ] || mkdir -p $(BIN_DIR)
	$(MAKE) build-x86_64-unknown-linux-gnu
	$(call tarball_release_binary,"x86_64-unknown-linux-gnu","reth","")
	$(MAKE) build-aarch64-unknown-linux-gnu
	$(call tarball_release_binary,"aarch64-unknown-linux-gnu","reth","")
	$(MAKE) build-x86_64-pc-windows-gnu
	$(call tarball_release_binary,"x86_64-pc-windows-gnu","reth.exe","")

##@ Test

UNIT_TEST_ARGS := --locked --workspace --features 'jemalloc-prof' -E 'kind(lib)' -E 'kind(bin)' -E 'kind(proc-macro)'
COV_FILE := lcov.info

.PHONY: test-unit
test-unit: ## Run unit tests.
	cargo install cargo-nextest --locked
	cargo nextest run $(UNIT_TEST_ARGS)


.PHONY: cov-unit
cov-unit: ## Run unit tests with coverage.
	rm -f $(COV_FILE)
	cargo llvm-cov nextest --lcov --output-path $(COV_FILE) $(UNIT_TEST_ARGS)

.PHONY: cov-report-html
cov-report-html: cov-unit ## Generate a HTML coverage report and open it in the browser.
	cargo llvm-cov report --html
	open target/llvm-cov/html/index.html

# Downloads and unpacks Ethereum Foundation tests in the `$(EF_TESTS_DIR)` directory.
#
# Requires `wget` and `tar`
$(EF_TESTS_DIR):
	mkdir $(EF_TESTS_DIR)
	wget $(EF_TESTS_URL) -O ethereum-tests.tar.gz
	tar -xzf ethereum-tests.tar.gz --strip-components=1 -C $(EF_TESTS_DIR)
	rm ethereum-tests.tar.gz

.PHONY: ef-tests
ef-tests: $(EF_TESTS_DIR) ## Runs Ethereum Foundation tests.
	cargo nextest run -p ef-tests --features ef-tests

##@ Docker

# Note: This requires a buildx builder with emulation support. For example:
#
# `docker run --privileged --rm tonistiigi/binfmt --install amd64,arm64`
# `docker buildx create --use --driver docker-container --name cross-builder`
.PHONY: docker-build-push
docker-build-push: ## Build and push a cross-arch Docker image tagged with the latest git tag.
	$(call docker_build_push,$(GIT_TAG),$(GIT_TAG))

# Note: This requires a buildx builder with emulation support. For example:
#
# `docker run --privileged --rm tonistiigi/binfmt --install amd64,arm64`
# `docker buildx create --use --driver docker-container --name cross-builder`
.PHONY: docker-build-push-git-sha
docker-build-push-git-sha: ## Build and push a cross-arch Docker image tagged with the latest git sha.
	$(call docker_build_push,$(GIT_SHA),$(GIT_SHA))

# Note: This requires a buildx builder with emulation support. For example:
#
# `docker run --privileged --rm tonistiigi/binfmt --install amd64,arm64`
# `docker buildx create --use --driver docker-container --name cross-builder`
.PHONY: docker-build-push-latest
docker-build-push-latest: ## Build and push a cross-arch Docker image tagged with the latest git tag and `latest`.
	$(call docker_build_push,$(GIT_TAG),latest)

# Note: This requires a buildx builder with emulation support. For example:
#
# `docker run --privileged --rm tonistiigi/binfmt --install amd64,arm64`
# `docker buildx create --use --name cross-builder`
.PHONY: docker-build-push-nightly
docker-build-push-nightly: ## Build and push cross-arch Docker image tagged with the latest git tag with a `-nightly` suffix, and `latest-nightly`.
	$(call docker_build_push,$(GIT_TAG)-nightly,latest-nightly)

# Create a cross-arch Docker image with the given tags and push it
define docker_build_push
	$(MAKE) build-x86_64-unknown-linux-gnu
	mkdir -p $(BIN_DIR)/amd64
	cp $(CARGO_TARGET_DIR)/x86_64-unknown-linux-gnu/$(PROFILE)/reth $(BIN_DIR)/amd64/reth

	$(MAKE) build-aarch64-unknown-linux-gnu
	mkdir -p $(BIN_DIR)/arm64
	cp $(CARGO_TARGET_DIR)/aarch64-unknown-linux-gnu/$(PROFILE)/reth $(BIN_DIR)/arm64/reth

	docker buildx build --file ./Dockerfile.cross . \
		--platform linux/amd64,linux/arm64 \
		--tag $(DOCKER_IMAGE_NAME):$(1) \
		--tag $(DOCKER_IMAGE_NAME):$(2) \
		--provenance=false \
		--push
endef

##@ Optimism docker

# Note: This requires a buildx builder with emulation support. For example:
#
# `docker run --privileged --rm tonistiigi/binfmt --install amd64,arm64`
# `docker buildx create --use --driver docker-container --name cross-builder`
.PHONY: op-docker-build-push
op-docker-build-push: ## Build and push a cross-arch Docker image tagged with the latest git tag.
	$(call op_docker_build_push,$(GIT_TAG),$(GIT_TAG))

# Note: This requires a buildx builder with emulation support. For example:
#
# `docker run --privileged --rm tonistiigi/binfmt --install amd64,arm64`
# `docker buildx create --use --driver docker-container --name cross-builder`
.PHONY: op-docker-build-push-git-sha
op-docker-build-push-git-sha: ## Build and push a cross-arch Docker image tagged with the latest git sha.
	$(call op_docker_build_push,$(GIT_SHA),$(GIT_SHA))

# Note: This requires a buildx builder with emulation support. For example:
#
# `docker run --privileged --rm tonistiigi/binfmt --install amd64,arm64`
# `docker buildx create --use --driver docker-container --name cross-builder`
.PHONY: op-docker-build-push-latest
op-docker-build-push-latest: ## Build and push a cross-arch Docker image tagged with the latest git tag and `latest`.
	$(call op_docker_build_push,$(GIT_TAG),latest)

# Note: This requires a buildx builder with emulation support. For example:
#
# `docker run --privileged --rm tonistiigi/binfmt --install amd64,arm64`
# `docker buildx create --use --name cross-builder`
.PHONY: op-docker-build-push-nightly
op-docker-build-push-nightly: ## Build and push cross-arch Docker image tagged with the latest git tag with a `-nightly` suffix, and `latest-nightly`.
	$(call op_docker_build_push,$(GIT_TAG)-nightly,latest-nightly)

# Create a cross-arch Docker image with the given tags and push it
define op_docker_build_push
	$(MAKE) op-build-x86_64-unknown-linux-gnu
	mkdir -p $(BIN_DIR)/amd64
	cp $(CARGO_TARGET_DIR)/x86_64-unknown-linux-gnu/$(PROFILE)/op-reth $(BIN_DIR)/amd64/op-reth

	$(MAKE) op-build-aarch64-unknown-linux-gnu
	mkdir -p $(BIN_DIR)/arm64
	cp $(CARGO_TARGET_DIR)/aarch64-unknown-linux-gnu/$(PROFILE)/op-reth $(BIN_DIR)/arm64/op-reth

	docker buildx build --file ./DockerfileOp.cross . \
		--platform linux/amd64,linux/arm64 \
		--tag $(DOCKER_IMAGE_NAME):$(1) \
		--tag $(DOCKER_IMAGE_NAME):$(2) \
		--provenance=false \
		--push
endef

##@ Other

.PHONY: clean
clean: ## Perform a `cargo` clean and remove the binary and test vectors directories.
	cargo clean
	rm -rf $(BIN_DIR)
	rm -rf $(EF_TESTS_DIR)

.PHONY: db-tools
db-tools: ## Compile MDBX debugging tools.
	@echo "Building MDBX debugging tools..."
    # `IOARENA=1` silences benchmarking info message that is printed to stderr
	@$(MAKE) -C $(MDBX_PATH) IOARENA=1 tools > /dev/null
	@mkdir -p $(DB_TOOLS_DIR)
	@cd $(MDBX_PATH) && \
		mv mdbx_chk $(FULL_DB_TOOLS_DIR) && \
		mv mdbx_copy $(FULL_DB_TOOLS_DIR) && \
		mv mdbx_dump $(FULL_DB_TOOLS_DIR) && \
		mv mdbx_drop $(FULL_DB_TOOLS_DIR) && \
		mv mdbx_load $(FULL_DB_TOOLS_DIR) && \
		mv mdbx_stat $(FULL_DB_TOOLS_DIR)
    # `IOARENA=1` silences benchmarking info message that is printed to stderr
	@$(MAKE) -C $(MDBX_PATH) IOARENA=1 clean > /dev/null
	@echo "Run \"$(DB_TOOLS_DIR)/mdbx_stat\" for the info about MDBX db file."
	@echo "Run \"$(DB_TOOLS_DIR)/mdbx_chk\" for the MDBX db file integrity check."

.PHONY: update-book-cli
update-book-cli: build-debug ## Update book cli documentation.
	@echo "Updating book cli doc..."
	@./book/cli/update.sh $(CARGO_TARGET_DIR)/debug/reth

.PHONY: profiling
profiling: ## Builds `reth` with optimisations, but also symbols.
	RUSTFLAGS="-C target-cpu=native" cargo build --profile profiling --features jemalloc,asm-keccak

.PHONY: maxperf
maxperf: ## Builds `reth` with the most aggressive optimisations.
	RUSTFLAGS="-C target-cpu=native" cargo build --profile maxperf --features jemalloc,asm-keccak

.PHONY: maxperf-op
maxperf-op: ## Builds `op-reth` with the most aggressive optimisations.
	RUSTFLAGS="-C target-cpu=native" cargo build --profile maxperf --features jemalloc,asm-keccak --bin op-reth --manifest-path crates/optimism/bin/Cargo.toml

.PHONY: maxperf-no-asm
maxperf-no-asm: ## Builds `reth` with the most aggressive optimisations, minus the "asm-keccak" feature.
	RUSTFLAGS="-C target-cpu=native" cargo build --profile maxperf --features jemalloc


fmt:
	cargo +nightly fmt

clippy:
	cargo +nightly clippy \
	--workspace \
	--lib \
	--examples \
	--tests \
	--benches \
	--all-features \
	-- -D warnings

lint-scroll-reth:
	cargo +nightly clippy \
	--workspace \
	--bin "scroll-reth" \
	--lib \
	--examples \
	--tests \
	--benches \
	--features "scroll $(BIN_OTHER_FEATURES) skip-state-root-validation" \
	-- -D warnings

lint-all:
	cargo +nightly clippy \
	--workspace \
	--lib \
	--examples \
	--tests \
	--benches \
	--all-features \
	--locked

lint-udeps:
	cargo +nightly udeps --workspace --lib --examples --tests --benches --all-features --locked \
        --exclude reth-optimism-cli --exclude reth-optimism-consensus --exclude reth-optimism-payload-builder \
        --exclude reth-optimism-node --exclude reth-optimism-evm --exclude reth-optimism-node --exclude reth-optimism-rpc \
        --exclude op-reth --exclude "example-*" --exclude reth --exclude reth-payload-primitives \
        --exclude reth-e2e-test-utils --exclude reth-ethereum-payload-builder --exclude reth-exex-test-utils \
        --exclude reth-node-ethereum --exclude reth-scroll-cli --exclude reth-scroll-evm \
        --exclude reth-scroll-node --exclude "scroll-reth" --exclude reth-scroll-rpc \
        --exclude reth-scroll-trie

lint-codespell: ensure-codespell
	codespell --skip "*.json"

ensure-codespell:
	@if ! command -v codespell &> /dev/null; then \
		echo "codespell not found. Please install it by running the command `pip install codespell` or refer to the following link for more information: https://github.com/codespell-project/codespell" \
		exit 1; \
    fi

# Lint and format all TOML files in the project using dprint.
# This target ensures that TOML files follow consistent formatting rules,
# such as using spaces instead of tabs, and enforces other style guidelines
# defined in the dprint configuration file (e.g., dprint.json).
#
# Usage:
#   make lint-toml
#
# Dependencies:
#   - ensure-dprint: Ensures that dprint is installed and available in the system.
lint-toml: ensure-dprint
	dprint fmt

ensure-dprint:
	@if ! command -v dprint &> /dev/null; then \
		echo "dprint not found. Please install it by running the command `cargo install --locked dprint` or refer to the following link for more information: https://github.com/dprint/dprint" \
		exit 1; \
    fi

lint:
	make fmt && \
<<<<<<< HEAD
	make lint-reth && \
	make lint-op-reth && \
	make lint-scroll-reth &&  \
	make lint-other-targets && \
=======
	make clippy && \
>>>>>>> 4ada1535
	make lint-codespell && \
	make lint-toml

clippy-fix:
	cargo +nightly clippy \
	--workspace \
	--lib \
	--examples \
	--tests \
	--benches \
	--all-features \
	--fix \
	--allow-staged \
	--allow-dirty \
	-- -D warnings

fix-lint:
	make clippy-fix && \
	make fmt

.PHONY: rustdocs
rustdocs: ## Runs `cargo docs` to generate the Rust documents in the `target/doc` directory
	RUSTDOCFLAGS="\
	--cfg docsrs \
	--show-type-layout \
	--generate-link-to-definition \
	--enable-index-page -Zunstable-options -D warnings" \
	cargo +nightly docs \
	--document-private-items

cargo-test:
	cargo test \
	--workspace \
	--bin "op-reth" \
	--lib --examples \
	--tests \
	--benches \
	--all-features

test-doc:
	cargo test --doc --workspace --all-features

test:
	make cargo-test && \
	make test-doc

pr:
	make lint && \
	make update-book-cli && \
	cargo docs --document-private-items && \
	make test

check-features:
	cargo hack check \
		--package reth-codecs \
		--package reth-primitives-traits \
		--package reth-primitives \
		--feature-powerset<|MERGE_RESOLUTION|>--- conflicted
+++ resolved
@@ -439,14 +439,7 @@
 
 lint:
 	make fmt && \
-<<<<<<< HEAD
-	make lint-reth && \
-	make lint-op-reth && \
-	make lint-scroll-reth &&  \
-	make lint-other-targets && \
-=======
 	make clippy && \
->>>>>>> 4ada1535
 	make lint-codespell && \
 	make lint-toml
 

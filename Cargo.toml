[workspace.package]
version = "1.1.5"
edition = "2021"
rust-version = "1.82"
license = "MIT OR Apache-2.0"
homepage = "https://paradigmxyz.github.io/reth"
repository = "https://github.com/paradigmxyz/reth"
exclude = [".github/"]

[workspace]
members = [
    "bin/reth-bench/",
    "bin/reth/",
    "crates/chain-state/",
    "crates/chainspec/",
    "crates/cli/cli/",
    "crates/cli/commands/",
    "crates/cli/runner/",
    "crates/cli/util/",
    "crates/config/",
    "crates/consensus/common/",
    "crates/consensus/consensus/",
    "crates/consensus/debug-client/",
    "crates/e2e-test-utils/",
    "crates/engine/invalid-block-hooks/",
    "crates/engine/local",
    "crates/engine/primitives/",
    "crates/engine/service",
    "crates/engine/tree/",
    "crates/engine/util/",
    "crates/errors/",
    "crates/ethereum-forks/",
    "crates/ethereum/cli/",
    "crates/ethereum/consensus/",
    "crates/ethereum/engine-primitives/",
    "crates/ethereum/evm",
    "crates/ethereum/node",
    "crates/ethereum/payload/",
    "crates/ethereum/primitives/",
    "crates/etl/",
    "crates/evm/",
    "crates/evm/execution-errors",
    "crates/evm/execution-types",
    "crates/exex/exex/",
    "crates/exex/test-utils/",
    "crates/exex/types/",
    "crates/metrics/",
    "crates/net/banlist/",
    "crates/net/discv4/",
    "crates/net/discv5/",
    "crates/net/dns/",
    "crates/net/downloaders/",
    "crates/net/ecies/",
    "crates/net/eth-wire-types",
    "crates/net/eth-wire/",
    "crates/net/nat/",
    "crates/net/network-api/",
    "crates/net/network-types/",
    "crates/net/network/",
    "crates/net/p2p/",
    "crates/net/peers/",
    "crates/node/api/",
    "crates/node/builder/",
    "crates/node/core/",
    "crates/node/events/",
    "crates/node/metrics",
    "crates/node/types",
    "crates/optimism/bin",
    "crates/optimism/chainspec",
    "crates/optimism/cli",
    "crates/optimism/consensus",
    "crates/optimism/evm/",
    "crates/optimism/hardforks/",
    "crates/optimism/node/",
    "crates/optimism/payload/",
    "crates/optimism/primitives/",
    "crates/optimism/rpc/",
    "crates/optimism/storage",
    "crates/payload/basic/",
    "crates/payload/builder/",
    "crates/payload/builder-primitives/",
    "crates/payload/primitives/",
    "crates/payload/validator/",
    "crates/payload/util/",
    "crates/primitives-traits/",
    "crates/primitives/",
    "crates/prune/prune",
    "crates/prune/types",
    "crates/revm/",
    "crates/rpc/ipc/",
    "crates/rpc/rpc-api/",
    "crates/rpc/rpc-builder/",
    "crates/rpc/rpc-engine-api/",
    "crates/rpc/rpc-eth-api/",
    "crates/rpc/rpc-eth-types/",
    "crates/rpc/rpc-layer",
    "crates/rpc/rpc-server-types/",
    "crates/rpc/rpc-testing-util/",
    "crates/rpc/rpc-types-compat/",
    "crates/rpc/rpc/",
    "crates/scroll/alloy/consensus",
    "crates/scroll/alloy/network",
    "crates/scroll/alloy/provider",
    "crates/scroll/alloy/rpc-types",
    "crates/scroll/alloy/rpc-types-engine",
    "crates/scroll/bin/scroll-reth",
    "crates/scroll/chainspec",
    "crates/scroll/cli",
    "crates/scroll/consensus",
    "crates/scroll/engine-primitives",
    "crates/scroll/evm",
    "crates/scroll/hardforks",
    "crates/scroll/node",
    "crates/scroll/payload",
    "crates/scroll/primitives",
    "crates/scroll/rpc",
    "crates/scroll/trie",
    "crates/stages/api/",
    "crates/stages/stages/",
    "crates/stages/types/",
    "crates/static-file/static-file",
    "crates/static-file/types/",
    "crates/storage/codecs/",
    "crates/storage/codecs/derive/",
    "crates/storage/db-api/",
    "crates/storage/db-common",
    "crates/storage/db-models/",
    "crates/storage/db/",
    "crates/storage/errors/",
    "crates/storage/libmdbx-rs/",
    "crates/storage/libmdbx-rs/mdbx-sys/",
    "crates/storage/nippy-jar/",
    "crates/storage/provider/",
    "crates/storage/storage-api/",
    "crates/storage/zstd-compressors/",
    "crates/tasks/",
    "crates/tokio-util/",
    "crates/tracing/",
    "crates/transaction-pool/",
    "crates/trie/common",
    "crates/trie/db",
    "crates/trie/parallel/",
    "crates/trie/sparse",
    "crates/trie/trie",
    "examples/beacon-api-sidecar-fetcher/",
    "examples/beacon-api-sse/",
    "examples/bsc-p2p",
    "examples/custom-dev-node/",
    "examples/custom-engine-types/",
    "examples/custom-evm/",
    "examples/custom-inspector/",
    "examples/custom-node-components/",
    "examples/custom-payload-builder/",
    "examples/custom-rlpx-subprotocol",
    "examples/db-access",
    "examples/manual-p2p/",
    "examples/network-txpool/",
    "examples/network/",
    "examples/network-proxy/",
    "examples/node-custom-rpc/",
    "examples/node-event-hooks/",
    "examples/polygon-p2p/",
    "examples/rpc-db/",
    "examples/stateful-precompile/",
    "examples/txpool-tracing/",
    "examples/custom-beacon-withdrawals",
    "testing/ef-tests/",
    "testing/testing-utils",
]
default-members = ["bin/reth"]
exclude = ["book/sources"]

# Explicitly set the resolver to version 2, which is the default for packages with edition >= 2021
# https://doc.rust-lang.org/edition-guide/rust-2021/default-cargo-resolver.html
resolver = "2"

[workspace.lints]
rust.missing_debug_implementations = "warn"
rust.missing_docs = "warn"
rust.rust_2018_idioms = { level = "deny", priority = -1 }
rust.unreachable_pub = "warn"
rust.unused_must_use = "deny"
rustdoc.all = "warn"
# rust.unnameable-types = "warn"

[workspace.lints.clippy]
# These are some of clippy's nursery (i.e., experimental) lints that we like.
# By default, nursery lints are allowed. Some of the lints below have made good
# suggestions which we fixed. The others didn't have any findings, so we can
# assume they don't have that many false positives. Let's enable them to
# prevent future problems.
borrow_as_ptr = "warn"
branches_sharing_code = "warn"
clear_with_drain = "warn"
cloned_instead_of_copied = "warn"
collection_is_never_read = "warn"
dbg_macro = "warn"
derive_partial_eq_without_eq = "warn"
doc_markdown = "warn"
empty_line_after_doc_comments = "warn"
empty_line_after_outer_attr = "warn"
enum_glob_use = "warn"
equatable_if_let = "warn"
explicit_into_iter_loop = "warn"
explicit_iter_loop = "warn"
flat_map_option = "warn"
from_iter_instead_of_collect = "warn"
if_not_else = "warn"
if_then_some_else_none = "warn"
implicit_clone = "warn"
imprecise_flops = "warn"
iter_on_empty_collections = "warn"
iter_on_single_items = "warn"
iter_with_drain = "warn"
iter_without_into_iter = "warn"
large_stack_frames = "warn"
manual_assert = "warn"
manual_clamp = "warn"
manual_is_variant_and = "warn"
manual_string_new = "warn"
match_same_arms = "warn"
missing-const-for-fn = "allow" # TODO: https://github.com/rust-lang/rust-clippy/issues/14020
mutex_integer = "warn"
naive_bytecount = "warn"
needless_bitwise_bool = "warn"
needless_continue = "warn"
needless_for_each = "warn"
needless_pass_by_ref_mut = "warn"
nonstandard_macro_braces = "warn"
option_as_ref_cloned = "warn"
or_fun_call = "warn"
path_buf_push_overwrite = "warn"
read_zero_byte_vec = "warn"
redundant_clone = "warn"
redundant_else = "warn"
single_char_pattern = "warn"
string_lit_as_bytes = "warn"
string_lit_chars_any = "warn"
suboptimal_flops = "warn"
suspicious_operation_groupings = "warn"
trailing_empty_array = "warn"
trait_duplication_in_bounds = "warn"
transmute_undefined_repr = "warn"
trivial_regex = "warn"
tuple_array_conversions = "warn"
type_repetition_in_bounds = "warn"
uninhabited_references = "warn"
unnecessary_self_imports = "warn"
unnecessary_struct_initialization = "warn"
unnested_or_patterns = "warn"
unused_peekable = "warn"
unused_rounding = "warn"
use_self = "warn"
useless_let_if_seq = "warn"
while_float = "warn"
zero_sized_map_values = "warn"

# These are nursery lints which have findings. Allow them for now. Some are not
# quite mature enough for use in our codebase and some we don't really want.
# Explicitly listing should make it easier to fix in the future.
as_ptr_cast_mut = "allow"
cognitive_complexity = "allow"
debug_assert_with_mut_call = "allow"
fallible_impl_from = "allow"
future_not_send = "allow"
needless_collect = "allow"
non_send_fields_in_send_ty = "allow"
redundant_pub_crate = "allow"
significant_drop_in_scrutinee = "allow"
significant_drop_tightening = "allow"
too_long_first_doc_paragraph = "allow"

# Speed up compilation time for dev builds by reducing emitted debug info.
# NOTE: Debuggers may provide less useful information with this setting.
# Uncomment this section if you're using a debugger.
[profile.dev]
# https://davidlattimore.github.io/posts/2024/02/04/speeding-up-the-rust-edit-build-run-cycle.html
debug = "line-tables-only"
split-debuginfo = "unpacked"

# Speed up tests.
[profile.dev.package]
proptest.opt-level = 3
rand_chacha.opt-level = 3
rand_xorshift.opt-level = 3
unarray.opt-level = 3

# Meant for testing - all optimizations, but with debug assertions and overflow checks.
[profile.hivetests]
inherits = "test"
opt-level = 3
lto = "thin"

[profile.release]
opt-level = 3
lto = "thin"
debug = "none"
strip = "symbols"
panic = "unwind"
codegen-units = 16

# Use the `--profile profiling` flag to show symbols in release mode.
# e.g. `cargo build --profile profiling`
[profile.profiling]
inherits = "release"
debug = "full"
strip = "none"

# Include debug info in benchmarks too.
[profile.bench]
inherits = "profiling"

[profile.maxperf]
inherits = "release"
lto = "fat"
codegen-units = 1

[workspace.dependencies]
# reth
op-reth = { path = "crates/optimism/bin" }
reth = { path = "bin/reth" }
reth-basic-payload-builder = { path = "crates/payload/basic" }
reth-bench = { path = "bin/reth-bench" }
reth-chain-state = { path = "crates/chain-state" }
reth-chainspec = { path = "crates/chainspec", default-features = false }
reth-cli = { path = "crates/cli/cli" }
reth-cli-commands = { path = "crates/cli/commands" }
reth-cli-runner = { path = "crates/cli/runner" }
reth-cli-util = { path = "crates/cli/util" }
reth-codecs = { path = "crates/storage/codecs" }
reth-codecs-derive = { path = "crates/storage/codecs/derive" }
reth-config = { path = "crates/config" }
reth-consensus = { path = "crates/consensus/consensus", default-features = false }
reth-consensus-common = { path = "crates/consensus/common", default-features = false }
reth-consensus-debug-client = { path = "crates/consensus/debug-client" }
reth-db = { path = "crates/storage/db", default-features = false }
reth-db-api = { path = "crates/storage/db-api" }
reth-db-common = { path = "crates/storage/db-common" }
reth-db-models = { path = "crates/storage/db-models" }
reth-discv4 = { path = "crates/net/discv4" }
reth-discv5 = { path = "crates/net/discv5" }
reth-dns-discovery = { path = "crates/net/dns" }
reth-downloaders = { path = "crates/net/downloaders" }
reth-e2e-test-utils = { path = "crates/e2e-test-utils" }
reth-ecies = { path = "crates/net/ecies" }
reth-engine-local = { path = "crates/engine/local" }
reth-engine-primitives = { path = "crates/engine/primitives", default-features = false }
reth-engine-tree = { path = "crates/engine/tree" }
reth-engine-service = { path = "crates/engine/service" }
reth-engine-util = { path = "crates/engine/util" }
reth-errors = { path = "crates/errors" }
reth-eth-wire = { path = "crates/net/eth-wire" }
reth-eth-wire-types = { path = "crates/net/eth-wire-types" }
reth-ethereum-cli = { path = "crates/ethereum/cli" }
reth-ethereum-consensus = { path = "crates/ethereum/consensus" }
reth-ethereum-engine-primitives = { path = "crates/ethereum/engine-primitives", default-features = false }
reth-ethereum-forks = { path = "crates/ethereum-forks", default-features = false }
reth-ethereum-payload-builder = { path = "crates/ethereum/payload" }
reth-ethereum-primitives = { path = "crates/ethereum/primitives", default-features = false }
reth-etl = { path = "crates/etl" }
reth-evm = { path = "crates/evm" }
reth-evm-ethereum = { path = "crates/ethereum/evm" }
reth-optimism-evm = { path = "crates/optimism/evm" }
reth-execution-errors = { path = "crates/evm/execution-errors" }
reth-execution-types = { path = "crates/evm/execution-types" }
reth-exex = { path = "crates/exex/exex" }
reth-exex-test-utils = { path = "crates/exex/test-utils" }
reth-exex-types = { path = "crates/exex/types" }
reth-fs-util = { path = "crates/fs-util" }
reth-invalid-block-hooks = { path = "crates/engine/invalid-block-hooks" }
reth-ipc = { path = "crates/rpc/ipc" }
reth-libmdbx = { path = "crates/storage/libmdbx-rs" }
reth-mdbx-sys = { path = "crates/storage/libmdbx-rs/mdbx-sys" }
reth-metrics = { path = "crates/metrics" }
reth-net-banlist = { path = "crates/net/banlist" }
reth-net-nat = { path = "crates/net/nat" }
reth-network = { path = "crates/net/network" }
reth-network-api = { path = "crates/net/network-api" }
reth-network-p2p = { path = "crates/net/p2p" }
reth-network-peers = { path = "crates/net/peers", default-features = false }
reth-network-types = { path = "crates/net/network-types" }
reth-nippy-jar = { path = "crates/storage/nippy-jar" }
reth-node-api = { path = "crates/node/api" }
reth-node-builder = { path = "crates/node/builder" }
reth-node-core = { path = "crates/node/core" }
reth-node-ethereum = { path = "crates/ethereum/node" }
reth-node-events = { path = "crates/node/events" }
reth-node-metrics = { path = "crates/node/metrics" }
reth-optimism-node = { path = "crates/optimism/node" }
reth-node-types = { path = "crates/node/types" }
reth-optimism-chainspec = { path = "crates/optimism/chainspec" }
reth-optimism-cli = { path = "crates/optimism/cli" }
reth-optimism-consensus = { path = "crates/optimism/consensus" }
reth-optimism-forks = { path = "crates/optimism/hardforks", default-features = false }
reth-optimism-payload-builder = { path = "crates/optimism/payload" }
reth-optimism-primitives = { path = "crates/optimism/primitives" }
reth-optimism-rpc = { path = "crates/optimism/rpc" }
reth-optimism-storage = { path = "crates/optimism/storage" }
reth-payload-builder = { path = "crates/payload/builder" }
reth-payload-builder-primitives = { path = "crates/payload/builder-primitives" }
reth-payload-primitives = { path = "crates/payload/primitives" }
reth-payload-validator = { path = "crates/payload/validator" }
reth-payload-util = { path = "crates/payload/util" }
reth-primitives = { path = "crates/primitives", default-features = false }
reth-primitives-traits = { path = "crates/primitives-traits", default-features = false }
reth-provider = { path = "crates/storage/provider" }
reth-prune = { path = "crates/prune/prune" }
reth-prune-types = { path = "crates/prune/types" }
reth-revm = { path = "crates/revm", default-features = false }
reth-rpc = { path = "crates/rpc/rpc" }
reth-rpc-api = { path = "crates/rpc/rpc-api" }
reth-rpc-api-testing-util = { path = "crates/rpc/rpc-testing-util" }
reth-rpc-builder = { path = "crates/rpc/rpc-builder" }
reth-rpc-engine-api = { path = "crates/rpc/rpc-engine-api" }
reth-rpc-eth-api = { path = "crates/rpc/rpc-eth-api" }
reth-rpc-eth-types = { path = "crates/rpc/rpc-eth-types", default-features = false }
reth-rpc-layer = { path = "crates/rpc/rpc-layer" }
reth-rpc-server-types = { path = "crates/rpc/rpc-server-types" }
reth-rpc-types-compat = { path = "crates/rpc/rpc-types-compat" }
reth-stages = { path = "crates/stages/stages" }
reth-stages-api = { path = "crates/stages/api" }
reth-stages-types = { path = "crates/stages/types" }
reth-static-file = { path = "crates/static-file/static-file" }
reth-static-file-types = { path = "crates/static-file/types" }
reth-storage-api = { path = "crates/storage/storage-api" }
reth-storage-errors = { path = "crates/storage/errors" }
reth-tasks = { path = "crates/tasks" }
reth-testing-utils = { path = "testing/testing-utils" }
reth-tokio-util = { path = "crates/tokio-util" }
reth-tracing = { path = "crates/tracing" }
reth-transaction-pool = { path = "crates/transaction-pool" }
reth-trie = { path = "crates/trie/trie" }
reth-trie-common = { path = "crates/trie/common", default-features = false }
reth-trie-db = { path = "crates/trie/db" }
reth-trie-parallel = { path = "crates/trie/parallel" }
reth-trie-sparse = { path = "crates/trie/sparse" }
reth-zstd-compressors = { path = "crates/storage/zstd-compressors", default-features = false }

# revm
revm = { version = "19.4.0", default-features = false }
revm-primitives = { version = "15.1.0", default-features = false }
revm-interpreter = { version = "15.0.0", default-features = false }
revm-inspectors = "0.15.0"

# eth
alloy-chains = { version = "0.1.32", default-features = false }
alloy-dyn-abi = "0.8.15"
alloy-eip2124 = { version = "0.1.0", default-features = false }
alloy-primitives = { version = "0.8.15", default-features = false, features = ["map-foldhash"] }
alloy-rlp = { version = "0.3.10", default-features = false }
alloy-sol-types = "0.8.15"
alloy-trie = { version = "0.7", default-features = false }

alloy-consensus = { version = "0.11.0", default-features = false }
alloy-contract = { version = "0.11.0", default-features = false }
alloy-eips = { version = "0.11.0", default-features = false }
alloy-genesis = { version = "0.11.0", default-features = false }
alloy-json-rpc = { version = "0.11.0", default-features = false }
alloy-network = { version = "0.11.0", default-features = false }
alloy-network-primitives = { version = "0.11.0", default-features = false }
alloy-node-bindings = { version = "0.11.0", default-features = false }
alloy-provider = { version = "0.11.0", features = ["reqwest"], default-features = false }
alloy-pubsub = { version = "0.11.0", default-features = false }
alloy-rpc-client = { version = "0.11.0", default-features = false }
alloy-rpc-types = { version = "0.11.0", features = ["eth"], default-features = false }
alloy-rpc-types-admin = { version = "0.11.0", default-features = false }
alloy-rpc-types-anvil = { version = "0.11.0", default-features = false }
alloy-rpc-types-beacon = { version = "0.11.0", default-features = false }
alloy-rpc-types-debug = { version = "0.11.0", default-features = false }
alloy-rpc-types-engine = { version = "0.11.0", default-features = false }
alloy-rpc-types-eth = { version = "0.11.0", default-features = false }
alloy-rpc-types-mev = { version = "0.11.0", default-features = false }
alloy-rpc-types-trace = { version = "0.11.0", default-features = false }
alloy-rpc-types-txpool = { version = "0.11.0", default-features = false }
alloy-serde = { version = "0.11.0", default-features = false }
alloy-signer = { version = "0.11.0", default-features = false }
alloy-signer-local = { version = "0.11.0", default-features = false }
alloy-transport = { version = "0.11.0" }
alloy-transport-http = { version = "0.11.0", features = ["reqwest-rustls-tls"], default-features = false }
alloy-transport-ipc = { version = "0.11.0", default-features = false }
alloy-transport-ws = { version = "0.11.0", default-features = false }

# scroll
scroll-alloy-consensus = { path = "crates/scroll/alloy/consensus" }
scroll-alloy-provider = { path = "crates/scroll/alloy/provider" }
scroll-alloy-rpc-types = { path = "crates/scroll/alloy/rpc-types" }
scroll-alloy-rpc-types-engine = { path = "crates/scroll/alloy/rpc-types-engine" }
scroll-alloy-network = { path = "crates/scroll/alloy/network" }
reth-scroll-chainspec = { path = "crates/scroll/chainspec" }
reth-scroll-cli = { path = "crates/scroll/cli" }
reth-scroll-consensus = { path = "crates/scroll/consensus" }
reth-scroll-evm = { path = "crates/scroll/evm" }
reth-scroll-engine-primitives = { path = "crates/scroll/engine-primitives" }
reth-scroll-forks = { path = "crates/scroll/hardforks" }
reth-scroll-node = { path = "crates/scroll/node" }
reth-scroll-payload = { path = "crates/scroll/payload" }
reth-scroll-primitives = { path = "crates/scroll/primitives" }
reth-scroll-rpc = { path = "crates/scroll/rpc" }
reth-scroll-trie = { path = "crates/scroll/trie" }
# TODO (scroll): point to crates.io/tag once the crate is published/a tag is created.
poseidon-bn254 = { git = "https://github.com/scroll-tech/poseidon-bn254", rev = "526a64a", features = ["bn254"] }

# op
<<<<<<< HEAD
op-alloy-rpc-types = { version = "0.9.0", default-features = false }
op-alloy-rpc-types-engine = { version = "0.9.0", default-features = false }
op-alloy-network = { version = "0.9.0", default-features = false }
op-alloy-consensus = { version = "0.9.0", default-features = false }
## op-maili
maili-rpc = { version =  "0.1.6", default-features = false }
maili-flz = { version =  "0.1.6", default-features = false }
=======
op-alloy-rpc-types = { version = "0.10.0", default-features = false }
op-alloy-rpc-types-engine = { version = "0.10.0", default-features = false }
op-alloy-network = { version = "0.10.0", default-features = false }
op-alloy-consensus = { version = "0.10.0", default-features = false }
op-alloy-flz = { version = "0.10.0", default-features = false }
op-alloy-rpc-jsonrpsee = { version = "0.10.0", default-features = false }
>>>>>>> b06682e9

# misc
aquamarine = "0.6"
auto_impl = "1"
backon = { version = "1.2", default-features = false, features = ["std-blocking-sleep", "tokio-sleep"] }
bincode = "1.3"
bitflags = "2.4"
blake3 = "1.5.5"
boyer-moore-magiclen = "0.2.16"
bytes = { version = "1.5", default-features = false }
cfg-if = "1.0"
clap = "4"
dashmap = "6.0"
derive_more = { version = "1", default-features = false, features = ["full"] }
dyn-clone = "1.0.17"
eyre = "0.6"
fdlimit = "0.3.0"
generic-array = "0.14"
humantime = "2.1"
humantime-serde = "1.1"
itertools = { version = "0.13", default-features = false }
linked_hash_set = "0.1"
modular-bitfield = "0.11.2"
notify = { version = "6.1.1", default-features = false, features = ["macos_fsevent"] }
nybbles = { version = "0.3.0", default-features = false }
once_cell = { version = "1.19", default-features = false, features = ["critical-section"] }
parking_lot = "0.12"
paste = "1.0"
rand = "0.8.5"
rayon = "1.7"
rustc-hash = { version = "2.0", default-features = false }
schnellru = "0.2"
serde = { version = "1.0", default-features = false }
serde_json = { version = "1.0", default-features = false, features = ["alloc"] }
serde_with = { version = "3", default-features = false, features = ["macros"] }
sha2 = { version = "0.10", default-features = false }
shellexpand = "3.0.0"
smallvec = "1"
strum = { version = "0.26", default-features = false }
syn = "2.0"
thiserror = { version = "2.0.0", default-features = false }
tracing = "0.1.0"
tracing-appender = "0.2"
url = { version = "2.3", default-features = false }
zstd = "0.13"
byteorder = "1"
moka = "0.12"

# metrics
metrics = "0.24.0"
metrics-derive = "0.1"
metrics-exporter-prometheus = { version = "0.16.0", default-features = false }
metrics-process = "2.1.0"
metrics-util = { default-features = false, version = "0.19.0" }

# proc-macros
proc-macro2 = "1.0"
quote = "1.0"

# tokio
tokio = { version = "1.39", default-features = false }
tokio-stream = "0.1.11"
tokio-util = { version = "0.7.4", features = ["codec"] }

# async
async-stream = "0.3"
async-trait = "0.1.68"
futures = "0.3"
futures-core = "0.3"
futures-util = "0.3"
hyper = "1.3"
hyper-util = "0.1.5"
pin-project = "1.0.12"
reqwest = { version = "0.12", default-features = false }
tracing-futures = "0.2"
tower = "0.4"
tower-http = "0.6"

# p2p
discv5 = "0.8.0"
if-addrs = "0.13"

# rpc
jsonrpsee = "0.24"
jsonrpsee-core = "0.24"
jsonrpsee-server = "0.24"
jsonrpsee-http-client = "0.24"
jsonrpsee-types = "0.24"

# http
http = "1.0"
http-body = "1.0"
http-body-util = "0.1.2"
jsonwebtoken = "9"
proptest-arbitrary-interop = "0.1.0"

# crypto
enr = { version = "0.12.1", default-features = false }
k256 = { version = "0.13", default-features = false, features = ["ecdsa"] }
secp256k1 = { version = "0.29", default-features = false, features = ["global-context", "recovery"] }

# for eip-4844
c-kzg = "1.0.0"

# config
toml = "0.8"

# misc-testing
arbitrary = "1.3"
assert_matches = "1.5.0"
criterion = { package = "codspeed-criterion-compat", version = "2.7" }
pprof = "0.14"
proptest = "1.4"
proptest-derive = "0.5"
serial_test = { default-features = false, version = "3" }
similar-asserts = { version = "1.5.0", features = ["serde"] }
tempfile = "3.8"
test-fuzz = "6"
rstest = "0.23.0"

# allocators
tikv-jemalloc-ctl = "0.6"
tikv-jemallocator = "0.6"
tracy-client = "0.17.3"
snmalloc-rs = { version = "0.3.7", features = ["build_cc"] }

# TODO: When we build for a windows target on an ubuntu runner, crunchy tries to
# get the wrong path, update this when the workflow has been updated
#
# See: https://github.com/eira-fransham/crunchy/issues/13
crunchy = "=0.2.2"

# [patch.crates-io]
<<<<<<< HEAD
# alloy-consensus = { git = "https://github.com/alloy-rs/alloy", rev = "5492e40" }
# alloy-eips = { git = "https://github.com/alloy-rs/alloy", rev = "5492e40" }
# alloy-genesis = { git = "https://github.com/alloy-rs/alloy", rev = "5492e40" }
# alloy-json-rpc = { git = "https://github.com/alloy-rs/alloy", rev = "5492e40" }
# alloy-network = { git = "https://github.com/alloy-rs/alloy", rev = "5492e40" }
# alloy-network-primitives = { git = "https://github.com/alloy-rs/alloy", rev = "5492e40" }
# alloy-node-bindings = { git = "https://github.com/alloy-rs/alloy", rev = "5492e40" }
# alloy-provider = { git = "https://github.com/alloy-rs/alloy", rev = "5492e40" }
# alloy-pubsub = { git = "https://github.com/alloy-rs/alloy", rev = "5492e40" }
# alloy-rpc-client = { git = "https://github.com/alloy-rs/alloy", rev = "5492e40" }
# alloy-rpc-types = { git = "https://github.com/alloy-rs/alloy", rev = "5492e40" }
# alloy-rpc-types-admin = { git = "https://github.com/alloy-rs/alloy", rev = "5492e40" }
# alloy-rpc-types-anvil = { git = "https://github.com/alloy-rs/alloy", rev = "5492e40" }
# alloy-rpc-types-beacon = { git = "https://github.com/alloy-rs/alloy", rev = "5492e40" }
# alloy-rpc-types-debug = { git = "https://github.com/alloy-rs/alloy", rev = "5492e40" }
# alloy-rpc-types-engine = { git = "https://github.com/alloy-rs/alloy", rev = "5492e40" }
# alloy-rpc-types-eth = { git = "https://github.com/alloy-rs/alloy", rev = "5492e40" }
# alloy-rpc-types-mev = { git = "https://github.com/alloy-rs/alloy", rev = "5492e40" }
# alloy-rpc-types-trace = { git = "https://github.com/alloy-rs/alloy", rev = "5492e40" }
# alloy-rpc-types-txpool = { git = "https://github.com/alloy-rs/alloy", rev = "5492e40" }
# alloy-serde = { git = "https://github.com/alloy-rs/alloy", rev = "5492e40" }
# alloy-signer = { git = "https://github.com/alloy-rs/alloy", rev = "5492e40" }
# alloy-signer-local = { git = "https://github.com/alloy-rs/alloy", rev = "5492e40" }
# alloy-transport = { git = "https://github.com/alloy-rs/alloy", rev = "5492e40" }
# alloy-transport-http = { git = "https://github.com/alloy-rs/alloy", rev = "5492e40" }
# alloy-transport-ipc = { git = "https://github.com/alloy-rs/alloy", rev = "5492e40" }
# alloy-transport-ws = { git = "https://github.com/alloy-rs/alloy", rev = "5492e40" }

# op-alloy-consensus = { git = "https://github.com/alloy-rs/op-alloy", rev = "debfc29" }
# op-alloy-network = { git = "https://github.com/alloy-rs/op-alloy", rev = "debfc29" }
# op-alloy-rpc-types = { git = "https://github.com/alloy-rs/op-alloy", rev = "debfc29" }
# op-alloy-rpc-types-engine = { git = "https://github.com/alloy-rs/op-alloy", rev = "debfc29" }

[patch.crates-io]
revm = { git = "https://github.com/scroll-tech/revm.git", branch = "scroll-evm-executor/reth/v54" }
revm-primitives = { git = "https://github.com/scroll-tech/revm.git", branch = "scroll-evm-executor/reth/v54" }
revm-interpreter = { git = "https://github.com/scroll-tech/revm.git", branch = "scroll-evm-executor/reth/v54" }

ff = { git = "https://github.com/scroll-tech/ff", branch = "feat/sp1" }

alloy-eip2930 = { git = "https://github.com/scroll-tech/alloy-eips", branch = "v0.3.2" }
=======
# alloy-consensus = { git = "https://github.com/alloy-rs/alloy", rev = "cfb13aa" }
# alloy-contract = { git = "https://github.com/alloy-rs/alloy", rev = "cfb13aa" }
# alloy-eips = { git = "https://github.com/alloy-rs/alloy", rev = "cfb13aa" }
# alloy-genesis = { git = "https://github.com/alloy-rs/alloy", rev = "cfb13aa" }
# alloy-json-rpc = { git = "https://github.com/alloy-rs/alloy", rev = "cfb13aa" }
# alloy-network = { git = "https://github.com/alloy-rs/alloy", rev = "cfb13aa" }
# alloy-network-primitives = { git = "https://github.com/alloy-rs/alloy", rev = "cfb13aa" }
# alloy-node-bindings = { git = "https://github.com/alloy-rs/alloy", rev = "cfb13aa" }
# alloy-provider = { git = "https://github.com/alloy-rs/alloy", rev = "cfb13aa" }
# alloy-pubsub = { git = "https://github.com/alloy-rs/alloy", rev = "cfb13aa" }
# alloy-rpc-client = { git = "https://github.com/alloy-rs/alloy", rev = "cfb13aa" }
# alloy-rpc-types = { git = "https://github.com/alloy-rs/alloy", rev = "cfb13aa" }
# alloy-rpc-types-admin = { git = "https://github.com/alloy-rs/alloy", rev = "cfb13aa" }
# alloy-rpc-types-anvil = { git = "https://github.com/alloy-rs/alloy", rev = "cfb13aa" }
# alloy-rpc-types-beacon = { git = "https://github.com/alloy-rs/alloy", rev = "cfb13aa" }
# alloy-rpc-types-debug = { git = "https://github.com/alloy-rs/alloy", rev = "cfb13aa" }
# alloy-rpc-types-engine = { git = "https://github.com/alloy-rs/alloy", rev = "cfb13aa" }
# alloy-rpc-types-eth = { git = "https://github.com/alloy-rs/alloy", rev = "cfb13aa" }
# alloy-rpc-types-mev = { git = "https://github.com/alloy-rs/alloy", rev = "cfb13aa" }
# alloy-rpc-types-trace = { git = "https://github.com/alloy-rs/alloy", rev = "cfb13aa" }
# alloy-rpc-types-txpool = { git = "https://github.com/alloy-rs/alloy", rev = "cfb13aa" }
# alloy-serde = { git = "https://github.com/alloy-rs/alloy", rev = "cfb13aa" }
# alloy-signer = { git = "https://github.com/alloy-rs/alloy", rev = "cfb13aa" }
# alloy-signer-local = { git = "https://github.com/alloy-rs/alloy", rev = "cfb13aa" }
# alloy-transport = { git = "https://github.com/alloy-rs/alloy", rev = "cfb13aa" }
# alloy-transport-http = { git = "https://github.com/alloy-rs/alloy", rev = "cfb13aa" }
# alloy-transport-ipc = { git = "https://github.com/alloy-rs/alloy", rev = "cfb13aa" }
# alloy-transport-ws = { git = "https://github.com/alloy-rs/alloy", rev = "cfb13aa" }
#
# op-alloy-consensus = { git = "https://github.com/alloy-rs/op-alloy", rev = "ad607c1" }
# op-alloy-network = { git = "https://github.com/alloy-rs/op-alloy", rev = "ad607c1" }
# op-alloy-rpc-types = { git = "https://github.com/alloy-rs/op-alloy", rev = "ad607c1" }
# op-alloy-rpc-types-engine = { git = "https://github.com/alloy-rs/op-alloy", rev = "ad607c1" }
#
# revm-inspectors = { git = "https://github.com/paradigmxyz/revm-inspectors", rev = "1207e33" }
>>>>>>> b06682e9
<|MERGE_RESOLUTION|>--- conflicted
+++ resolved
@@ -501,22 +501,12 @@
 poseidon-bn254 = { git = "https://github.com/scroll-tech/poseidon-bn254", rev = "526a64a", features = ["bn254"] }
 
 # op
-<<<<<<< HEAD
-op-alloy-rpc-types = { version = "0.9.0", default-features = false }
-op-alloy-rpc-types-engine = { version = "0.9.0", default-features = false }
-op-alloy-network = { version = "0.9.0", default-features = false }
-op-alloy-consensus = { version = "0.9.0", default-features = false }
-## op-maili
-maili-rpc = { version =  "0.1.6", default-features = false }
-maili-flz = { version =  "0.1.6", default-features = false }
-=======
 op-alloy-rpc-types = { version = "0.10.0", default-features = false }
 op-alloy-rpc-types-engine = { version = "0.10.0", default-features = false }
 op-alloy-network = { version = "0.10.0", default-features = false }
 op-alloy-consensus = { version = "0.10.0", default-features = false }
 op-alloy-flz = { version = "0.10.0", default-features = false }
 op-alloy-rpc-jsonrpsee = { version = "0.10.0", default-features = false }
->>>>>>> b06682e9
 
 # misc
 aquamarine = "0.6"
@@ -650,49 +640,6 @@
 crunchy = "=0.2.2"
 
 # [patch.crates-io]
-<<<<<<< HEAD
-# alloy-consensus = { git = "https://github.com/alloy-rs/alloy", rev = "5492e40" }
-# alloy-eips = { git = "https://github.com/alloy-rs/alloy", rev = "5492e40" }
-# alloy-genesis = { git = "https://github.com/alloy-rs/alloy", rev = "5492e40" }
-# alloy-json-rpc = { git = "https://github.com/alloy-rs/alloy", rev = "5492e40" }
-# alloy-network = { git = "https://github.com/alloy-rs/alloy", rev = "5492e40" }
-# alloy-network-primitives = { git = "https://github.com/alloy-rs/alloy", rev = "5492e40" }
-# alloy-node-bindings = { git = "https://github.com/alloy-rs/alloy", rev = "5492e40" }
-# alloy-provider = { git = "https://github.com/alloy-rs/alloy", rev = "5492e40" }
-# alloy-pubsub = { git = "https://github.com/alloy-rs/alloy", rev = "5492e40" }
-# alloy-rpc-client = { git = "https://github.com/alloy-rs/alloy", rev = "5492e40" }
-# alloy-rpc-types = { git = "https://github.com/alloy-rs/alloy", rev = "5492e40" }
-# alloy-rpc-types-admin = { git = "https://github.com/alloy-rs/alloy", rev = "5492e40" }
-# alloy-rpc-types-anvil = { git = "https://github.com/alloy-rs/alloy", rev = "5492e40" }
-# alloy-rpc-types-beacon = { git = "https://github.com/alloy-rs/alloy", rev = "5492e40" }
-# alloy-rpc-types-debug = { git = "https://github.com/alloy-rs/alloy", rev = "5492e40" }
-# alloy-rpc-types-engine = { git = "https://github.com/alloy-rs/alloy", rev = "5492e40" }
-# alloy-rpc-types-eth = { git = "https://github.com/alloy-rs/alloy", rev = "5492e40" }
-# alloy-rpc-types-mev = { git = "https://github.com/alloy-rs/alloy", rev = "5492e40" }
-# alloy-rpc-types-trace = { git = "https://github.com/alloy-rs/alloy", rev = "5492e40" }
-# alloy-rpc-types-txpool = { git = "https://github.com/alloy-rs/alloy", rev = "5492e40" }
-# alloy-serde = { git = "https://github.com/alloy-rs/alloy", rev = "5492e40" }
-# alloy-signer = { git = "https://github.com/alloy-rs/alloy", rev = "5492e40" }
-# alloy-signer-local = { git = "https://github.com/alloy-rs/alloy", rev = "5492e40" }
-# alloy-transport = { git = "https://github.com/alloy-rs/alloy", rev = "5492e40" }
-# alloy-transport-http = { git = "https://github.com/alloy-rs/alloy", rev = "5492e40" }
-# alloy-transport-ipc = { git = "https://github.com/alloy-rs/alloy", rev = "5492e40" }
-# alloy-transport-ws = { git = "https://github.com/alloy-rs/alloy", rev = "5492e40" }
-
-# op-alloy-consensus = { git = "https://github.com/alloy-rs/op-alloy", rev = "debfc29" }
-# op-alloy-network = { git = "https://github.com/alloy-rs/op-alloy", rev = "debfc29" }
-# op-alloy-rpc-types = { git = "https://github.com/alloy-rs/op-alloy", rev = "debfc29" }
-# op-alloy-rpc-types-engine = { git = "https://github.com/alloy-rs/op-alloy", rev = "debfc29" }
-
-[patch.crates-io]
-revm = { git = "https://github.com/scroll-tech/revm.git", branch = "scroll-evm-executor/reth/v54" }
-revm-primitives = { git = "https://github.com/scroll-tech/revm.git", branch = "scroll-evm-executor/reth/v54" }
-revm-interpreter = { git = "https://github.com/scroll-tech/revm.git", branch = "scroll-evm-executor/reth/v54" }
-
-ff = { git = "https://github.com/scroll-tech/ff", branch = "feat/sp1" }
-
-alloy-eip2930 = { git = "https://github.com/scroll-tech/alloy-eips", branch = "v0.3.2" }
-=======
 # alloy-consensus = { git = "https://github.com/alloy-rs/alloy", rev = "cfb13aa" }
 # alloy-contract = { git = "https://github.com/alloy-rs/alloy", rev = "cfb13aa" }
 # alloy-eips = { git = "https://github.com/alloy-rs/alloy", rev = "cfb13aa" }
@@ -728,4 +675,12 @@
 # op-alloy-rpc-types-engine = { git = "https://github.com/alloy-rs/op-alloy", rev = "ad607c1" }
 #
 # revm-inspectors = { git = "https://github.com/paradigmxyz/revm-inspectors", rev = "1207e33" }
->>>>>>> b06682e9
+
+[patch.crates-io]
+revm = { git = "https://github.com/scroll-tech/revm.git", branch = "scroll-evm-executor/reth/v54" }
+revm-primitives = { git = "https://github.com/scroll-tech/revm.git", branch = "scroll-evm-executor/reth/v54" }
+revm-interpreter = { git = "https://github.com/scroll-tech/revm.git", branch = "scroll-evm-executor/reth/v54" }
+
+ff = { git = "https://github.com/scroll-tech/ff", branch = "feat/sp1" }
+
+alloy-eip2930 = { git = "https://github.com/scroll-tech/alloy-eips", branch = "v0.3.2" }
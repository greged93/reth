--- conflicted
+++ resolved
@@ -124,7 +124,6 @@
     "crates/scroll/primitives",
     "crates/scroll/txpool",
     "crates/scroll/rpc",
-    "crates/scroll/trie",
     "crates/stages/api/",
     "crates/stages/stages/",
     "crates/stages/types/",
@@ -458,28 +457,6 @@
 reth-ress-provider = { path = "crates/ress/provider" }
 
 # revm
-<<<<<<< HEAD
-revm = { version = "21.0.0", default-features = false }
-revm-bytecode = { version = "2.0.0", default-features = false }
-revm-database = { version = "2.0.0", default-features = false }
-revm-state = { version = "2.0.0", default-features = false }
-revm-primitives = { version = "17.0.0", default-features = false }
-revm-interpreter = { version = "17.0.0", default-features = false }
-revm-inspector = { version = "2.0.0", default-features = false }
-revm-context = { version = "2.0.0", default-features = false }
-revm-context-interface = { version = "2.0.0", default-features = false }
-revm-database-interface = { version = "2.0.0", default-features = false }
-op-revm = { version = "2.0.0", default-features = false }
-revm-scroll = { git = "https://github.com/scroll-tech/scroll-revm", default-features = false }
-revm-inspectors = "0.18.0"
-
-# eth
-alloy-chains = { version = "0.1.68", default-features = false }
-alloy-dyn-abi = "0.8.25"
-alloy-eip2124 = { version = "0.1.0", default-features = false }
-alloy-evm = { version = "=0.3.1", default-features = false }
-alloy-primitives = { version = "0.8.25", default-features = false, features = ["map-foldhash"] }
-=======
 revm = { version = "22.0.0", default-features = false }
 revm-bytecode = { version = "3.0.0", default-features = false }
 revm-database = { version = "3.0.0", default-features = false }
@@ -491,6 +468,7 @@
 revm-context-interface = { version = "3.0.0", default-features = false }
 revm-database-interface = { version = "3.0.0", default-features = false }
 op-revm = { version = "3.0.0", default-features = false }
+revm-scroll = { git = "https://github.com/scroll-tech/scroll-revm", branch = "chore/upstream-merge-revm-v22", default-features = false }
 revm-inspectors = "0.19.0"
 
 # eth
@@ -499,7 +477,6 @@
 alloy-eip2124 = { version = "0.2.0", default-features = false }
 alloy-evm = { version = "0.4.0", default-features = false }
 alloy-primitives = { version = "1.0.0", default-features = false, features = ["map-foldhash"] }
->>>>>>> 9f608298
 alloy-rlp = { version = "0.3.10", default-features = false, features = ["core-net"] }
 alloy-sol-macro = "1.0.0"
 alloy-sol-types = { version = "1.0.0", default-features = false }

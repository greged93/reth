--- conflicted
+++ resolved
@@ -455,21 +455,6 @@
 reth-ress-provider = { path = "crates/ress/provider" }
 
 # revm
-<<<<<<< HEAD
-revm = { version = "20.0.0-alpha.7", default-features = false }
-revm-bytecode = { version = "1.0.0-alpha.5", default-features = false }
-revm-database = { version = "1.0.0-alpha.5", default-features = false }
-revm-state = { version = "1.0.0-alpha.5", default-features = false }
-revm-primitives = { version = "16.0.0-alpha.5", default-features = false }
-revm-interpreter = { version = "16.0.0-alpha.7", default-features = false }
-revm-inspector = { version = "1.0.0-alpha.7", default-features = false }
-revm-context = { version = "1.0.0-alpha.6", default-features = false }
-revm-context-interface = { version = "1.0.0-alpha.6", default-features = false }
-revm-database-interface = { version = "1.0.0-alpha.5", default-features = false }
-op-revm = { version = "1.0.0-alpha.6", default-features = false }
-revm-scroll = { git = "https://github.com/scroll-tech/scroll-revm" }
-revm-inspectors = "0.17.0-alpha.1"
-=======
 revm = { version = "21.0.0", default-features = false }
 revm-bytecode = { version = "2.0.0", default-features = false }
 revm-database = { version = "2.0.0", default-features = false }
@@ -481,8 +466,8 @@
 revm-context-interface = { version = "2.0.0", default-features = false }
 revm-database-interface = { version = "2.0.0", default-features = false }
 op-revm = { version = "2.0.0", default-features = false }
+revm-scroll = { git = "https://github.com/scroll-tech/scroll-revm" }
 revm-inspectors = "0.18.0"
->>>>>>> 0a566943
 
 # eth
 alloy-chains = { version = "0.1.68", default-features = false }

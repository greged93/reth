--- conflicted
+++ resolved
@@ -469,7 +469,6 @@
 reth-ress-provider = { path = "crates/ress/provider" }
 
 # revm
-<<<<<<< HEAD
 revm = { git = "https://github.com/scroll-tech/revm", branch = "feat/reth-v74", default-features = false, features = ["secp256r1", "enable_eip7702"] }
 revm-bytecode = { git = "https://github.com/scroll-tech/revm", branch = "feat/reth-v74", default-features = false }
 revm-database = { git = "https://github.com/scroll-tech/revm", branch = "feat/reth-v74", default-features = false }
@@ -483,20 +482,6 @@
 op-revm = { git = "https://github.com/scroll-tech/revm", branch = "feat/reth-v74", default-features = false }
 revm-scroll = { git = "https://github.com/scroll-tech/scroll-revm", rev = "6ccb897197d7ed319463df487f428fce0a77b47f", default-features = false }
 revm-inspectors = "0.23.0"
-=======
-revm = { version = "26.0.1", default-features = false }
-revm-bytecode = { version = "5.0.0", default-features = false }
-revm-database = { version = "6.0.0", default-features = false }
-revm-state = { version = "6.0.0", default-features = false }
-revm-primitives = { version = "20.0.0", default-features = false }
-revm-interpreter = { version = "22.0.1", default-features = false }
-revm-inspector = { version = "7.0.1", default-features = false }
-revm-context = { version = "7.0.1", default-features = false }
-revm-context-interface = { version = "7.0.0", default-features = false }
-revm-database-interface = { version = "6.0.0", default-features = false }
-op-revm = { version = "7.0.1", default-features = false }
-revm-inspectors = "0.25.0"
->>>>>>> f67629fe
 
 # eth
 alloy-chains = { version = "0.2.0", default-features = false }
@@ -505,41 +490,6 @@
 alloy-evm = { version = "0.12", default-features = false }
 alloy-primitives = { version = "1.2.0", default-features = false, features = ["map-foldhash"] }
 alloy-rlp = { version = "0.3.10", default-features = false, features = ["core-net"] }
-<<<<<<< HEAD
-alloy-sol-macro = "1.1.0"
-alloy-sol-types = { version = "1.1.0", default-features = false }
-alloy-trie = { version = "0.8.1", default-features = false }
-
-alloy-hardforks = "0.2.2"
-
-alloy-consensus = { version = "1.0.9", default-features = false }
-alloy-contract = { version = "1.0.9", default-features = false }
-alloy-eips = { version = "1.0.9", default-features = false }
-alloy-genesis = { version = "1.0.9, <1.0.13", default-features = false } # FIXME: when upstream upgrade this
-alloy-json-rpc = { version = "1.0.9", default-features = false }
-alloy-network = { version = "1.0.9, <=1.0.13", default-features = false } # FIXME: when upstream upgrade this
-alloy-network-primitives = { version = "1.0.9", default-features = false }
-alloy-provider = { version = "1.0.9", features = ["reqwest"], default-features = false }
-alloy-pubsub = { version = "1.0.9", default-features = false }
-alloy-rpc-client = { version = "1.0.9", default-features = false }
-alloy-rpc-types = { version = "1.0.9", features = ["eth"], default-features = false }
-alloy-rpc-types-admin = { version = "1.0.9", default-features = false }
-alloy-rpc-types-anvil = { version = "1.0.9", default-features = false }
-alloy-rpc-types-beacon = { version = "1.0.9", default-features = false }
-alloy-rpc-types-debug = { version = "1.0.9", default-features = false }
-alloy-rpc-types-engine = { version = "1.0.9", default-features = false }
-alloy-rpc-types-eth = { version = "1.0.9", default-features = false }
-alloy-rpc-types-mev = { version = "1.0.9", default-features = false }
-alloy-rpc-types-trace = { version = "1.0.9", default-features = false }
-alloy-rpc-types-txpool = { version = "1.0.9", default-features = false }
-alloy-serde = { version = "1.0.9", default-features = false }
-alloy-signer = { version = "1.0.9", default-features = false }
-alloy-signer-local = { version = "1.0.9", default-features = false }
-alloy-transport = { version = "1.0.9" }
-alloy-transport-http = { version = "1.0.9", features = ["reqwest-rustls-tls"], default-features = false }
-alloy-transport-ipc = { version = "1.0.9", default-features = false }
-alloy-transport-ws = { version = "1.0.9", default-features = false }
-=======
 alloy-sol-macro = "1.2.0"
 alloy-sol-types = { version = "1.2.0", default-features = false }
 alloy-trie = { version = "0.9.0", default-features = false }
@@ -573,7 +523,6 @@
 alloy-transport-http = { version = "1.0.13", features = ["reqwest-rustls-tls"], default-features = false }
 alloy-transport-ipc = { version = "1.0.13", default-features = false }
 alloy-transport-ws = { version = "1.0.13", default-features = false }
->>>>>>> f67629fe
 
 # scroll
 scroll-alloy-consensus = { path = "crates/scroll/alloy/consensus", default-features = false }
@@ -799,7 +748,6 @@
 walkdir = "2.3.3"
 vergen-git2 = "1.0.5"
 
-<<<<<<< HEAD
 [patch.crates-io]
 revm = { git = "https://github.com/scroll-tech/revm", branch = "feat/reth-v74" }
 op-revm = { git = "https://github.com/scroll-tech/revm", branch = "feat/reth-v74" }
@@ -836,42 +784,6 @@
 # op-alloy-rpc-types = { git = "https://github.com/alloy-rs/op-alloy", rev = "ad607c1" }
 # op-alloy-rpc-types-engine = { git = "https://github.com/alloy-rs/op-alloy", rev = "ad607c1" }
 # op-alloy-rpc-jsonrpsee = { git = "https://github.com/alloy-rs/op-alloy", rev = "ad607c1" }
-=======
-# [patch.crates-io]
-# alloy-consensus = { git = "https://github.com/alloy-rs/alloy", rev = "3049f232fbb44d1909883e154eb38ec5962f53a3" }
-# alloy-contract = { git = "https://github.com/alloy-rs/alloy", rev = "3049f232fbb44d1909883e154eb38ec5962f53a3" }
-# alloy-eips = { git = "https://github.com/alloy-rs/alloy", rev = "3049f232fbb44d1909883e154eb38ec5962f53a3" }
-# alloy-genesis = { git = "https://github.com/alloy-rs/alloy", rev = "3049f232fbb44d1909883e154eb38ec5962f53a3" }
-# alloy-json-rpc = { git = "https://github.com/alloy-rs/alloy", rev = "3049f232fbb44d1909883e154eb38ec5962f53a3" }
-# alloy-network = { git = "https://github.com/alloy-rs/alloy", rev = "3049f232fbb44d1909883e154eb38ec5962f53a3" }
-# alloy-network-primitives = { git = "https://github.com/alloy-rs/alloy", rev = "3049f232fbb44d1909883e154eb38ec5962f53a3" }
-# alloy-provider = { git = "https://github.com/alloy-rs/alloy", rev = "3049f232fbb44d1909883e154eb38ec5962f53a3" }
-# alloy-pubsub = { git = "https://github.com/alloy-rs/alloy", rev = "3049f232fbb44d1909883e154eb38ec5962f53a3" }
-# alloy-rpc-client = { git = "https://github.com/alloy-rs/alloy", rev = "3049f232fbb44d1909883e154eb38ec5962f53a3" }
-# alloy-rpc-types = { git = "https://github.com/alloy-rs/alloy", rev = "3049f232fbb44d1909883e154eb38ec5962f53a3" }
-# alloy-rpc-types-admin = { git = "https://github.com/alloy-rs/alloy", rev = "3049f232fbb44d1909883e154eb38ec5962f53a3" }
-# alloy-rpc-types-anvil = { git = "https://github.com/alloy-rs/alloy", rev = "3049f232fbb44d1909883e154eb38ec5962f53a3" }
-# alloy-rpc-types-beacon = { git = "https://github.com/alloy-rs/alloy", rev = "3049f232fbb44d1909883e154eb38ec5962f53a3" }
-# alloy-rpc-types-debug = { git = "https://github.com/alloy-rs/alloy", rev = "3049f232fbb44d1909883e154eb38ec5962f53a3" }
-# alloy-rpc-types-engine = { git = "https://github.com/alloy-rs/alloy", rev = "3049f232fbb44d1909883e154eb38ec5962f53a3" }
-# alloy-rpc-types-eth = { git = "https://github.com/alloy-rs/alloy", rev = "3049f232fbb44d1909883e154eb38ec5962f53a3" }
-# alloy-rpc-types-mev = { git = "https://github.com/alloy-rs/alloy", rev = "3049f232fbb44d1909883e154eb38ec5962f53a3" }
-# alloy-rpc-types-trace = { git = "https://github.com/alloy-rs/alloy", rev = "3049f232fbb44d1909883e154eb38ec5962f53a3" }
-# alloy-rpc-types-txpool = { git = "https://github.com/alloy-rs/alloy", rev = "3049f232fbb44d1909883e154eb38ec5962f53a3" }
-# alloy-serde = { git = "https://github.com/alloy-rs/alloy", rev = "3049f232fbb44d1909883e154eb38ec5962f53a3" }
-# alloy-signer = { git = "https://github.com/alloy-rs/alloy", rev = "3049f232fbb44d1909883e154eb38ec5962f53a3" }
-# alloy-signer-local = { git = "https://github.com/alloy-rs/alloy", rev = "3049f232fbb44d1909883e154eb38ec5962f53a3" }
-# alloy-transport = { git = "https://github.com/alloy-rs/alloy", rev = "3049f232fbb44d1909883e154eb38ec5962f53a3" }
-# alloy-transport-http = { git = "https://github.com/alloy-rs/alloy", rev = "3049f232fbb44d1909883e154eb38ec5962f53a3" }
-# alloy-transport-ipc = { git = "https://github.com/alloy-rs/alloy", rev = "3049f232fbb44d1909883e154eb38ec5962f53a3" }
-# alloy-transport-ws = { git = "https://github.com/alloy-rs/alloy", rev = "3049f232fbb44d1909883e154eb38ec5962f53a3" }
-
-# op-alloy-consensus = { git = "https://github.com/alloy-rs/op-alloy", rev = "a79d6fc" }
-# op-alloy-network = { git = "https://github.com/alloy-rs/op-alloy", rev = "a79d6fc" }
-# op-alloy-rpc-types = { git = "https://github.com/alloy-rs/op-alloy", rev = "a79d6fc" }
-# op-alloy-rpc-types-engine = { git = "https://github.com/alloy-rs/op-alloy", rev = "a79d6fc" }
-# op-alloy-rpc-jsonrpsee = { git = "https://github.com/alloy-rs/op-alloy", rev = "a79d6fc" }
->>>>>>> f67629fe
 #
 # revm-inspectors = { git = "https://github.com/paradigmxyz/revm-inspectors", rev = "1207e33" }
 #

--- conflicted
+++ resolved
@@ -502,19 +502,12 @@
 
 # op
 op-alloy-rpc-types = { version = "0.9.0", default-features = false }
-<<<<<<< HEAD
 op-alloy-rpc-types-engine = { version = "0.9.0", default-features = false }
-op-alloy-rpc-jsonrpsee = { version = "0.9.0", default-features = false }
 op-alloy-network = { version = "0.9.0", default-features = false }
 op-alloy-consensus = { version = "0.9.0", default-features = false }
-=======
-op-alloy-rpc-types-engine = { version =  "0.9.0", default-features = false }
-op-alloy-network = { version =  "0.9.0", default-features = false }
-op-alloy-consensus = { version =  "0.9.0", default-features = false }
 ## op-maili
 maili-rpc = { version =  "0.1.6", default-features = false }
 maili-flz = { version =  "0.1.6", default-features = false }
->>>>>>> b263b5c6
 
 # misc
 aquamarine = "0.6"

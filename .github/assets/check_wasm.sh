--- conflicted
+++ resolved
@@ -67,7 +67,7 @@
   reth-payload-util # reth-transaction-pool
   reth-trie-parallel # tokio
   reth-testing-utils
-<<<<<<< HEAD
+  reth-optimism-txpool # reth-transaction-pool
   reth-scroll-cli # tokio
   reth-scroll-node # tokio
   reth-scroll # tokio
@@ -76,9 +76,6 @@
   reth-scroll-evm # tokio
   reth-scroll-rpc #tokio
   reth-scroll-engine-primitives # proptest
-=======
-  reth-optimism-txpool # reth-transaction-pool
->>>>>>> 46d63e80
 )
 
 # Array to hold the results

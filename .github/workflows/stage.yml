--- conflicted
+++ resolved
@@ -6,11 +6,7 @@
   pull_request:
   merge_group:
   push:
-<<<<<<< HEAD
     branches: [ main, scroll ]
-=======
-    branches: [main]
->>>>>>> b263b5c6
 
 env:
   CARGO_TERM_COLOR: always

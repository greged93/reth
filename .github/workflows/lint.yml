name: lint

on:
  pull_request:
  merge_group:
  push:
    branches: [main, scroll]

env:
  CARGO_TERM_COLOR: always

jobs:
  clippy-binaries:
    name: clippy binaries / ${{ matrix.type }}
    runs-on: ubuntu-latest
    timeout-minutes: 30
    strategy:
      matrix:
        include:
          - type: ethereum
            args: --workspace --lib --examples --tests --benches --locked
            features: "ethereum asm-keccak jemalloc jemalloc-prof min-error-logs min-warn-logs min-info-logs min-debug-logs min-trace-logs"
<<<<<<< HEAD
          - type: optimism
            args: --bin op-reth --workspace --lib --examples --tests --benches --locked
            features: "optimism asm-keccak jemalloc jemalloc-prof min-error-logs min-warn-logs min-info-logs min-debug-logs min-trace-logs"
          - type: scroll
            args: --bin scroll-reth --workspace --lib --examples --tests --benches --locked
            features: "scroll skip-state-root-validation asm-keccak jemalloc jemalloc-prof min-error-logs min-warn-logs min-info-logs min-debug-logs min-trace-logs"
=======
>>>>>>> 4ada1535
          - type: book
            args: --manifest-path book/sources/Cargo.toml --workspace --bins
            features: ""
    steps:
      - uses: actions/checkout@v4
      - uses: rui314/setup-mold@v1
      - uses: dtolnay/rust-toolchain@clippy
        with:
          components: clippy
      - uses: Swatinem/rust-cache@v2
        with:
          cache-on-failure: true
      - if: "${{ matrix.type == 'book' }}"
        uses: arduino/setup-protoc@v3
        with:
          repo-token: ${{ secrets.GITHUB_TOKEN }}
      - name: Run clippy on binaries
        run: cargo clippy ${{ matrix.args }} --features "${{ matrix.features }}"
        env:
          RUSTFLAGS: -D warnings

  clippy:
    name: clippy
    runs-on: ubuntu-latest
    timeout-minutes: 30
    steps:
      - uses: actions/checkout@v4
      - uses: rui314/setup-mold@v1
      - uses: dtolnay/rust-toolchain@nightly
        with:
          components: clippy
      - uses: Swatinem/rust-cache@v2
        with:
          cache-on-failure: true
      - run: cargo clippy --workspace --lib --examples --tests --benches --all-features --locked
        env:
          RUSTFLAGS: -D warnings

  wasm:
    runs-on: ubuntu-latest
    timeout-minutes: 30
    steps:
      - uses: actions/checkout@v4
      - uses: rui314/setup-mold@v1
      - uses: dtolnay/rust-toolchain@stable
        with:
          target: wasm32-wasip1
      - uses: taiki-e/install-action@cargo-hack
      - uses: Swatinem/rust-cache@v2
        with:
          cache-on-failure: true
      - uses: dcarbone/install-jq-action@v3
      - name: Run Wasm checks
        run: |
          sudo apt update && sudo apt install gcc-multilib
          .github/assets/check_wasm.sh

  riscv:
    runs-on: ubuntu-latest
    timeout-minutes: 60
    steps:
      - uses: actions/checkout@v4
      - uses: rui314/setup-mold@v1
      - uses: dtolnay/rust-toolchain@stable
        with:
          target: riscv32imac-unknown-none-elf
      - uses: taiki-e/install-action@cargo-hack
      - uses: Swatinem/rust-cache@v2
        with:
          cache-on-failure: true
      - uses: dcarbone/install-jq-action@v3
      - name: Run RISC-V checks
        run: .github/assets/check_rv32imac.sh

  crate-checks:
    runs-on: ubuntu-latest
    timeout-minutes: 30
    steps:
      - uses: actions/checkout@v4
      - uses: rui314/setup-mold@v1
      - uses: dtolnay/rust-toolchain@stable
      - uses: taiki-e/install-action@cargo-hack
      - uses: Swatinem/rust-cache@v2
        with:
          cache-on-failure: true
<<<<<<< HEAD
      - run: cargo hack check --workspace --exclude op-reth --exclude scroll-reth --exclude scroll-reth-mpt
      - run: cargo check -p op-reth --features "optimism"
      - run: cargo check -p scroll-reth --features "scroll"
=======
      - run: cargo hack check --workspace
>>>>>>> 4ada1535

  msrv:
    name: MSRV
    runs-on: ubuntu-latest
    timeout-minutes: 30
    strategy:
      matrix:
        include:
          - binary: reth
          - binary: op-reth
    steps:
      - uses: actions/checkout@v4
      - uses: rui314/setup-mold@v1
      - uses: dtolnay/rust-toolchain@master
        with:
          toolchain: "1.82" # MSRV
      - uses: Swatinem/rust-cache@v2
        with:
          cache-on-failure: true
      - run: cargo build --bin "${{ matrix.binary }}" --workspace
        env:
          RUSTFLAGS: -D warnings

  docs:
    name: docs
    runs-on: ubuntu-latest
    timeout-minutes: 30
    steps:
      - uses: actions/checkout@v4
      - uses: rui314/setup-mold@v1
      - uses: dtolnay/rust-toolchain@nightly
      - uses: Swatinem/rust-cache@v2
        with:
          cache-on-failure: true
      - run: cargo docs --document-private-items
        env:
          # Keep in sync with ./book.yml:jobs.build
          # This should only add `-D warnings`
          RUSTDOCFLAGS: --cfg docsrs --show-type-layout --generate-link-to-definition --enable-index-page -Zunstable-options -D warnings

  fmt:
    name: fmt
    runs-on: ubuntu-latest
    timeout-minutes: 30
    steps:
      - uses: actions/checkout@v4
      - uses: rui314/setup-mold@v1
      - uses: dtolnay/rust-toolchain@nightly
        with:
          components: rustfmt
      - name: Run fmt
        run: cargo fmt --all --check
      - name: Run fmt on book sources
        run: cargo fmt --manifest-path book/sources/Cargo.toml --all --check

  udeps:
    name: udeps
    runs-on: ubuntu-latest
    timeout-minutes: 30
    steps:
      - uses: actions/checkout@v4
      - uses: rui314/setup-mold@v1
      - uses: dtolnay/rust-toolchain@nightly
      - uses: Swatinem/rust-cache@v2
        with:
          cache-on-failure: true
      - uses: taiki-e/install-action@cargo-udeps
        # due to the scroll and optimism feature flag, we need to exclude some crates that were annotated with
        # #![cfg(not(feature = "scroll))] or #![cfg(not(feature = "optimism"))].
      - run: |
          cargo udeps --workspace --lib --examples --tests --benches --all-features --locked \
            --exclude reth-optimism-cli --exclude reth-optimism-consensus --exclude reth-optimism-payload-builder \
            --exclude reth-optimism-node --exclude reth-optimism-evm --exclude reth-optimism-node --exclude reth-optimism-rpc \
            --exclude reth-optimism-txpool --exclude reth-op --exclude op-reth --exclude "example-*" --exclude reth  \
            --exclude reth-exex-test-utils --exclude reth-node-ethereum --exclude reth-scroll-cli --exclude reth-scroll-evm \
            --exclude reth-scroll-node --exclude scroll-reth --exclude reth-scroll-rpc  --exclude reth-scroll-trie \
            --exclude reth-scroll-engine-primitives --exclude scroll-alloy-provider --exclude reth-scroll-payload
  book:
    name: book
    runs-on: ubuntu-latest
    timeout-minutes: 30
    steps:
      - uses: actions/checkout@v4
      - uses: rui314/setup-mold@v1
      - uses: dtolnay/rust-toolchain@nightly
      - uses: Swatinem/rust-cache@v2
        with:
          cache-on-failure: true
      - run: cargo build --bin reth --workspace --features ethereum
        env:
          RUSTFLAGS: -D warnings
      - run: ./book/cli/update.sh target/debug/reth
      - name: Check book changes
        run: git diff --exit-code

  codespell:
    runs-on: ubuntu-latest
    timeout-minutes: 30
    steps:
      - uses: actions/checkout@v4
      - uses: codespell-project/actions-codespell@v2
        with:
          skip: "*.json"

  check-toml:
    runs-on: ubuntu-latest
    timeout-minutes: 30
    steps:
      - name: Checkout repository
        uses: actions/checkout@v4
      - name: Run dprint
        uses: dprint/check@v2.2
        with:
          config-path: dprint.json

  grafana:
    runs-on: ubuntu-latest
    timeout-minutes: 30
    steps:
      - uses: actions/checkout@v4
      - name: Check dashboard JSON with jq
        uses: sergeysova/jq-action@v2
        with:
          cmd: jq empty etc/grafana/dashboards/overview.json

  no-test-deps:
    runs-on: ubuntu-latest
    timeout-minutes: 30
    steps:
      - uses: actions/checkout@v4
      - uses: rui314/setup-mold@v1
      - uses: dtolnay/rust-toolchain@stable
      - name: Ensure no arbitrary or proptest dependency on default build
        run: cargo tree --package reth -e=features,no-dev | grep -Eq "arbitrary|proptest" && exit 1 || exit 0

  # Checks that selected rates can compile with power set of features
  features:
    name: features
    runs-on: ubuntu-latest
    timeout-minutes: 60
    steps:
      - uses: actions/checkout@v4
      - uses: rui314/setup-mold@v1
      - uses: dtolnay/rust-toolchain@clippy
      - uses: Swatinem/rust-cache@v2
        with:
          cache-on-failure: true
      - name: cargo install cargo-hack
        uses: taiki-e/install-action@cargo-hack
      - run: make check-features
        env:
          RUSTFLAGS: -D warnings

  # Check crates correctly propagate features
  feature-propagation:
    runs-on: ubuntu-latest
    timeout-minutes: 20
    steps:
      - uses: actions/checkout@v4
      - name: fetch deps
        run: |
          # Eagerly pull dependencies
          time cargo metadata --format-version=1 --locked > /dev/null
      - name: run zepter
        run: |
          cargo install zepter -f --locked
          zepter --version
          time zepter run check

  deny:
    uses: ithacaxyz/ci/.github/workflows/deny.yml@main

  lint-success:
    name: lint success
    runs-on: ubuntu-latest
    if: always()
    needs:
      - clippy-binaries
      - clippy
      - wasm
      - crate-checks
      - docs
      - fmt
      - udeps
      - book
      - codespell
      - grafana
      - no-test-deps
      - features
      - feature-propagation
      - deny
    timeout-minutes: 30
    steps:
      - name: Decide whether the needed jobs succeeded or failed
        uses: re-actors/alls-green@release/v1
        with:
          jobs: ${{ toJSON(needs) }}<|MERGE_RESOLUTION|>--- conflicted
+++ resolved
@@ -20,15 +20,9 @@
           - type: ethereum
             args: --workspace --lib --examples --tests --benches --locked
             features: "ethereum asm-keccak jemalloc jemalloc-prof min-error-logs min-warn-logs min-info-logs min-debug-logs min-trace-logs"
-<<<<<<< HEAD
-          - type: optimism
-            args: --bin op-reth --workspace --lib --examples --tests --benches --locked
-            features: "optimism asm-keccak jemalloc jemalloc-prof min-error-logs min-warn-logs min-info-logs min-debug-logs min-trace-logs"
           - type: scroll
             args: --bin scroll-reth --workspace --lib --examples --tests --benches --locked
             features: "scroll skip-state-root-validation asm-keccak jemalloc jemalloc-prof min-error-logs min-warn-logs min-info-logs min-debug-logs min-trace-logs"
-=======
->>>>>>> 4ada1535
           - type: book
             args: --manifest-path book/sources/Cargo.toml --workspace --bins
             features: ""
@@ -114,13 +108,8 @@
       - uses: Swatinem/rust-cache@v2
         with:
           cache-on-failure: true
-<<<<<<< HEAD
-      - run: cargo hack check --workspace --exclude op-reth --exclude scroll-reth --exclude scroll-reth-mpt
-      - run: cargo check -p op-reth --features "optimism"
+      - run: cargo hack check --workspace
       - run: cargo check -p scroll-reth --features "scroll"
-=======
-      - run: cargo hack check --workspace
->>>>>>> 4ada1535
 
   msrv:
     name: MSRV

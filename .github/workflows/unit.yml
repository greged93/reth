# Runs unit tests.

name: unit

on:
  pull_request:
  merge_group:
  push:
    branches: [main, scroll]

env:
  CARGO_TERM_COLOR: always
  SEED: rustethereumethereumrust

concurrency:
  group: ${{ github.workflow }}-${{ github.head_ref || github.run_id }}
  cancel-in-progress: true

jobs:
  test:
    name: test / ${{ matrix.type }} (${{ matrix.partition }}/${{ matrix.total_partitions }})
    runs-on:
      group: scroll-reth-runner-group
    env:
      RUST_BACKTRACE: 1
    strategy:
      matrix:
        include:
          - type: ethereum
            args: --features "asm-keccak ethereum" --locked --workspace --exclude ef-tests
            partition: 1
            total_partitions: 2
          - type: ethereum
            args: --features "asm-keccak ethereum" --locked --workspace --exclude ef-tests
            partition: 2
            total_partitions: 2
          - type: optimism
<<<<<<< HEAD
            args: --features "asm-keccak optimism" --locked --exclude reth --exclude reth-bench --exclude "example-*" --exclude "reth-ethereum-*" --exclude "*-ethereum" --workspace --exclude ef-tests
            partition: 1
            total_partitions: 2
          - type: optimism
            args: --features "asm-keccak optimism" --locked --exclude reth --exclude reth-bench --exclude "example-*" --exclude "reth-ethereum-*" --exclude "*-ethereum" --workspace --exclude ef-tests
=======
            args: --features "asm-keccak" --locked --exclude reth --exclude reth-bench --exclude "example-*" --exclude "reth-ethereum-*" --exclude "*-ethereum"
            partition: 1
            total_partitions: 2
          - type: optimism
            args: --features "asm-keccak" --locked --exclude reth --exclude reth-bench --exclude "example-*" --exclude "reth-ethereum-*" --exclude "*-ethereum"
>>>>>>> 4ada1535
            partition: 2
            total_partitions: 2
          - type: scroll
            args: -p "reth-scroll-*" -p "scroll-alloy-*" --locked --features "scroll"
            partition: 1
            total_partitions: 1
          - type: book
            args: --manifest-path book/sources/Cargo.toml --workspace --exclude ef-tests
            partition: 1
            total_partitions: 1
    timeout-minutes: 30
    steps:
      - name: Free up disk space
        run: rm -rf /opt/hostedtoolcache
      - uses: actions/checkout@v4
      - uses: rui314/setup-mold@v1
      - uses: dtolnay/rust-toolchain@stable
      - uses: Swatinem/rust-cache@v2
        with:
          cache-on-failure: true
      - uses: taiki-e/install-action@nextest
      - if: "${{ matrix.type == 'book' }}"
        uses: arduino/setup-protoc@v3
        with:
          repo-token: ${{ secrets.GITHUB_TOKEN }}
      - name: Run tests
        run: |
          cargo nextest run \
            ${{ matrix.args }} \
            --no-tests=warn \
            --partition hash:${{ matrix.partition }}/${{ matrix.total_partitions }} \
            -E "!kind(test)"

  state:
    name: Ethereum state tests
    runs-on: ubuntu-latest
    env:
      RUST_LOG: info,sync=error
      RUST_BACKTRACE: 1
    timeout-minutes: 30
    steps:
      - name: Free up disk space
        run: rm -rf /opt/hostedtoolcache
      - uses: actions/checkout@v4
      - name: Checkout ethereum/tests
        uses: actions/checkout@v4
        with:
          repository: ethereum/tests
          ref: 59781f1c6cce3d6c161751ab3512d79fa75d5597
          path: testing/ef-tests/ethereum-tests
          submodules: recursive
          fetch-depth: 1
      - uses: rui314/setup-mold@v1
      - uses: dtolnay/rust-toolchain@stable
      - uses: taiki-e/install-action@nextest
      - uses: Swatinem/rust-cache@v2
        with:
          cache-on-failure: true
      - run: cargo nextest run --release -p ef-tests --features "asm-keccak ef-tests"

  doc:
<<<<<<< HEAD
    name: doc tests (${{ matrix.network }})
    runs-on: ubuntu-latest
=======
    name: doc tests
    runs-on:
      group: Reth
>>>>>>> 4ada1535
    env:
      RUST_BACKTRACE: 1
    timeout-minutes: 30
    steps:
      - uses: actions/checkout@v4
      - uses: rui314/setup-mold@v1
      - uses: dtolnay/rust-toolchain@stable
      - uses: Swatinem/rust-cache@v2
        with:
          cache-on-failure: true
      - name: Run doctests
        run: cargo test --doc --workspace --all-features

  unit-success:
    name: unit success
    runs-on: ubuntu-latest
    if: always()
    needs: [test, state, doc]
    timeout-minutes: 30
    steps:
      - name: Decide whether the needed jobs succeeded or failed
        uses: re-actors/alls-green@release/v1
        with:
          jobs: ${{ toJSON(needs) }}<|MERGE_RESOLUTION|>--- conflicted
+++ resolved
@@ -35,19 +35,11 @@
             partition: 2
             total_partitions: 2
           - type: optimism
-<<<<<<< HEAD
-            args: --features "asm-keccak optimism" --locked --exclude reth --exclude reth-bench --exclude "example-*" --exclude "reth-ethereum-*" --exclude "*-ethereum" --workspace --exclude ef-tests
-            partition: 1
-            total_partitions: 2
-          - type: optimism
-            args: --features "asm-keccak optimism" --locked --exclude reth --exclude reth-bench --exclude "example-*" --exclude "reth-ethereum-*" --exclude "*-ethereum" --workspace --exclude ef-tests
-=======
             args: --features "asm-keccak" --locked --exclude reth --exclude reth-bench --exclude "example-*" --exclude "reth-ethereum-*" --exclude "*-ethereum"
             partition: 1
             total_partitions: 2
           - type: optimism
             args: --features "asm-keccak" --locked --exclude reth --exclude reth-bench --exclude "example-*" --exclude "reth-ethereum-*" --exclude "*-ethereum"
->>>>>>> 4ada1535
             partition: 2
             total_partitions: 2
           - type: scroll
@@ -109,14 +101,8 @@
       - run: cargo nextest run --release -p ef-tests --features "asm-keccak ef-tests"
 
   doc:
-<<<<<<< HEAD
-    name: doc tests (${{ matrix.network }})
+    name: doc tests
     runs-on: ubuntu-latest
-=======
-    name: doc tests
-    runs-on:
-      group: Reth
->>>>>>> 4ada1535
     env:
       RUST_BACKTRACE: 1
     timeout-minutes: 30

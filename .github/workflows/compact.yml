--- conflicted
+++ resolved
@@ -22,12 +22,8 @@
       matrix:
         bin:
           - cargo run --bin reth --features "dev"
-<<<<<<< HEAD
-          - cargo run --bin op-reth --features "optimism dev" --manifest-path crates/optimism/bin/Cargo.toml
+          - cargo run --bin op-reth --features "dev" --manifest-path crates/optimism/bin/Cargo.toml
           - cargo run --bin scroll-reth --features "scroll skip-state-root-validation dev" --manifest-path crates/scroll/bin/scroll-reth/Cargo.toml
-=======
-          - cargo run --bin op-reth --features "dev" --manifest-path crates/optimism/bin/Cargo.toml
->>>>>>> 4ada1535
     steps:
       - uses: rui314/setup-mold@v1
       - uses: dtolnay/rust-toolchain@stable

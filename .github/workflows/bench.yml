--- conflicted
+++ resolved
@@ -18,16 +18,9 @@
 
 name: bench
 jobs:
-<<<<<<< HEAD
-  iai:
-    runs-on: ubuntu-latest
-    # Only run benchmarks in merge groups and on main
-    if: github.event_name != 'pull_request'
-=======
   codspeed:
     runs-on:
       group: Reth
->>>>>>> b69c2ebe
     steps:
       - uses: actions/checkout@v4
         with:
